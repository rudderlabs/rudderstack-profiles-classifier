--- conflicted
+++ resolved
@@ -61,26 +61,16 @@
         except Exception as e:
             print(f"An error occurred: {e}")
 
-<<<<<<< HEAD
     def train(self, train_procedure, material_names: List[Tuple[str]], merged_config: dict, prediction_task: str, wh_creds: dict, run_id: str):
-        remote_dir = "/home/ec2-user"
-        instance_id = "i-001c6544decab0fa3"
-        output_json = "train_results.json"
-        s3_bucket = "ml-usecases-poc-srinivas"
-        region_name="us-east-1"
+        remote_dir = constants.REMOTE_DIR
+        instance_id = constants.INSTANCE_ID
+        sleepTime = constants.SLEEPTIME
+        ec2_temp_output_json = constants.EC2_TEMP_OUTPUT_JSON
+        s3_bucket = constants.S3_BUCKET
+        region_name = constants.REGION_NAME
         s3_path = f"test_export_{run_id}/"
         folder_name = run_id
         venv_name = f"pysnowpark_{folder_name}"
-=======
-    def train(self, train_procedure, material_names: List[Tuple[str]], merged_config: dict, prediction_task: str, wh_creds: dict):
-        remote_dir = constants.REMOTE_DIR
-        instance_id = constants.INSTANCE_ID
-        ec2_temp_output_json = constants.EC2_TEMP_OUTPUT_JSON
-        s3_bucket = constants.S3_BUCKET
-        region_name = constants.REGION_NAME
-        s3_path = constants.S3_PATH
-        sleepTime = constants.SLEEPTIME
->>>>>>> 26b4b551
 
         ssm_client = boto3.client(service_name='ssm', region_name=region_name)
         commands = [
@@ -89,18 +79,14 @@
         f"cd ..",
         f"cp -r rudderstack-profiles-classifier/ {folder_name}",
         f"cd {folder_name}",
-        f"python3.9 -m venv {venv_name}",
+        f"python3 -m venv {venv_name}",
         f"source {venv_name}/bin/activate",
         f"pip install -r requirements.txt",
-<<<<<<< HEAD
-        f"python3 preprocess_and_train.py --remote_dir {remote_dir} --s3_bucket {s3_bucket} --region_name {region_name} --s3_path {s3_path} --output_json {output_json} --material_names '{json.dumps(material_names)}' --merged_config '{json.dumps(merged_config)}' --prediction_task {prediction_task} --wh_creds '{json.dumps(wh_creds)}'",
+        f"python3 preprocess_and_train.py --remote_dir {remote_dir} --s3_bucket {s3_bucket} --region_name {region_name} --s3_path {s3_path} --ec2_temp_output_json {ec2_temp_output_json} --material_names '{json.dumps(material_names)}' --merged_config '{json.dumps(merged_config)}' --prediction_task {prediction_task} --wh_creds '{json.dumps(wh_creds)}'",
         f"deactivate",
         f"rm -rf {venv_name}",
         f"cd ..",
         f"rm -rf {folder_name}"
-=======
-        f"python3 preprocess_and_train.py --remote_dir {remote_dir} --s3_bucket {s3_bucket} --region_name {region_name} --s3_path {s3_path} --ec2_temp_output_json {ec2_temp_output_json} --material_names '{json.dumps(material_names)}' --merged_config '{json.dumps(merged_config)}' --prediction_task {prediction_task} --wh_creds '{json.dumps(wh_creds)}'"
->>>>>>> 26b4b551
         ]
         self._execute(ssm_client, instance_id, commands, sleepTime)
 
