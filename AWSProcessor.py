--- conflicted
+++ resolved
@@ -30,11 +30,7 @@
                 output2 += result.get('StandardErrorContent', '')
                 break
 
-<<<<<<< HEAD
-        logger.error("Error logs : ", output2)
-=======
         print("Error logs : ", output2)
->>>>>>> 2a64f78d
 
     def _download_directory_from_s3(self, bucket_name, aws_region_name, s3_path, local_directory):
         s3 = boto3.client('s3', region_name=aws_region_name)
@@ -61,17 +57,11 @@
             s3.delete_object(Bucket=bucket_name, Key=folder_name)
             print(f"Deleted folder: {folder_name}")
         except NoCredentialsError:
-<<<<<<< HEAD
-            print("Couldn't find aws credentials in ec2 for uploading artefacts to s3")
-        except Exception as e:
-            print(f"An error occurred: {e}")
-=======
             logger.error("Couldn't find aws credentials in ec2 for uploading artefacts to s3")
             raise Exception(f"Couldn't find aws credentials in ec2 for uploading artefacts to s3")
         except Exception as e:
             logger.error(f"An error occured while trying to delete directory {bucket_name}/{folder_name} from s3: {e}")
             raise Exception(f"An error occured while trying to delete directory {bucket_name}/{folder_name} from s3: {e}")
->>>>>>> 2a64f78d
 
     def train(self, train_procedure, material_names: List[Tuple[str]], merged_config: dict, prediction_task: str, wh_creds: dict):
         remote_dir = constants.REMOTE_DIR
