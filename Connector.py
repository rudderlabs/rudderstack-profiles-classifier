--- conflicted
+++ resolved
@@ -19,9 +19,7 @@
         """
         new_creds = {k if k != 'dbname' else 'database': v for k, v in credentials.items() if k != 'type'}
         return new_creds
-<<<<<<< HEAD
-=======
-    
+
     def get_material_names(self, session, material_table: str, start_date: str, end_date: str, 
                         package_name: str, features_profiles_model: str, model_hash: str, material_table_prefix: str, prediction_horizon_days: int, 
                         output_filename: str, site_config_path: str, project_folder: str, input_models: List[str])-> Tuple[List[Tuple[str, str]], List[Tuple[str, str]]]:
@@ -75,7 +73,6 @@
         except Exception as e:
             logger.error(e)
             raise Exception("Exception occured while retrieving material names. Please check the logs for more details")
->>>>>>> 47658bbe
 
     @abstractmethod
     def build_session(self, credentials: dict):
