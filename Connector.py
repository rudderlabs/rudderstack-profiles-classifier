import pandas as pd

from abc import ABC, abstractmethod
from typing import Any, List, Tuple, Union

import utils
from logger import logger


class Connector(ABC):
    def remap_credentials(self, credentials: dict) -> dict:
        """Remaps credentials from profiles siteconfig to the expected format for connection to warehouses

        Args:
            credentials (dict): Data warehouse credentials from profiles siteconfig

        Returns:
            dict: Data warehouse creadentials remapped in format that is required to create a connection to warehouse
        """
        new_creds = {k if k != 'dbname' else 'database': v for k, v in credentials.items() if k != 'type'}
        return new_creds
    
    def get_material_names(self, session, material_table: str, start_date: str, end_date: str, 
                        package_name: str, features_profiles_model: str, model_hash: str, material_table_prefix: str, prediction_horizon_days: int, 
                        output_filename: str, site_config_path: str, project_folder: str, input_models: List[str])-> Tuple[List[Tuple[str, str]], List[Tuple[str, str]]]:
        """
        Retrieves the names of the feature and label tables, as well as their corresponding training dates, based on the provided inputs.
        If no materialized data is found within the specified date range, the function attempts to materialize the feature and label data using the `materialise_past_data` function.
        If no materialized data is found even after materialization, an exception is raised.

        Args:
            session (snowflake.snowpark.Session): A Snowpark session for data warehouse access.
            material_table (str): The name of the material table (present in constants.py file).
            start_date (str): The start date for training data.
            end_date (str): The end date for training data.
            package_name (str): The name of the package.
            features_profiles_model (str): The name of the model.
            model_hash (str): The latest model hash.
            material_table_prefix (str): A constant.
            prediction_horizon_days (int): The period of days for prediction horizon.
            site_config_path (str): path to the siteconfig.yaml file
            project_folder (str): project folder path to pb_project.yaml file
            input_models (List[str]): List of input models - relative paths in the profiles project for models that are required to generate the current model. If this is empty, we infer this frmo the package_name and features_profiles_model - for backward compatibility

        Returns:
            Tuple[List[Tuple[str, str]], List[Tuple[str, str]]]: A tuple containing two lists:
                - material_names: A list of tuples containing the names of the feature and label tables.
                - training_dates: A list of tuples containing the corresponding training dates.
        """
        try:
            material_names, training_dates = self.get_material_names_(session, material_table, start_date, end_date, features_profiles_model, model_hash, material_table_prefix, prediction_horizon_days)

            if len(material_names) == 0:
                try:
                    # logger.info("No materialised data found in the given date range. So materialising feature data and label data")
                    if len(input_models) == 0:
                        logger.warning("No input models provided. Inferring input models from package_name and features_profiles_model, assuming that python model is defined in application project and feature table is imported as a package.")
                        feature_package_path = f"packages/{package_name}/models/{features_profiles_model}"
                    else:
                        feature_package_path = ','.join(input_models) #Syntax: pb run models/m1,models/m2 
                    feature_date = utils.date_add(start_date, prediction_horizon_days)
                    label_date = utils.date_add(feature_date, prediction_horizon_days)
                    utils.materialise_past_data(feature_date, feature_package_path, output_filename, site_config_path, project_folder)
                    utils.materialise_past_data(label_date, feature_package_path, output_filename, site_config_path, project_folder)
                    material_names, training_dates = self.get_material_names_(session, material_table, start_date, end_date, features_profiles_model, model_hash, material_table_prefix, prediction_horizon_days)
                    if len(material_names) == 0:
                        raise Exception(f"No materialised data found with model_hash {model_hash} in the given date range. Generate {features_profiles_model} for atleast two dates separated by {prediction_horizon_days} days, where the first date is between {start_date} and {end_date}. This error means the model is unable to find historic data for training. In the python_model spec, ensure to give the paths to the feature table model correctly in train/inputs and point the same in train/config/data")
                except Exception as e:
                    # logger.exception(e)
                    logger.error("Exception occured while materialising data. Please check the logs for more details")
                    raise Exception(f"No materialised data found with model_hash {model_hash} in the given date range. Generate {features_profiles_model} for atleast two dates separated by {prediction_horizon_days} days, where the first date is between {start_date} and {end_date}. This error means the model is unable to find historic data for training. In the python_model spec, ensure to give the paths to the feature table model correctly in train/inputs and point the same in train/config/data")
            return material_names, training_dates
        except Exception as e:
            logger.error("Exception occured while retrieving material names. Please check the logs for more details")

    @abstractmethod
    def build_session(self, credentials: dict):
        pass

    @abstractmethod
    def join_file_path(self, file_name: str) -> str:
        pass

    @abstractmethod
    def run_query(self, session, query: str) -> Union[Any, None]:
        pass
    
    @abstractmethod
    def get_table(self, session, table_name: str, **kwargs):
        pass
    
    @abstractmethod
    def get_table_as_dataframe(self, session, table_name: str, **kwargs) -> pd.DataFrame:
        pass

    @abstractmethod
    def write_table(self, table, table_name_remote: str, **kwargs) -> Any:
        pass

    @abstractmethod
    def write_pandas(self, df: pd.DataFrame, table_name: str, auto_create_table: bool, overwrite: bool) -> Any:
        pass

    @abstractmethod
    def label_table(self, session,
                    label_table_name: str, label_column: str, entity_column: str, index_timestamp: str,
                    label_value: Union[str,int,float], label_ts_col: str):
        pass

    @abstractmethod
    def save_file(self, session, file_name: str, stage_name: str, overwrite: bool) -> Any:
        pass

    @abstractmethod
    def call_procedure(self, *args, **kwargs) -> Any:
        pass

    @abstractmethod
    def get_non_stringtype_features(self, feature_table, label_column: str, entity_column: str, **kwargs) -> List[str]:
        pass

    @abstractmethod
    def get_stringtype_features(self, feature_table, label_column: str, entity_column: str, **kwargs)-> List[str]:
        pass

    @abstractmethod
    def get_arraytype_features(self, session, table_name: str)-> List[str]:
        pass

    @abstractmethod
    def get_timestamp_columns(self, session, table_name: str, index_timestamp: str)-> List[str]:
        pass

    @abstractmethod
<<<<<<< HEAD
    def get_timestamp_columns_from_table(self, session, table_name: str, index_timestamp: str)-> List[str]:
        pass

    @abstractmethod
    def get_material_names(self, session, material_table: str, start_date: str, end_date: str, 
                        package_name: str, model_name: str, model_hash: str, material_table_prefix: str, prediction_horizon_days: int, 
                        output_filename: str, site_config_path: str, project_folder: str)-> Tuple[List[Tuple[str, str]], List[Tuple[str, str]]]:
=======
    def get_material_names_(self, session, material_table: str, start_time: str, end_time: str, model_name:str, model_hash: str,
                        material_table_prefix:str, prediction_horizon_days: int) -> Tuple[List[Tuple[str, str]], List[Tuple[str, str]]]:
>>>>>>> c7a66734
        pass
    
    @abstractmethod
    def get_material_registry_name(self, session, table_prefix: str) -> str:
        pass

    @abstractmethod
    def get_latest_material_hash(self, session, material_table: str, model_name:str) -> Tuple:
        pass

    @abstractmethod
    def fetch_staged_file(self, session, stage_name: str, file_name: str, target_folder: str)-> None:
        pass

    @abstractmethod
    def drop_cols(self, table, col_list: list):
        pass

    @abstractmethod
    def filter_feature_table(self, feature_table, entity_column: str, index_timestamp: str, max_row_count: int):
        pass

    @abstractmethod
    def add_days_diff(self, table, new_col, time_col_1, time_col_2):
        pass

    @abstractmethod
    def join_feature_table_label_table(self, feature_table, label_table, entity_column: str):
        pass

    @abstractmethod
    def get_distinct_values_in_column(self, table, column_name: str) -> List:
        pass<|MERGE_RESOLUTION|>--- conflicted
+++ resolved
@@ -132,18 +132,11 @@
         pass
 
     @abstractmethod
-<<<<<<< HEAD
     def get_timestamp_columns_from_table(self, session, table_name: str, index_timestamp: str)-> List[str]:
         pass
 
-    @abstractmethod
-    def get_material_names(self, session, material_table: str, start_date: str, end_date: str, 
-                        package_name: str, model_name: str, model_hash: str, material_table_prefix: str, prediction_horizon_days: int, 
-                        output_filename: str, site_config_path: str, project_folder: str)-> Tuple[List[Tuple[str, str]], List[Tuple[str, str]]]:
-=======
     def get_material_names_(self, session, material_table: str, start_time: str, end_time: str, model_name:str, model_hash: str,
                         material_table_prefix:str, prediction_horizon_days: int) -> Tuple[List[Tuple[str, str]], List[Tuple[str, str]]]:
->>>>>>> c7a66734
         pass
     
     @abstractmethod
