from Processor import Processor


class LocalProcessor(Processor):
<<<<<<< HEAD
    pass
=======
    def _call_procedure(self, *args, **kwargs):
        """Calls the given function for training

        Args:
            cursor (redshift_connector.cursor.Cursor): Redshift connection cursor for warehouse access
            args (list): List of arguments to be passed to the training function
            kwargs (dict): Dictionary of keyword arguments to be passed to the training function

        Returns:
            Results of the training function
        """
        train_function = args[0]
        args = args[1:]
        return train_function(*args, **kwargs)
>>>>>>> c0ba3992
<|MERGE_RESOLUTION|>--- conflicted
+++ resolved
@@ -2,21 +2,4 @@
 
 
 class LocalProcessor(Processor):
-<<<<<<< HEAD
-    pass
-=======
-    def _call_procedure(self, *args, **kwargs):
-        """Calls the given function for training
-
-        Args:
-            cursor (redshift_connector.cursor.Cursor): Redshift connection cursor for warehouse access
-            args (list): List of arguments to be passed to the training function
-            kwargs (dict): Dictionary of keyword arguments to be passed to the training function
-
-        Returns:
-            Results of the training function
-        """
-        train_function = args[0]
-        args = args[1:]
-        return train_function(*args, **kwargs)
->>>>>>> c0ba3992
+    pass