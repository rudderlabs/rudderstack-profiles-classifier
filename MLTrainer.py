--- conflicted
+++ resolved
@@ -1,9 +1,6 @@
-<<<<<<< HEAD
-import json
-=======
 import joblib
 import time
->>>>>>> 15e79010
+import json
 import numpy as np
 import pandas as pd
 import snowflake.snowpark
