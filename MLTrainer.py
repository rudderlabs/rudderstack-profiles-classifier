--- conflicted
+++ resolved
@@ -144,55 +144,6 @@
             space[name] = self.hyperopts_expressions_map[f"hp_{exp_type}"](name, **expression_)
         return space
 
-<<<<<<< HEAD
-=======
-    def prepare_feature_table(self, connector: Connector, session,
-                            feature_table_name: str, 
-                            label_table_name: str,
-                            cardinal_feature_threshold: float) -> tuple:
-        """This function creates a feature table as per the requirement of customer that is further used for training and prediction.
-
-        Args:
-            session (snowflake.snowpark.Session): Snowpark session for data warehouse access
-            feature_table_name (str): feature table from the retrieved material_names tuple
-            label_table_name (str): label table from the retrieved material_names tuple
-        Returns:
-            snowflake.snowpark.Table: feature table made using given instance from material names
-        """
-        try:
-            label_ts_col = f"{self.index_timestamp}_label_ts"
-            if self.eligible_users:
-                feature_table = connector.get_table(session, feature_table_name, filter_condition=self.eligible_users)
-            else:
-                default_user_shortlisting = f"{self.label_column} != {self.label_value}"
-                feature_table = connector.get_table(session, feature_table_name, filter_condition=default_user_shortlisting) #.withColumn(label_ts_col, F.dateadd("day", F.lit(prediction_horizon_days), F.col(index_timestamp)))
-            arraytype_features = connector.get_arraytype_features(session, feature_table_name)
-            ignore_features = utils.merge_lists_to_unique(self.prep.ignore_features, arraytype_features)
-            high_cardinal_features = connector.get_high_cardinal_features(feature_table, self.label_column, self.entity_column, cardinal_feature_threshold)
-            ignore_features = utils.merge_lists_to_unique(ignore_features, high_cardinal_features)
-
-            
-            feature_table = connector.drop_cols(feature_table, [self.label_column])
-            timestamp_columns = self.prep.timestamp_columns
-            if len(timestamp_columns) == 0:
-                timestamp_columns = connector.get_timestamp_columns(session, feature_table_name, self.index_timestamp)
-            for col in timestamp_columns:
-                feature_table = connector.add_days_diff(feature_table, col, col, self.index_timestamp)
-            label_table = self.prepare_label_table(connector, session, label_table_name, label_ts_col)
-            uppercase_list = lambda names: [name.upper() for name in names]
-            lowercase_list = lambda names: [name.lower() for name in names]
-            ignore_features_ = [col for col in feature_table.columns if col in uppercase_list(ignore_features) or col in lowercase_list(ignore_features)]
-            self.prep.ignore_features = ignore_features_
-            self.prep.timestamp_columns = timestamp_columns
-            feature_table = connector.join_feature_table_label_table(feature_table, label_table, self.entity_column, "inner")
-            feature_table = connector.drop_cols(feature_table, [label_ts_col])
-            feature_table = connector.drop_cols(feature_table, ignore_features_)
-            return feature_table, arraytype_features, timestamp_columns
-        except Exception as e:
-            print("Exception occured while preparing feature table. Please check the logs for more details")
-            raise e
-
->>>>>>> 7c7712d7
     @abstractmethod
     def select_best_model(self, models, train_x, train_y, val_x, val_y, models_map):
         pass
