import joblib
import time
import json
import numpy as np
import pandas as pd
import snowflake.snowpark

from logger import logger
from copy import deepcopy
from dataclasses import dataclass
from abc import ABC, abstractmethod
from typing import Tuple, List, Union, Dict
from hyperopt import STATUS_OK, Trials, fmin, hp, tpe

from sklearn.pipeline import Pipeline
from sklearn.impute import SimpleImputer
from sklearn.compose import ColumnTransformer
from sklearn.preprocessing import OneHotEncoder
from xgboost import XGBClassifier, XGBRegressor
from sklearn.neural_network import MLPClassifier, MLPRegressor
from sklearn.ensemble import RandomForestClassifier, RandomForestRegressor
from sklearn.metrics import (
    precision_recall_fscore_support,
    average_precision_score,
    mean_absolute_error,
    mean_squared_error,
    r2_score,
)

import utils
import constants
from Connector import Connector

trainer_utils = utils.TrainerUtils()


@dataclass
class MLTrainer(ABC):
    def __init__(
        self,
        label_value: int,
        label_column: str,
        entity_column: str,
        package_name: str,
        features_profiles_model: str,
        output_profiles_ml_model: str,
        index_timestamp: str,
        eligible_users: str,
        train_start_dt: str,
        train_end_dt: str,
        prediction_horizon_days: int,
        inputs: List[str],
        max_row_count: int,
        prep: utils.PreprocessorConfig,
    ):
        self.label_value = label_value
        self.label_column = label_column
        self.entity_column = entity_column
        self.features_profiles_model = features_profiles_model
        self.output_profiles_ml_model = output_profiles_ml_model
        self.index_timestamp = index_timestamp
        self.eligible_users = eligible_users
        self.train_start_dt = train_start_dt
        self.train_end_dt = train_end_dt
        self.prediction_horizon_days = prediction_horizon_days
        self.inputs = inputs
        self.max_row_count = max_row_count
        self.prep = prep
<<<<<<< HEAD
        del package_name # Retained this in the class signature for backward compatibility. Not using it anywhere else, hence deleting.
=======
        self.isStratify = None
>>>>>>> d1f85224

    hyperopts_expressions_map = {
        exp.__name__: exp for exp in [hp.choice, hp.quniform, hp.uniform, hp.loguniform]
    }

    def get_preprocessing_pipeline(
        self,
        numeric_columns: List[str],
        categorical_columns: List[str],
        numerical_pipeline_config: List[str],
        categorical_pipeline_config: List[str],
    ):
        """Returns a preprocessing pipeline for given numeric and categorical columns and pipeline config

        Args:
            numeric_columns (list): name of the columns that are numeric in nature
            categorical_columns (list): name of the columns that are categorical in nature
            numerical_pipeline_config (list): configs for numeric pipeline from model_configs file
            categorical_pipeline_config (list): configs for categorical pipeline from model_configs file

        Raises:
            ValueError: If num_params_name is invalid for numeric pipeline
            ValueError: If cat_params_name is invalid for catagorical pipeline

        Returns:
            _type_: preprocessing pipeline
        """
        numerical_pipeline_config_ = deepcopy(numerical_pipeline_config)
        categorical_pipeline_config_ = deepcopy(categorical_pipeline_config)
        for numerical_params in numerical_pipeline_config_:
            num_params_name = numerical_params.pop("name")
            if num_params_name == "SimpleImputer":
                missing_values = numerical_params.get("missing_values")
                if missing_values == "np.nan":
                    numerical_params["missing_values"] = np.nan
                num_imputer_params = numerical_params
            else:
                error_message = (
                    f"Invalid num_params_name: {num_params_name} for numeric pipeline."
                )
                logger.error(error_message)
                raise ValueError(error_message)
        num_pipeline = Pipeline(
            [
                ("imputer", SimpleImputer(**num_imputer_params)),
            ]
        )

        pipeline_params_ = dict()
        for categorical_params in categorical_pipeline_config_:
            cat_params_name = categorical_params.pop("name")
            pipeline_params_[cat_params_name] = categorical_params
            try:
                assert cat_params_name in ["SimpleImputer", "OneHotEncoder"]
            except AssertionError:
                error_message = f"Invalid cat_params_name: {cat_params_name} for categorical pipeline."
                logger.error(error_message)
                raise ValueError(error_message)

        cat_pipeline = Pipeline(
            [
                ("imputer", SimpleImputer(**pipeline_params_["SimpleImputer"])),
                ("encoder", OneHotEncoder(**pipeline_params_["OneHotEncoder"])),
            ]
        )

        preprocessor = ColumnTransformer(
            transformers=[
                ("num", num_pipeline, numeric_columns),
                ("cat", cat_pipeline, categorical_columns),
            ]
        )
        return preprocessor

    def get_model_pipeline(self, preprocessor, clf):
        pipe = Pipeline([("preprocessor", preprocessor), ("model", clf)])
        return pipe

    def generate_hyperparameter_space(self, hyperopts: List[dict]) -> dict:
        """Returns a dict of hyper-parameters expression map

        Args:
            hyperopts (List[dict]): list of all the hyper-parameter that are needed to be optimized

        Returns:
            dict: hyper-parameters expression map
        """
        space = {}
        for expression in hyperopts:
            expression_ = expression.copy()
            exp_type = expression_.pop("type")
            name = expression_.pop("name")

            # Handle expression for explicit choices and
            # implicit choices using "low", "high" and optinal "step" values
            if exp_type == "choice":
                options = expression_["options"]
                if not isinstance(options, list):
                    expression_["options"] = list(
                        range(options["low"], options["high"], options.get("step", 1))
                    )

            space[name] = self.hyperopts_expressions_map[f"hp_{exp_type}"](
                name, **expression_
            )
        return space

    @abstractmethod
    def get_name(self):
        pass

    @abstractmethod
    def select_best_model(self, models, train_x, train_y, val_x, val_y, models_map):
        pass

    @abstractmethod
    def prepare_label_table(
        self, connector: Connector, session, label_table_name: str, label_ts_col: str
    ):
        pass

    @abstractmethod
    def plot_diagnostics(
        self,
        connector: Connector,
        session,
        model,
        stage_name: str,
        x: pd.DataFrame,
        y: pd.DataFrame,
        label_column: str,
    ):
        pass

    @abstractmethod
    def get_metrics(
        self, model, train_x, train_y, test_x, test_y, val_x, val_y, train_config
    ):
        pass

    @abstractmethod
    def prepare_training_summary(
        self, model_results: dict, model_timestamp: str
    ) -> dict:
        pass

    def train_model(
        self,
        feature_df: pd.DataFrame,
        categorical_columns: List[str],
        numeric_columns: List[str],
        merged_config: dict,
        model_file: str,
    ):
        """Creates and saves the trained model pipeline after performing preprocessing and classification
        and returns the various variables required for further processing by training procesudres/functions.

        Args:

            feature_df (pd.DataFrame): dataframe containing all the features and labels
            categorical_columns (List[str]): list of categorical columns in the feature_df
            numeric_columns (List[str]): list of numeric columns in the feature_df
            merged_config (dict): configs generated by merging configs from profiles.yaml and model_configs.yaml file
            model_file (str): path to the file where the model is to be saved

        Returns:
            train_x (pd.DataFrame): dataframe containing all the features for training
            test_x (pd.DataFrame): dataframe containing all the features for testing
            test_y (pd.DataFrame): dataframe containing all the labels for testing
            pipe (sklearn.pipeline.Pipeline): pipeline containing all the preprocessing steps and the final model
            model_id (str): model id
            metrics_df (pd.DataFrame): dataframe containing all the metrics generated by training
            results (dict): dictionary containing all the metrics generated by training
        """
        train_config = merged_config["train"]
        models = train_config["model_params"]["models"]
        model_id = str(int(time.time()))

        train_x, train_y, test_x, test_y, val_x, val_y = utils.split_train_test(
            feature_df=feature_df,
            label_column=self.label_column,
            entity_column=self.entity_column,
            train_size=self.prep.train_size,
            val_size=self.prep.val_size,
            test_size=self.prep.test_size,
            isStratify=self.isStratify,
        )

        train_x = utils.transform_null(train_x, numeric_columns, categorical_columns)
        val_x = utils.transform_null(val_x, numeric_columns, categorical_columns)

        preprocessor_pipe_x = self.get_preprocessing_pipeline(
            numeric_columns,
            categorical_columns,
            self.prep.numeric_pipeline.get("pipeline"),
            self.prep.categorical_pipeline.get("pipeline"),
        )
        train_x_processed = preprocessor_pipe_x.fit_transform(train_x)
        val_x_processed = preprocessor_pipe_x.transform(val_x)

        final_model = self.select_best_model(
            models, train_x_processed, train_y, val_x_processed, val_y
        )
        preprocessor_pipe_optimized = self.get_preprocessing_pipeline(
            numeric_columns,
            categorical_columns,
            self.prep.numeric_pipeline.get("pipeline"),
            self.prep.categorical_pipeline.get("pipeline"),
        )
        pipe = self.get_model_pipeline(preprocessor_pipe_optimized, final_model)
        pipe.fit(train_x, train_y)

        joblib.dump(pipe, model_file)

        results = self.get_metrics(
            pipe, train_x, train_y, test_x, test_y, val_x, val_y, train_config
        )
        results["model_id"] = model_id
        metrics_df = pd.DataFrame(
            {
                "model_id": [results["model_id"]],
                "metrics": [results["metrics"]],
                "output_model_name": [results["output_model_name"]],
            }
        ).reset_index(drop=True)

        return train_x, test_x, test_y, pipe, model_id, metrics_df, results


class ClassificationTrainer(MLTrainer):
    evalution_metrics_map = {
        metric.__name__: metric
        for metric in [average_precision_score, precision_recall_fscore_support]
    }
    models_map = {
        model.__name__: model
        for model in [XGBClassifier, RandomForestClassifier, MLPClassifier]
    }

    def __init__(self, **kwargs):
        self.recall_to_precision_importance = kwargs.pop(
            "recall_to_precision_importance"
        )
        super().__init__(**kwargs)

        self.figure_names = {
            "roc-auc-curve": f"04-test-roc-auc-{self.output_profiles_ml_model}.png",
            "pr-auc-curve": f"03-test-pr-auc-{self.output_profiles_ml_model}.png",
            "lift-chart": f"02-test-lift-chart-{self.output_profiles_ml_model}.png",
            "feature-importance-chart": f"01-feature-importance-chart-{self.output_profiles_ml_model}.png",
        }
        self.isStratify = True

    def build_model(
        self,
        X_train: pd.DataFrame,
        y_train: pd.DataFrame,
        X_val: pd.DataFrame,
        y_val: pd.DataFrame,
        model_class: Union[XGBClassifier, RandomForestClassifier, MLPClassifier],
        model_config: Dict,
    ) -> Tuple:
        """Returns the classifier with best hyper-parameters after performing hyper-parameter tuning.

        Args:
            X_train (pd.DataFrame): X_train dataframe
            y_train (pd.DataFrame): y_train dataframe
            X_val (pd.DataFrame): X_val dataframe
            y_val (pd.DataFrame): y_val dataframe
            model_class (Union[XGBClassifier, RandomForestClassifier, MLPClassifier]): classifier to build model
            model_config (dict): configurations for the given model

        Returns:
            Tuple: classifier with best hyper-parameters found out using val_data along with trials info
        """
        hyperopt_space = self.generate_hyperparameter_space(model_config["hyperopts"])

        # We can set evaluation set for xgboost model which we cannot directly configure from configuration file
        fit_params = model_config.get("fitparams", {}).copy()
        if model_class.__name__ == "XGBClassifier":
            fit_params["eval_set"] = [(X_train, y_train), (X_val, y_val)]

        # Objective method to run for different hyper-parameter space
        def objective(space):
            clf = model_class(**model_config["modelparams"], **space)
            clf.fit(X_train, y_train, **fit_params)
            pred = clf.predict_proba(X_val)
            eval_metric_name = model_config["evaluation_metric"]
            pr_auc = self.evalution_metrics_map[eval_metric_name](y_val, pred[:, 1])

            return {"loss": (0 - pr_auc), "status": STATUS_OK, "config": space}

        trials = Trials()
        best_hyperparams = fmin(
            fn=objective,
            space=hyperopt_space,
            algo=tpe.suggest,
            max_evals=model_config["hyperopts_config"]["max_evals"],
            return_argmin=False,
            trials=trials,
        )
        if "early_stopping_rounds" in model_config["modelparams"]:
            del model_config["modelparams"]["early_stopping_rounds"]
        clf = model_class(**best_hyperparams, **model_config["modelparams"])
        return clf, trials

    def get_name(self):
        return "classification"

    def select_best_model(self, models, train_x, train_y, val_x, val_y):
        """
        Selects the best classifier model based on the given list of models and their configurations.

        Args:
            models (list): A list of dictionaries representing the models to be trained.
            train_x (pd.DataFrame): The training data features.
            train_y (pd.DataFrame): The training data labels.
            val_x (pd.DataFrame): The validation data features.
            val_y (pd.DataFrame): The validation data labels.
        Returns:
            final_clf (object): The selected classifier model with the best hyperparameters.
        """
        best_acc = 0
        for model_config in models:
            name = model_config["name"]

            if name in self.models_map.keys():
                clf, trials = self.build_model(
                    train_x, train_y, val_x, val_y, self.models_map[name], model_config
                )

                if best_acc < max([-1 * loss for loss in trials.losses()]):
                    final_clf = clf
                    best_acc = max([-1 * loss for loss in trials.losses()])

        return final_clf

    def prepare_label_table(
        self, connector: Connector, session, label_table_name: str, label_ts_col: str
    ):
        label_table = connector.label_table(
            session,
            label_table_name,
            self.label_column,
            self.entity_column,
            self.index_timestamp,
            self.label_value,
            label_ts_col,
        )
        distinct_values = connector.get_distinct_values_in_column(
            label_table, self.label_column
        )
        if len(distinct_values) == 1:
            raise ValueError(
                f"Only one value of label column found in label table. Please check if the label column is correct. Label column: {self.label_column}"
            )
        return label_table

    def plot_diagnostics(
        self,
        connector: Connector,
        session,
        model,
        stage_name: str,
        x: pd.DataFrame,
        y: pd.DataFrame,
        label_column: str,
    ) -> None:
        """Plots the diagnostics for the given model

        Args:
            Connector (Connector): Connector instance to access data warehouse
            session: valid snowpark session or redshift cursor to access data warehouse
            model (object): trained model
            stage_name (str): name of the stage
            x (pd.DataFrame): test data features
            y (pd.DataFrame): test data labels
            figure_names (dict): dict of figure names
            label_column (str): name of the label column
        """
        try:
            y_pred = model.predict_proba(x)[:, 1]
            y_true = y[label_column.upper()].values

            roc_auc_file = connector.join_file_path(self.figure_names["roc-auc-curve"])
            utils.plot_roc_auc_curve(y_pred, y_true, roc_auc_file)
            connector.save_file(session, roc_auc_file, stage_name, overwrite=True)

            pr_auc_file = connector.join_file_path(self.figure_names["pr-auc-curve"])
            utils.plot_pr_auc_curve(y_pred, y_true, pr_auc_file)
            connector.save_file(session, pr_auc_file, stage_name, overwrite=True)

            lift_chart_file = connector.join_file_path(self.figure_names["lift-chart"])
            utils.plot_lift_chart(y_pred, y_true, lift_chart_file)
            connector.save_file(session, lift_chart_file, stage_name, overwrite=True)
        except Exception as e:
            logger.error(f"Could not generate plots. {e}")
        pass

    def get_metrics(
        self, model, train_x, train_y, test_x, test_y, val_x, val_y, train_config
    ) -> dict:
        model_metrics, _, prob_th = trainer_utils.get_metrics_classifier(
            model,
            train_x,
            train_y,
            test_x,
            test_y,
            val_x,
            val_y,
            train_config,
            self.recall_to_precision_importance,
        )
        model_metrics["prob_th"] = prob_th
        result_dict = {
            "output_model_name": self.output_profiles_ml_model,
            "prob_th": prob_th,
            "metrics": model_metrics,
        }
        return result_dict

    def prepare_training_summary(
        self, model_results: dict, model_timestamp: str
    ) -> dict:
        training_summary = {
            "timestamp": model_timestamp,
            "data": {
                "metrics": model_results["metrics"],
                "threshold": model_results["prob_th"],
            },
        }
        return training_summary


class RegressionTrainer(MLTrainer):
    evalution_metrics_map = {
        metric.__name__: metric
        for metric in [mean_absolute_error, mean_squared_error, r2_score]
    }

    models_map = {
        model.__name__: model
        for model in [XGBRegressor, RandomForestRegressor, MLPRegressor]
    }

    def __init__(self, **kwargs):
        _ = kwargs.pop("recall_to_precision_importance", 0.0)
        super().__init__(**kwargs)

        self.figure_names = {
            # "regression-lift-chart" : f"04-regression-chart-{self.output_profiles_ml_model}.png",
            "deciles-plot": f"03-deciles-plot-{self.output_profiles_ml_model}.png",
            "residuals-chart": f"02-residuals-chart-{self.output_profiles_ml_model}.png",
            "feature-importance-chart": f"01-feature-importance-chart-{self.output_profiles_ml_model}.png",
        }
        self.isStratify=False

    def build_model(
        self,
        X_train: pd.DataFrame,
        y_train: pd.DataFrame,
        X_val: pd.DataFrame,
        y_val: pd.DataFrame,
        model_class: Union[XGBRegressor, RandomForestRegressor, MLPRegressor],
        model_config: Dict,
    ) -> Tuple:
        """
        Returns the regressor with best hyper-parameters after performing hyper-parameter tuning.

        Args:
            X_train (pd.DataFrame): X_train dataframe
            y_train (pd.DataFrame): y_train dataframe
            X_val (pd.DataFrame): X_val dataframe
            y_val (pd.DataFrame): y_val dataframe
            model_class: Regressor class to build the model
            model_config (dict): configurations for the given model

        Returns:
            Tuple: regressor with best hyper-parameters found out using val_data along with trials info
        """
        hyperopt_space = self.generate_hyperparameter_space(model_config["hyperopts"])

        # We can set evaluation set for XGB Regressor model which we cannot directly configure from the configuration file
        fit_params = model_config.get("fitparams", {}).copy()
        if model_class.__name__ == "XGBRegressor":
            fit_params["eval_set"] = [(X_train, y_train), (X_val, y_val)]

        # Objective method to run for different hyper-parameter space
        def objective(space):
            reg = model_class(**model_config["modelparams"], **space)
            reg.fit(X_train, y_train, **fit_params)
            pred = reg.predict(X_val)
            eval_metric_name = model_config["evaluation_metric"]
            loss = self.evalution_metrics_map[eval_metric_name](y_val, pred)

            return {"loss": loss, "status": STATUS_OK, "config": space}

        trials = Trials()
        best_hyperparams = fmin(
            fn=objective,
            space=hyperopt_space,
            algo=tpe.suggest,
            max_evals=model_config["hyperopts_config"]["max_evals"],
            return_argmin=False,
            trials=trials,
        )
        if "early_stopping_rounds" in model_config["modelparams"]:
            del model_config["modelparams"]["early_stopping_rounds"]
        reg = model_class(**best_hyperparams, **model_config["modelparams"])
        return reg, trials

    def get_name(self):
        return "regression"

    def select_best_model(self, models, train_x, train_y, val_x, val_y):
        """
        Selects the best regressor model based on the given list of models and their configurations.

        Args:
            models (list): A list of dictionaries representing the models to be trained.
            train_x (pd.DataFrame): The training data features.
            train_y (pd.DataFrame): The training data labels.
            val_x (pd.DataFrame): The validation data features.
            val_y (pd.DataFrame): The validation data labels.

        Returns:
            final_reg (object): The selected regressor model with the best hyperparameters.
        """
        best_loss = float("inf")

        for model_config in models:
            name = model_config["name"]
            if name in self.models_map.keys():
                reg, trials = self.build_model(
                    train_x, train_y, val_x, val_y, self.models_map[name], model_config
                )

                if best_loss > min(trials.losses()):
                    final_reg = reg
                    best_loss = min(trials.losses())

        return final_reg

    def prepare_label_table(
        self, connector: Connector, session, label_table_name: str, label_ts_col: str
    ):
        return connector.label_table(
            session,
            label_table_name,
            self.label_column,
            self.entity_column,
            self.index_timestamp,
            None,
            label_ts_col,
        )

    def plot_diagnostics(
        self,
        connector: Connector,
        session,
        model,
        stage_name: str,
        x: pd.DataFrame,
        y: pd.DataFrame,
        label_column: str,
    ):
        try:
            y_pred = model.predict(x)

            residuals_file = connector.join_file_path(
                self.figure_names["residuals-chart"]
            )
            y_true = y[label_column.upper()]
            utils.plot_regression_residuals(y_pred, y_true, residuals_file)
            connector.save_file(session, residuals_file, stage_name, overwrite=True)

            deciles_file = connector.join_file_path(self.figure_names["deciles-plot"])
            utils.plot_regression_deciles(y_pred, y_true, deciles_file, label_column)
            connector.save_file(session, deciles_file, stage_name, overwrite=True)

            # For future reference
            # regression_chart_file = connector.join_file_path(self.figure_names['regression-lift-chart'])
            # utils.regression_evaluation_plot(y_pred, y_true, regression_chart_file)
            # connector.save_file(session, regression_chart_file, stage_name, overwrite=True)

        except Exception as e:
            logger.error(f"Could not generate plots. {e}")

    def get_metrics(
        self, model, train_x, train_y, test_x, test_y, val_x, val_y, train_config
    ) -> dict:
        model_metrics = trainer_utils.get_metrics_regressor(
            model, train_x, train_y, test_x, test_y, val_x, val_y
        )
        result_dict = {
            "output_model_name": self.output_profiles_ml_model,
            "prob_th": None,
            "metrics": model_metrics,
        }
        return result_dict

    def prepare_training_summary(
        self, model_results: dict, model_timestamp: str
    ) -> dict:
        training_summary = {
            "timestamp": model_timestamp,
            "data": {"metrics": model_results["metrics"]},
        }
        return training_summary<|MERGE_RESOLUTION|>--- conflicted
+++ resolved
@@ -66,11 +66,8 @@
         self.inputs = inputs
         self.max_row_count = max_row_count
         self.prep = prep
-<<<<<<< HEAD
+        self.isStratify = None
         del package_name # Retained this in the class signature for backward compatibility. Not using it anywhere else, hence deleting.
-=======
-        self.isStratify = None
->>>>>>> d1f85224
 
     hyperopts_expressions_map = {
         exp.__name__: exp for exp in [hp.choice, hp.quniform, hp.uniform, hp.loguniform]
