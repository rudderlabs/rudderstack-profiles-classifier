--- conflicted
+++ resolved
@@ -254,7 +254,6 @@
             model_hash (str): The latest model hash.
             material_table_prefix (str): A constant.
             prediction_horizon_days (int): The period of days for prediction horizon.
-            output_filename (str): The name of the output file.
             site_config_path (str): path to the siteconfig.yaml file
             project_folder (str): project folder path to pb_project.yaml file
 
@@ -282,27 +281,6 @@
         except Exception as e:
             print("Exception occured while retrieving material names. Please check the logs for more details")
             raise e
-<<<<<<< HEAD
-
-    def get_material_registry_table(self, cursor: redshift_connector.cursor.Cursor, material_registry_table_name: str) -> pd.DataFrame:
-        """Fetches and filters the material registry table to get only the successful runs. It assumes that the successful runs have a status of 2.
-        Currently profiles creates a row at the start of a run with status 1 and creates a new row with status to 2 at the end of the run.
-
-        Args:
-            cursor (redshift_connector.cursor.Cursor): Redshift connection cursor for warehouse access.
-            material_registry_table_name (str): The material registry table name.
-
-        Returns:
-            pd.DataFrame: The filtered material registry table containing only the successfully materialized data.
-        """
-        material_registry_table = self.get_table_as_dataframe(cursor, material_registry_table_name)
-        material_registry_table["json_metadata"] = material_registry_table["metadata"].apply(lambda x: eval(x))
-        material_registry_table["status"] = material_registry_table["json_metadata"].apply(lambda x: x["complete"]["status"])
-        material_registry_table = material_registry_table[material_registry_table["status"] == 2]
-        material_registry_table.drop(columns=["json_metadata"], inplace=True)
-        return material_registry_table
-=======
->>>>>>> b8da1a1d
 
     def get_latest_material_hash(self, cursor: redshift_connector.cursor.Cursor, material_table: str, model_name:str) -> Tuple:
         """This function will return the model hash that is latest for given model name in material table
@@ -317,7 +295,7 @@
         """
         redshift_df = self.get_material_registry_table(cursor, material_table)
 
-        temp_hash_vector = redshift_df.query(f"model_name == '{model_name}'").sort_values(by="creation_ts", ascending=False).reset_index(drop=True)[["model_hash", "creation_ts"]].iloc[0]
+        temp_hash_vector = redshift_df.query(f"model_name == \"{model_name}\"").sort_values(by="creation_ts", ascending=False).reset_index(drop=True)[["model_hash", "creation_ts"]].iloc[0]
     
         model_hash = temp_hash_vector["model_hash"]
         creation_ts = temp_hash_vector["creation_ts"]
@@ -338,28 +316,24 @@
         Returns:
             The table after the columns have been dropped as a Pandas DataFrame object.
         """
-        return table.drop(columns = col_list)
-
-    def sort_feature_table(self, feature_table: pd.DataFrame, entity_column: str, index_timestamp: str) -> pd.DataFrame:
-        """
-        Sorts the given feature table based on the given entity column and index timestamp.
-
-        Args:
-            feature_table (pd.DataFrame): The table to be filtered.
-            entity_column (str): The name of the entity column to be used for sorting.
-            index_timestamp (str): The name of the index timestamp column to be used for sorting.
-
-        Returns:
-            The sorted feature table as a Pandas DataFrame object.
-        """
-<<<<<<< HEAD
         ignore_features_upper = [col.upper() for col in col_list]
         ignore_features_lower = [col.lower() for col in col_list]
         ignore_features_ = [col for col in table.columns if col in ignore_features_upper or col in ignore_features_lower]
         return table.drop(columns = ignore_features_)
-=======
+
+    def sort_feature_table(self, feature_table: pd.DataFrame, entity_column: str, index_timestamp: str) -> pd.DataFrame:
+        """
+        Sorts the given feature table based on the given entity column and index timestamp.
+
+        Args:
+            feature_table (pd.DataFrame): The table to be filtered.
+            entity_column (str): The name of the entity column to be used for sorting.
+            index_timestamp (str): The name of the index timestamp column to be used for sorting.
+
+        Returns:
+            The sorted feature table as a Pandas DataFrame object.
+        """
         return feature_table.sort_values(by=[entity_column, index_timestamp], ascending=[True, False]).drop(columns=[index_timestamp])
->>>>>>> b8da1a1d
 
     def add_days_diff(self, table: pd.DataFrame, new_col: str, time_col_1: str, time_col_2: str) -> pd.DataFrame:
         """
@@ -434,12 +408,80 @@
         Returns:
             pd.DataFrame: The filtered material registry table containing only the successfully materialized data.
         """
-<<<<<<< HEAD
-        return os.path.join(local_folder, file_name)
-    
-    def save_file(self, *args, **kwargs) -> None:
-        """Function needed only for Snowflake Connector, hence an empty function for Redshift Connector."""
-        return
+        material_registry_table = self.get_table_as_dataframe(cursor, material_registry_table_name)
+        material_registry_table["json_metadata"] = material_registry_table["metadata"].apply(lambda x: eval(x))
+        material_registry_table["status"] = material_registry_table["json_metadata"].apply(lambda x: x["complete"]["status"])
+        return material_registry_table[material_registry_table["status"] == 2].drop(columns=["json_metadata"])
+
+    def get_material_names_(self, cursor: redshift_connector.cursor.Cursor,
+                        material_table: str, 
+                        start_time: str, 
+                        end_time: str, 
+                        model_name:str,
+                        model_hash: str,
+                        material_table_prefix:str,
+                        prediction_horizon_days: int) -> Tuple[List[Tuple[str, str]], List[Tuple[str, str]]]:
+        """Generates material names as list of tuple of feature table name and label table name required to create the training model and their corresponding training dates.
+
+        Args:
+            cursor (redshift_connector.cursor.Cursor): Redshift connector cursor for data warehouse access
+            material_table (str): Name of the material table(present in constants.py file)
+            start_time (str): train_start_dt
+            end_time (str): train_end_dt
+            model_name (str): Present in model_configs file
+            model_hash (str) : latest model hash
+            material_table_prefix (str): constant
+            prediction_horizon_days (int): period of days
+
+        Returns:
+            Tuple[List[Tuple[str, str]], List[Tuple[str, str]]]: Tuple of List of tuples of feature table names, label table names and their corresponding training dates
+            ex: ([('material_shopify_user_features_fa138b1a_785', 'material_shopify_user_features_fa138b1a_786')] , [('2023-04-24 00:00:00', '2023-05-01 00:00:00')])
+        """
+        material_names = list()
+        training_dates = list()
+
+        df = self.get_material_registry_table(cursor, material_table)
+
+        feature_df = df.loc[
+            (df["model_name"] == model_name) &
+            (df["model_hash"] == model_hash) &
+            (df["end_ts"] >= start_time) &
+            (df["end_ts"] <= end_time),
+            ["seq_no", "end_ts"]
+        ].drop_duplicates().rename(columns = {'seq_no':'feature_seq_no', 'end_ts': 'feature_end_ts'})
+        feature_df["label_end_ts"] = feature_df["feature_end_ts"] + timedelta(days=prediction_horizon_days)
+
+        time_format = '%Y-%m-%d'
+        label_start_time = datetime.strptime(start_time, time_format) + timedelta(days=prediction_horizon_days)
+        label_end_time = datetime.strptime(end_time, time_format) + timedelta(days=prediction_horizon_days)
+        label_df = df.loc[
+            (df["model_name"] == model_name) &
+            (df["model_hash"] == model_hash) &
+            (df["end_ts"] >= label_start_time) &
+            (df["end_ts"] <= label_end_time),
+            ["seq_no", "end_ts"]
+        ].drop_duplicates().rename(columns = {'seq_no':'label_seq_no', 'end_ts': 'label_end_ts'})
+
+        feature_label_df = pd.merge(feature_df, label_df, on="label_end_ts", how="inner")
+
+        for _, row in feature_label_df.iterrows():
+            material_names.append((utils.generate_material_name(material_table_prefix, model_name, model_hash, str(row["feature_seq_no"])), utils.generate_material_name(material_table_prefix, model_name, model_hash, str(row["label_seq_no"]))))
+            training_dates.append((str(row["feature_end_ts"]), str(row["label_end_ts"])))
+        return material_names, training_dates
+
+    def write_table_locally(self, df: pd.DataFrame, table_name: str) -> None:
+        """Writes the given pandas dataframe to the local storage with the given name.
+
+        Args:
+            df (pd.DataFrame): Pandas dataframe to be written to the local storage
+            table_name (str): Name with which the dataframe is to be written to the local storage
+
+        Returns:
+            Nothing
+        """
+        Path(local_folder).mkdir(parents=True, exist_ok=True)
+        table_path = os.path.join(local_folder, f"{table_name}.parquet.gzip")
+        df.to_parquet(table_path, compression='gzip')
     
     def get_arraytype_features_from_table(self, table: pd.DataFrame)-> list:
         """Returns the list of features to be ignored from the feature table.
@@ -502,80 +544,4 @@
         preds['model_id'] = train_model_id
         preds[output_label_column] = preds[score_column_name].apply(lambda x: True if x >= prob_th else False)
         preds[percentile_column_name] = preds[score_column_name].rank(pct=True) * 100
-        return preds
-=======
-        material_registry_table = self.get_table_as_dataframe(cursor, material_registry_table_name)
-        material_registry_table["json_metadata"] = material_registry_table["metadata"].apply(lambda x: eval(x))
-        material_registry_table["status"] = material_registry_table["json_metadata"].apply(lambda x: x["complete"]["status"])
-        return material_registry_table[material_registry_table["status"] == 2].drop(columns=["json_metadata"])
-
-    def get_material_names_(self, cursor: redshift_connector.cursor.Cursor,
-                        material_table: str, 
-                        start_time: str, 
-                        end_time: str, 
-                        model_name:str,
-                        model_hash: str,
-                        material_table_prefix:str,
-                        prediction_horizon_days: int) -> Tuple[List[Tuple[str, str]], List[Tuple[str, str]]]:
-        """Generates material names as list of tuple of feature table name and label table name required to create the training model and their corresponding training dates.
-
-        Args:
-            cursor (redshift_connector.cursor.Cursor): Redshift connector cursor for data warehouse access
-            material_table (str): Name of the material table(present in constants.py file)
-            start_time (str): train_start_dt
-            end_time (str): train_end_dt
-            model_name (str): Present in model_configs file
-            model_hash (str) : latest model hash
-            material_table_prefix (str): constant
-            prediction_horizon_days (int): period of days
-
-        Returns:
-            Tuple[List[Tuple[str, str]], List[Tuple[str, str]]]: Tuple of List of tuples of feature table names, label table names and their corresponding training dates
-            ex: ([('material_shopify_user_features_fa138b1a_785', 'material_shopify_user_features_fa138b1a_786')] , [('2023-04-24 00:00:00', '2023-05-01 00:00:00')])
-        """
-        material_names = list()
-        training_dates = list()
-
-        df = self.get_material_registry_table(cursor, material_table)
-
-        feature_df = df.loc[
-            (df["model_name"] == model_name) &
-            (df["model_hash"] == model_hash) &
-            (df["end_ts"] >= start_time) &
-            (df["end_ts"] <= end_time),
-            ["seq_no", "end_ts"]
-        ].drop_duplicates().rename(columns = {'seq_no':'feature_seq_no', 'end_ts': 'feature_end_ts'})
-        feature_df["label_end_ts"] = feature_df["feature_end_ts"] + timedelta(days=prediction_horizon_days)
-
-        time_format = '%Y-%m-%d'
-        label_start_time = datetime.strptime(start_time, time_format) + timedelta(days=prediction_horizon_days)
-        label_end_time = datetime.strptime(end_time, time_format) + timedelta(days=prediction_horizon_days)
-        label_df = df.loc[
-            (df["model_name"] == model_name) &
-            (df["model_hash"] == model_hash) &
-            (df["end_ts"] >= label_start_time) &
-            (df["end_ts"] <= label_end_time),
-            ["seq_no", "end_ts"]
-        ].drop_duplicates().rename(columns = {'seq_no':'label_seq_no', 'end_ts': 'label_end_ts'})
-
-        feature_label_df = pd.merge(feature_df, label_df, on="label_end_ts", how="inner")
-
-        for _, row in feature_label_df.iterrows():
-            material_names.append((utils.generate_material_name(material_table_prefix, model_name, model_hash, str(row["feature_seq_no"])), utils.generate_material_name(material_table_prefix, model_name, model_hash, str(row["label_seq_no"]))))
-            training_dates.append((str(row["feature_end_ts"]), str(row["label_end_ts"])))
-        return material_names, training_dates
-
-    def write_table_locally(self, df: pd.DataFrame, table_name: str) -> None:
-        """Writes the given pandas dataframe to the local storage with the given name.
-
-        Args:
-            df (pd.DataFrame): Pandas dataframe to be written to the local storage
-            table_name (str): Name with which the dataframe is to be written to the local storage
-
-        Returns:
-            Nothing
-        """
-        Path(local_folder).mkdir(parents=True, exist_ok=True)
-        table_path = os.path.join(local_folder, f"{table_name}.parquet.gzip")
-        df.to_parquet(table_path, compression='gzip')
->>>>>>> b8da1a1d
+        return preds