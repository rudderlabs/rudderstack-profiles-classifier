import os
import json
import shutil
import numpy as np
import pandas as pd
import redshift_connector
import redshift_connector.cursor

from pathlib import Path
from datetime import datetime, timedelta
from typing import List, Tuple, Any, Union, Optional

import utils
import constants
from logger import logger
from Connector import Connector
from wh import ProfilesConnector

local_folder = constants.LOCAL_STORAGE_DIR


class RedshiftConnector(Connector):
    def __init__(self, folder_path: str) -> None:
        self.local_dir = os.path.join(folder_path, local_folder)
        path = Path(self.local_dir)
        path.mkdir(parents=True, exist_ok=True)
        self.array_time_features = {}
        return

    def get_local_dir(self) -> str:
        return self.local_dir

    def build_session(self, credentials: dict) -> redshift_connector.cursor.Cursor:
        """Builds the redshift connection cursor with given credentials (creds)

        Args:
            creds (dict): Data warehouse credentials from profiles siteconfig

        Returns:
            cursor (redshift_connector.cursor.Cursor): Redshift connection cursor
        """
        self.schema = credentials.pop("schema")
        self.creds = credentials
        self.connection_parameters = self.remap_credentials(credentials)
        conn = redshift_connector.connect(**self.connection_parameters)
        self.creds["schema"] = self.schema
        conn.autocommit = True
        cursor = conn.cursor()
        cursor.execute(f"SET search_path TO {self.schema};")
        return cursor

    def join_file_path(self, file_name: str) -> str:
        """
        Joins the given file name to the local data folder path.

        Args:
            file_name (str): The name of the file to be joined to the path.

        Returns:
            The joined file path as a string.
        """
        return os.path.join(self.local_dir, file_name)

    def run_query(
        self, cursor: redshift_connector.cursor.Cursor, query: str, response=True
    ) -> Optional[Tuple]:
        """Runs the given query on the redshift connection

        Args:
            cursor (redshift_connector.cursor.Cursor): Redshift connection cursor for warehouse access
            query (str): Query to be executed on the Redshift connection
            response (bool): Whether to fetch the results of the query or not | Defaults to True

        Returns:
            Results of the query run on the Redshift connection
        """
        if response:
            return cursor.execute(query).fetchall()
        else:
            return cursor.execute(query)
        
    def call_procedure(self, *args, **kwargs):
        """Calls the given function for training

        Args:
            cursor (redshift_connector.cursor.Cursor): Redshift connection cursor for warehouse access
            args (list): List of arguments to be passed to the training function
            kwargs (dict): Dictionary of keyword arguments to be passed to the training function
        
        Returns:
            Results of the training function
        """
        train_function = args[0]
        args = args[1:]
        return train_function(*args, **kwargs)
    
<<<<<<< HEAD
    def get_merged_table(self, df1, df2):
        """Returns the merged table.

        Args:
            df1 (pd.DataFrame): 1st DataFrame
            df2 (pd.DataFrame): 2nd DataFrame
=======
    def get_merged_table(self, base_table, incoming_table):
        """Returns the merged table.

        Args:
            base_table (pd.DataFrame): 1st DataFrame
            incoming_table (pd.DataFrame): 2nd DataFrame
>>>>>>> 2a64f78d

        Returns:
            pd.DataFrame: Merged table
        """
<<<<<<< HEAD
        return pd.concat([df1, df2], axis=0, ignore_index=True)
=======
        return pd.concat([base_table, incoming_table], axis=0, ignore_index=True)
>>>>>>> 2a64f78d
        
    def fetch_processor_mode(
        self, user_preference_order_infra: List[str], is_rudder_backend: bool
    ) -> str:
        mode = (
            "rudderstack-infra" if is_rudder_backend else user_preference_order_infra[0]
        )
        return mode

    def get_table(
        self, cursor: redshift_connector.cursor.Cursor, table_name: str, **kwargs
    ) -> pd.DataFrame:
        """Fetches the table with the given name from the Redshift schema as a pandas Dataframe object

        Args:
            cursor (redshift_connector.cursor.Cursor): Redshift connection cursor for warehouse access
            table_name (str): Name of the table to be fetched from the Redshift schema

        Returns:
            table (pd.DataFrame): The table as a pandas Dataframe object
        """
        return self.get_table_as_dataframe(cursor, table_name, **kwargs)

    def get_table_as_dataframe(
        self, cursor: redshift_connector.cursor.Cursor, table_name: str, **kwargs
    ) -> pd.DataFrame:
        """Fetches the table with the given name from the Redshift schema as a pandas Dataframe object

        Args:
            cursor (redshift_connector.cursor.Cursor): Redshift connection cursor for warehouse access
            table_name (str): Name of the table to be fetched from the Redshift schema

        Returns:
            table (pd.DataFrame): The table as a pandas Dataframe object
        """
        filter_condition = kwargs.get("filter_condition", "")
        query = f"SELECT * FROM {table_name.lower()}"
        if filter_condition:
            query += f" WHERE {filter_condition}"
        query += ";"
        return cursor.execute(query).fetch_dataframe()

    def write_table(self, df: pd.DataFrame, table_name: str, **kwargs) -> None:
        """Writes the given pandas dataframe to the Redshift schema with the given name.

        Args:
            df (pd.DataFrame): Pandas dataframe to be written to the snowpark session
            table_name (str): Name with which the dataframe is to be written to the snowpark session
        Returns:
            Nothing
        """
        if kwargs.pop("local", True):
            self.write_table_locally(df, table_name)
        self.write_pandas(df, table_name, **kwargs)

    def write_pandas(self, df: pd.DataFrame, table_name_remote: str, **kwargs) -> None:
        """Writes the given pandas dataframe to the Redshift schema with the given name

        Args:
            df (pd.DataFrame): Pandas dataframe to be written to the snowpark session
            table_name (str): Name with which the dataframe is to be written to the snowpark session
            [From kwargs]
                if_exists (str): How to write the dataframe to the Redshift schema | Defaults to "append"
        Returns:
            Nothing
        """
        rs_conn = ProfilesConnector(self.creds, **kwargs)
        if_exists = kwargs.get("if_exists", "append")
        rs_conn.write_to_table(
            df, table_name_remote, schema=self.schema, if_exists=if_exists
        )

    def label_table(
        self,
        cursor: redshift_connector.cursor.Cursor,
        label_table_name: str,
        label_column: str,
        entity_column: str,
        index_timestamp: str,
        label_value: Union[str, int, float],
        label_ts_col: str,
    ) -> pd.DataFrame:
        """
        Labels the given label_columns in the table as '1' or '0' if the value matches the label_value or not respectively.

        Args:
            cursor (redshift_connector.cursor.Cursor): Redshift connection cursor for warehouse access
            label_table_name (str): Name of the table to be labelled
            label_column (str): Name of the column to be labelled
            entity_column (str): Name of the entity column
            index_timestamp (str): Name of the index timestamp column
            label_value (Union[str,int,float]): Value to be labelled as '1'
            label_ts_col (str): Name of the label timestamp column

        Returns:
            label_table (pd.DataFrame): The labelled table as a pandas Dataframe object
        """
        feature_table = self.get_table(cursor, label_table_name)
        if label_value != None:
            feature_table[label_column] = np.where(
                feature_table[label_column] == label_value, 1, 0
            )
        label_table = feature_table[
            [entity_column, label_column, index_timestamp]
        ].rename(columns={index_timestamp: label_ts_col})
        return label_table

    def save_file(self, *args, **kwargs):
        """Function needed only for Snowflake Connector, hence an empty function for Redshift Connector."""
        pass

    def get_non_stringtype_features(
        self, feature_df: pd.DataFrame, label_column: str, entity_column: str, **kwargs
    ) -> List[str]:
        """
        Returns a list of strings representing the names of the Non-StringType(non-categorical) columns in the feature table.

        Args:
            feature_df (pd.DataFrame): A feature table dataframe
            label_column (str): A string representing the name of the label column.
            entity_column (str): A string representing the name of the entity column.

        Returns:
            List[str]: A list of strings representing the names of the non-StringType columns in the feature table.
        """
        non_stringtype_features = []
        for column in feature_df.columns:
            if column.lower() not in (label_column, entity_column) and (
                feature_df[column].dtype == "int64"
                or feature_df[column].dtype == "float64"
            ):
                non_stringtype_features.append(column)
        return non_stringtype_features

    def get_stringtype_features(
        self, feature_df: pd.DataFrame, label_column: str, entity_column: str, **kwargs
    ) -> List[str]:
        """
        Extracts the names of StringType(categorical) columns from a given feature table schema.

        Args:
            feature_df (pd.DataFrame): A feature table dataframe
            label_column (str): The name of the label column.
            entity_column (str): The name of the entity column.

        Returns:
            List[str]: A list of StringType(categorical) column names extracted from the feature table schema.
        """
        stringtype_features = []
        for column in feature_df.columns:
            if column.lower() not in (label_column, entity_column) and (
                feature_df[column].dtype != "int64"
                and feature_df[column].dtype != "float64"
            ):
                stringtype_features.append(column)
        return stringtype_features

    def get_arraytype_features(
        self, cursor: redshift_connector.cursor.Cursor, table_name: str
    ) -> List[str]:
        """Returns the list of features to be ignored from the feature table.

        Args:
            cursor (redshift_connector.cursor.Cursor): Redshift connector cursor for data warehouse access
            table_name (str): Name of the table from which to retrieve the arraytype/super columns.

        Returns:
            list: The list of features to be ignored based column datatypes as ArrayType.
        """
        cursor.execute(
            f"select * from pg_get_cols('{self.schema}.{table_name}') cols(view_schema name, view_name name, col_name name, col_type varchar, col_num int);"
        )
        col_df = cursor.fetch_dataframe()
        arraytype_features = []
        for _, row in col_df.iterrows():
            if row["col_type"] == "super":
                arraytype_features.append(row["col_name"])
        return arraytype_features

    def get_arraytype_features_from_table(self, table: pd.DataFrame, **kwargs) -> list:
        """Returns the list of features to be ignored from the feature table.
        Args:
            table (snowflake.snowpark.Table): snowpark table.
        Returns:
            list: The list of features to be ignored based column datatypes as ArrayType.
        """
        self.get_array_time_features_from_file(**kwargs)
        arraytype_features = self.array_time_features["arraytype_features"]
        return arraytype_features

    def get_high_cardinal_features(
        self,
        table: pd.DataFrame,
        label_column,
        entity_column,
        cardinal_feature_threshold,
    ) -> List[str]:
        # TODO: remove this logger.info
        logger.info(
            f"Identifying high cardinality features in the Redshift feature table."
        )
        high_cardinal_features = list()
        for field in table.columns:
            if (table[field].dtype != "int64" and table[field].dtype != "float64") and (
                field.lower() not in (label_column.lower(), entity_column.lower())
            ):
                feature_data = table[field]
                total_rows = len(feature_data)
                top_10_freq_sum = sum(feature_data.value_counts().head(10))
                if top_10_freq_sum < cardinal_feature_threshold * total_rows:
                    high_cardinal_features.append(field)
        return high_cardinal_features

    def get_timestamp_columns(
        self,
        cursor: redshift_connector.cursor.Cursor,
        table_name: str,
        index_timestamp: str,
    ) -> List[str]:
        """
        Retrieve the names of timestamp columns from a given table schema, excluding the index timestamp column.

        Args:
            cursor (redshift_connector.cursor.Cursor): The Snowpark session for data warehouse access.
            table_name (str): Name of the feature table from which to retrieve the timestamp columns.
            index_timestamp (str): The name of the column containing the index timestamp information.

        Returns:
            List[str]: A list of names of timestamp columns from the given table schema, excluding the index timestamp column.
        """
        cursor.execute(
            f"select * from pg_get_cols('{self.schema}.{table_name}') cols(view_schema name, view_name name, col_name name, col_type varchar, col_num int);"
        )
        col_df = cursor.fetch_dataframe()
        timestamp_columns = []
        for _, row in col_df.iterrows():
            if (
                row["col_type"]
                in ["timestamp without time zone", "date", "time without time zone"]
                and row["col_name"].lower() != index_timestamp.lower()
            ):
                timestamp_columns.append(row["col_name"])
        return timestamp_columns

    def get_timestamp_columns_from_table(
        self, table: pd.DataFrame, index_timestamp: str, **kwargs
    ) -> List[str]:
        """
        Retrieve the names of timestamp columns from a given table schema, excluding the index timestamp column.

        Args:
            cursor (redshift_connector.cursor.Cursor): The Snowpark session for data warehouse access.
            table_name (str): Name of the feature table from which to retrieve the timestamp columns.
            index_timestamp (str): The name of the column containing the index timestamp information.

        Returns:
            List[str]: A list of names of timestamp columns from the given table schema, excluding the index timestamp column.
        """
        self.get_array_time_features_from_file(**kwargs)
        timestamp_columns = self.array_time_features["timestamp_columns"]
        timestamp_columns = [
            x for x in timestamp_columns if x.lower() != index_timestamp.lower()
        ]
        return timestamp_columns

    def get_default_label_value(
        self, cursor, table_name: str, label_column: str, positive_boolean_flags: list
    ):
        label_value = list()
        table = self.get_table(cursor, table_name)
        distinct_labels = table[label_column].unique()

        if len(distinct_labels) != 2:
            raise Exception("The feature to be predicted should be boolean")
        for e in distinct_labels:
            if e in positive_boolean_flags:
                label_value.append(e)

        if len(label_value) == 0:
            raise Exception(
                f"Label column {label_column} doesn't have any positive flags. Please provide custom label_value from label_column to bypass the error."
            )
        elif len(label_value) > 1:
            raise Exception(
                f"Label column {label_column} has multiple positive flags. Please provide custom label_value out of {label_value} to bypass the error."
            )
        return label_value[0]

    def get_material_names_(
        self,
        cursor: redshift_connector.cursor.Cursor,
        material_table: str,
        start_time: str,
        end_time: str,
        model_name: str,
        model_hash: str,
        material_table_prefix: str,
        prediction_horizon_days: int,
    ) -> Tuple[List[Tuple[str, str]], List[Tuple[str, str]]]:
        """Generates material names as list of tuple of feature table name and label table name required to create the training model and their corresponding training dates.

        Args:
            cursor (redshift_connector.cursor.Cursor): Redshift connector cursor for data warehouse access
            material_table (str): Name of the material table(present in constants.py file)
            start_time (str): train_start_dt
            end_time (str): train_end_dt
            model_name (str): Present in model_configs file
            model_hash (str) : latest model hash
            material_table_prefix (str): constant
            prediction_horizon_days (int): period of days

        Returns:
            Tuple[List[Tuple[str, str]], List[Tuple[str, str]]]: Tuple of List of tuples of feature table names, label table names and their corresponding training dates
            ex: ([('material_shopify_user_features_fa138b1a_785', 'material_shopify_user_features_fa138b1a_786')] , [('2023-04-24 00:00:00', '2023-05-01 00:00:00')])
        """
        material_names = list()
        training_dates = list()

        df = self.get_material_registry_table(cursor, material_table)

        feature_df = (
            df.loc[
                (df["model_name"] == model_name)
                & (df["model_hash"] == model_hash)
                & (df["end_ts"] >= start_time)
                & (df["end_ts"] <= end_time),
                ["seq_no", "end_ts"],
            ]
            .drop_duplicates()
            .rename(columns={"seq_no": "feature_seq_no", "end_ts": "feature_end_ts"})
        )
        feature_df["label_end_ts"] = feature_df["feature_end_ts"] + timedelta(
            days=prediction_horizon_days
        )

        time_format = "%Y-%m-%d"
        label_start_time = datetime.strptime(start_time, time_format) + timedelta(
            days=prediction_horizon_days
        )
        label_end_time = datetime.strptime(end_time, time_format) + timedelta(
            days=prediction_horizon_days
        )
        label_df = (
            df.loc[
                (df["model_name"] == model_name)
                & (df["model_hash"] == model_hash)
                & (df["end_ts"] >= label_start_time)
                & (df["end_ts"] <= label_end_time),
                ["seq_no", "end_ts"],
            ]
            .drop_duplicates()
            .rename(columns={"seq_no": "label_seq_no", "end_ts": "label_end_ts"})
        )

        feature_label_df = pd.merge(
            feature_df, label_df, on="label_end_ts", how="inner"
        )

        for _, row in feature_label_df.iterrows():
            material_names.append(
                (
                    utils.generate_material_name(
                        material_table_prefix,
                        model_name,
                        model_hash,
                        str(row["feature_seq_no"]),
                    ),
                    utils.generate_material_name(
                        material_table_prefix,
                        model_name,
                        model_hash,
                        str(row["label_seq_no"]),
                    ),
                )
            )
            training_dates.append(
                (str(row["feature_end_ts"]), str(row["label_end_ts"]))
            )
        return material_names, training_dates

    def get_creation_ts(
        self,
        cursor: redshift_connector.cursor.Cursor,
        material_table: str,
        model_name: str,
        model_hash: str,
    ):
        """This function will return the model hash that is latest for given model name in material table

        Args:
            cursor (redshift_connector.cursor.Cursor): Redshift connection cursor for warehouse access.
            material_table (str): name of material registry table
            model_name (str): model_name from model_configs file
            model_hash (str): latest model hash

        Returns:
            (): it's latest creation timestamp
        """
        redshift_df = self.get_material_registry_table(cursor, material_table)
        try:
            temp_hash_vector = (
                redshift_df.query(f'model_name == "{model_name}"')
                .query(f'model_hash == "{model_hash}"')
                .sort_values(by="creation_ts", ascending=False)
                .reset_index(drop=True)[["creation_ts"]]
                .iloc[0]
            )
            creation_ts = temp_hash_vector["creation_ts"]
        except:
            raise Exception(
                f"Project is never materialzied with model name {model_name} and model hash {model_hash}."
            )
        return creation_ts

    def fetch_staged_file(
        self,
        cursor: redshift_connector.cursor.Cursor,
        stage_name: str,
        file_name: str,
        target_folder: str,
    ) -> None:
        """Fetches the given file from the given stage and saves it to the given target folder.

        Args:
            cursor (redshift_connector.cursor.Cursor): Redshift connection cursor for warehouse access.
            stage_name (str): Name of the stage from which to fetch the file.
            file_name (str): Name of the file to be fetched.
            target_folder (str): Path to the folder where the fetched file is to be saved.

        Returns:
            Nothing
        """
        source_path = self.join_file_path(file_name)
        target_path = os.path.join(target_folder, file_name)
        shutil.move(source_path, target_path)

    def drop_cols(self, table: pd.DataFrame, col_list: list) -> pd.DataFrame:
        """
        Drops the columns in the given list from the given table.

        Args:
            table (pd.DataFrame): The table to be filtered.
            col_list (list): The list of columns to be dropped.

        Returns:
            The table after the columns have been dropped as a Pandas DataFrame object.
        """
        ignore_features_upper = [col.upper() for col in col_list]
        ignore_features_lower = [col.lower() for col in col_list]
        ignore_features_ = [
            col
            for col in table.columns
            if col in ignore_features_upper or col in ignore_features_lower
        ]
        return table.drop(columns=ignore_features_)

    def filter_feature_table(
        self,
        feature_table: pd.DataFrame,
        entity_column: str,
        index_timestamp: str,
        max_row_count: int,
        min_sample_for_training: int,
    ) -> pd.DataFrame:
        """
        Sorts the given feature table based on the given entity column and index timestamp.

        Args:
            feature_table (pd.DataFrame): The table to be filtered.
            entity_column (str): The name of the entity column to be used for sorting.
            index_timestamp (str): The name of the index timestamp column to be used for sorting.

        Returns:
            The sorted feature table as a Pandas DataFrame object.
        """
        feature_table["row_num"] = feature_table.groupby(entity_column).cumcount() + 1
        feature_table = feature_table[feature_table["row_num"] == 1]
        feature_table = feature_table.sort_values(
            by=[entity_column, index_timestamp], ascending=[True, False]
        ).drop(columns=["row_num", index_timestamp])
        feature_table_filtered = feature_table.groupby(entity_column).head(
            max_row_count
        )
        if len(feature_table_filtered) < min_sample_for_training:
            raise Exception(
                f"Insufficient data for training. Only {len(feature_table_filtered)} user records found. Required minimum {min_sample_for_training} user records."
            )
        return feature_table_filtered

    def do_data_validation(
        self,
        feature_table: pd.DataFrame,
        label_column: str,
        task_type: str,
    ):
        try:
            if task_type == "classification":
                min_label_proportion = constants.CLASSIFIER_MIN_LABEL_PROPORTION
                max_label_proportion = constants.CLASSIFIER_MAX_LABEL_PROPORTION

                # Check for the class imbalance
                label_proportion = feature_table[label_column].value_counts(
                    normalize=True
                )

                found_invalid_rows = (
                    (label_proportion < min_label_proportion) |
                    (label_proportion > max_label_proportion)
                ).any()

                if found_invalid_rows:
                    raise Exception(
                        f"Label column {label_column} has invalid proportions. \
                            Please check if the label column has valid labels."
                    )
            elif task_type == "regression":
                # Check for the label values
                distinct_values_count_list = feature_table[label_column].value_counts()

                if len(distinct_values_count_list) < constants.REGRESSOR_MIN_LABEL_DISTINCT_VALUES:
                    raise Exception(
                        f"Label column {label_column} has invalid number of distinct values. \
                            Please check if the label column has valid labels."
                    )
        except AttributeError:
            logger.warning(
                "Could not perform data validation. Please check if the required \
                    configuations are present in the constants.py file."
            )
            pass

    def add_days_diff(
        self, table: pd.DataFrame, new_col: str, time_col_1: str, time_col_2: str
    ) -> pd.DataFrame:
        """
        Adds a new column to the given table containing the difference in days between the given timestamp columns.

        Args:
            table (pd.DataFrame): The table to be filtered.
            new_col (str): The name of the new column to be added.
            time_col_1 (str): The name of the first timestamp column.
            time_col_2 (str): The name of the  timestamp column from which to find the difference.

        Returns:
            The table with the new column added as a Pandas DataFrame object.
        """
        table["temp_1"] = pd.to_datetime(table[time_col_1])
        table["temp_2"] = pd.to_datetime(table[time_col_2])
        table[new_col] = (table["temp_2"] - table["temp_1"]).dt.days
        return table.drop(columns=["temp_1", "temp_2"])

    def join_feature_table_label_table(
        self,
        feature_table: pd.DataFrame,
        label_table: pd.DataFrame,
        entity_column: str,
        join_type: str = "inner",
    ) -> pd.DataFrame:
        """
        Joins the given feature table and label table based on the given entity column.

        Args:
            feature_table (pd.DataFrame): The feature table to be joined.
            label_table (pd.DataFrame): The label table to be joined.
            entity_column (str): The name of the entity column to be used for joining.
            join_type (str): How to join the tables | Defaults to 'inner'.

        Returns:
            The table after the join action as a Pandas DataFrame object.
        """
        return feature_table.merge(label_table, on=[entity_column], how=join_type)

    def get_distinct_values_in_column(
        self, table: pd.DataFrame, column_name: str
    ) -> List:
        """Returns the distinct values in the given column of the given table.

        Args:
            table (pd.DataFrame): The dataframe from which the distinct values are to be extracted.
            column_name (str): The name of the column from which the distinct values are to be extracted.

        Returns:
            List: The list of distinct values in the given column of the given table.
        """
        return table[column_name].unique()

    def get_material_registry_name(
        self,
        cursor: redshift_connector.cursor.Cursor,
        table_prefix: str = "material_registry",
    ) -> str:
        """This function will return the latest material registry table name

        Args:
            cursor (redshift_connector.cursor.Cursor): Redshift connector cursor for data warehouse access
            table_name (str): Prefix of the name of the table | Defaults to "material_registry"

        Returns:
            str: latest material registry table name
        """
        material_registry_tables = list()

        def split_key(item):
            parts = item.split("_")
            if len(parts) > 1 and parts[-1].isdigit():
                return int(parts[-1])
            return 0

        cursor.execute(
            f"SELECT DISTINCT tablename FROM PG_TABLE_DEF WHERE schemaname = '{self.schema}';"
        )
        registry_df = cursor.fetch_dataframe()

        registry_df = registry_df[
            registry_df["tablename"].str.startswith(f"{table_prefix.lower()}")
        ]

        for _, row in registry_df.iterrows():
            material_registry_tables.append(row["tablename"])
        material_registry_tables.sort(reverse=True)
        sorted_material_registry_tables = sorted(
            material_registry_tables, key=split_key, reverse=True
        )

        return sorted_material_registry_tables[0]

    def get_material_registry_table(
        self,
        cursor: redshift_connector.cursor.Cursor,
        material_registry_table_name: str,
    ) -> pd.DataFrame:
        """Fetches and filters the material registry table to get only the successful runs. It assumes that the successful runs have a status of 2.
        Currently profiles creates a row at the start of a run with status 1 and creates a new row with status to 2 at the end of the run.

        Args:
            cursor (redshift_connector.cursor.Cursor): Redshift connection cursor for warehouse access.
            material_registry_table_name (str): The material registry table name.

        Returns:
            pd.DataFrame: The filtered material registry table containing only the successfully materialized data.
        """
        material_registry_table = self.get_table_as_dataframe(
            cursor, material_registry_table_name
        )
        material_registry_table["json_metadata"] = material_registry_table[
            "metadata"
        ].apply(lambda x: eval(x))
        material_registry_table["status"] = material_registry_table[
            "json_metadata"
        ].apply(lambda x: x["complete"]["status"])
        return material_registry_table[material_registry_table["status"] == 2].drop(
            columns=["json_metadata"]
        )

    def generate_type_hint(self, df: pd.DataFrame):
        """Returns the type hints for given pandas DataFrame's fields

        Args:
            sp_df (snowflake.snowpark.Table): pandas DataFrame

        Returns:
            _type_: Returns the type hints for given snowpark DataFrame's fields
        """
        types = []
        for col in df.columns:
            if df[col].dtype == "object":
                types.append(str)
            else:
                types.append(float)
        return types

    def call_prediction_udf(
        self,
        predict_data: pd.DataFrame,
        prediction_udf: Any,
        entity_column: str,
        index_timestamp: str,
        score_column_name: str,
        percentile_column_name: str,
        output_label_column: str,
        train_model_id: str,
        column_names_path: str,
        prob_th: Optional[float],
        input: pd.DataFrame,
    ) -> pd.DataFrame:
        """Calls the given function for prediction

        Args:
            predict_data (pd.DataFrame): Dataframe to be predicted
            prediction_udf (Any): Function for prediction
            entity_column (str): Name of the entity column
            index_timestamp (str): Name of the index timestamp column
            score_column_name (str): Name of the score column
            percentile_column_name (str): Name of the percentile column
            output_label_column (str): Name of the output label column
            train_model_id (str): Model id
            column_names_path (str): Path to the column names file
            prob_th (float): Probability threshold
            input (pd.DataFrame): Input dataframe
        Returns:
            Results of the predict function
        """
        preds = predict_data[[entity_column, index_timestamp]]
        preds[score_column_name] = prediction_udf(input, column_names_path)
        preds["model_id"] = train_model_id
        if prob_th:
            preds[output_label_column] = preds[score_column_name].apply(
                lambda x: True if x >= prob_th else False
            )
        preds[percentile_column_name] = preds[score_column_name].rank(pct=True) * 100
        return preds

    """ The following functions are only specific to Redshift Connector and not used by any other connector."""

    def write_table_locally(self, df: pd.DataFrame, table_name: str) -> None:
        """Writes the given pandas dataframe to the local storage with the given name.

        Args:
            df (pd.DataFrame): Pandas dataframe to be written to the local storage
            table_name (str): Name with which the dataframe is to be written to the local storage

        Returns:
            Nothing
        """
        table_path = os.path.join(self.local_dir, f"{table_name}.parquet.gzip")
        df.to_parquet(table_path, compression="gzip")

    def get_array_time_features_from_file(self, **kwargs):
        """This function will read the arraytype features and timestamp columns from the given file."""
        if len(self.array_time_features) != 0:
            return
        features_path = kwargs.get("features_path", None)
        if features_path == None:
            raise ValueError("features_path argument is required for Redshift")
        with open(features_path, "r") as f:
            column_names = json.load(f)
            self.array_time_features["arraytype_features"] = column_names[
                "arraytype_features"
            ]
            self.array_time_features["timestamp_columns"] = column_names[
                "timestamp_columns"
            ]

    def make_local_dir(self) -> None:
        "Created a local directory to store temporary files"
        Path(self.local_dir).mkdir(parents=True, exist_ok=True)

    def fetch_feature_df_path(self, feature_table_name: str) -> str:
        """This function will return the feature_df_path"""
        feature_df_path = os.path.join(
            self.local_dir, f"{feature_table_name}.parquet.gzip"
        )
        return feature_df_path

    def _delete_local_data_folder(self) -> None:
        """Deletes the local data folder."""
        try:
            shutil.rmtree(self.local_dir)
            logger.info("Local directory removed successfully")
        except OSError as o:
            logger.info("Local directory not present")
            pass

    def cleanup(self, *args, **kwargs) -> None:
        delete_local_data = kwargs.get("delete_local_data", None)
        if delete_local_data:
            self._delete_local_data_folder()<|MERGE_RESOLUTION|>--- conflicted
+++ resolved
@@ -94,30 +94,17 @@
         args = args[1:]
         return train_function(*args, **kwargs)
     
-<<<<<<< HEAD
-    def get_merged_table(self, df1, df2):
-        """Returns the merged table.
-
-        Args:
-            df1 (pd.DataFrame): 1st DataFrame
-            df2 (pd.DataFrame): 2nd DataFrame
-=======
     def get_merged_table(self, base_table, incoming_table):
         """Returns the merged table.
 
         Args:
             base_table (pd.DataFrame): 1st DataFrame
             incoming_table (pd.DataFrame): 2nd DataFrame
->>>>>>> 2a64f78d
 
         Returns:
             pd.DataFrame: Merged table
         """
-<<<<<<< HEAD
-        return pd.concat([df1, df2], axis=0, ignore_index=True)
-=======
         return pd.concat([base_table, incoming_table], axis=0, ignore_index=True)
->>>>>>> 2a64f78d
         
     def fetch_processor_mode(
         self, user_preference_order_infra: List[str], is_rudder_backend: bool
