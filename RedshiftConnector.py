import os
import json
import shutil
import numpy as np
import pandas as pd
import redshift_connector
import redshift_connector.cursor

from pathlib import Path
from datetime import datetime, timedelta
from typing import List, Tuple, Any, Union, Optional

import utils
import constants
from logger import logger
from Connector import Connector
from wh import ProfilesConnector

local_folder = constants.LOCAL_STORAGE_DIR


class RedshiftConnector(Connector):
    def __init__(self, folder_path: str) -> None:
        self.local_dir = os.path.join(folder_path, local_folder)
        path = Path(self.local_dir)
        path.mkdir(parents=True, exist_ok=True)
        self.array_time_features = {}
        return

    def get_local_dir(self) -> str:
        return self.local_dir

    def build_session(self, credentials: dict) -> redshift_connector.cursor.Cursor:
        """Builds the redshift connection cursor with given credentials (creds)

        Args:
            creds (dict): Data warehouse credentials from profiles siteconfig

        Returns:
            cursor (redshift_connector.cursor.Cursor): Redshift connection cursor
        """
        self.schema = credentials.pop("schema")
        self.creds = credentials
        self.connection_parameters = self.remap_credentials(credentials)
        conn = redshift_connector.connect(**self.connection_parameters)
        self.creds["schema"] = self.schema
        conn.autocommit = True
        cursor = conn.cursor()
        cursor.execute(f"SET search_path TO {self.schema};")
        return cursor

    def join_file_path(self, file_name: str) -> str:
        """
        Joins the given file name to the local data folder path.

        Args:
            file_name (str): The name of the file to be joined to the path.

        Returns:
            The joined file path as a string.
        """
        return os.path.join(self.local_dir, file_name)

    def run_query(
        self, cursor: redshift_connector.cursor.Cursor, query: str, response=True
    ) -> Optional[Tuple]:
        """Runs the given query on the redshift connection

        Args:
            cursor (redshift_connector.cursor.Cursor): Redshift connection cursor for warehouse access
            query (str): Query to be executed on the Redshift connection
            response (bool): Whether to fetch the results of the query or not | Defaults to True

        Returns:
            Results of the query run on the Redshift connection
        """
        if response:
            return cursor.execute(query).fetchall()
        else:
            return cursor.execute(query)
<<<<<<< HEAD
        
    def call_procedure(self, *args, **kwargs):
        """Calls the given function for training

        Args:
            cursor (redshift_connector.cursor.Cursor): Redshift connection cursor for warehouse access
            args (list): List of arguments to be passed to the training function
            kwargs (dict): Dictionary of keyword arguments to be passed to the training function
        
        Returns:
            Results of the training function
        """
        train_function = args[0]
        args = args[1:]
        return train_function(*args, **kwargs)
    
    def get_merged_table(self, feature_table, feature_table_instance):
        """Returns the merged table of feature table and feature table instance.

        Args:
            feature_table (pd.DataFrame): Feature table
            feature_table_instance (pd.DataFrame): Feature table instance

        Returns:
            pd.DataFrame: Merged table of feature table and feature table instance
        """
        return pd.concat([feature_table, feature_table_instance], axis=0, ignore_index=True)
        
    def fetch_processor_mode(self, user_preference_order_infra: List[str], is_rudder_backend: bool)->str:
        mode = 'rudderstack-infra' if is_rudder_backend else user_preference_order_infra[0]
=======

    def fetch_processor_mode(
        self, user_preference_order_infra: List[str], is_rudder_backend: bool
    ) -> str:
        mode = (
            "rudderstack-infra" if is_rudder_backend else user_preference_order_infra[0]
        )
>>>>>>> c0ba3992
        return mode

    def get_table(
        self, cursor: redshift_connector.cursor.Cursor, table_name: str, **kwargs
    ) -> pd.DataFrame:
        """Fetches the table with the given name from the Redshift schema as a pandas Dataframe object

        Args:
            cursor (redshift_connector.cursor.Cursor): Redshift connection cursor for warehouse access
            table_name (str): Name of the table to be fetched from the Redshift schema

        Returns:
            table (pd.DataFrame): The table as a pandas Dataframe object
        """
        return self.get_table_as_dataframe(cursor, table_name, **kwargs)

    def get_table_as_dataframe(
        self, cursor: redshift_connector.cursor.Cursor, table_name: str, **kwargs
    ) -> pd.DataFrame:
        """Fetches the table with the given name from the Redshift schema as a pandas Dataframe object

        Args:
            cursor (redshift_connector.cursor.Cursor): Redshift connection cursor for warehouse access
            table_name (str): Name of the table to be fetched from the Redshift schema

        Returns:
            table (pd.DataFrame): The table as a pandas Dataframe object
        """
        filter_condition = kwargs.get("filter_condition", "")
        query = f"SELECT * FROM {table_name.lower()}"
        if filter_condition:
            query += f" WHERE {filter_condition}"
        query += ";"
        return cursor.execute(query).fetch_dataframe()

    def write_table(self, df: pd.DataFrame, table_name: str, **kwargs) -> None:
        """Writes the given pandas dataframe to the Redshift schema with the given name.

        Args:
            df (pd.DataFrame): Pandas dataframe to be written to the snowpark session
            table_name (str): Name with which the dataframe is to be written to the snowpark session
        Returns:
            Nothing
        """
        if kwargs.pop("local", True):
            self.write_table_locally(df, table_name)
        self.write_pandas(df, table_name, **kwargs)

    def write_pandas(self, df: pd.DataFrame, table_name_remote: str, **kwargs) -> None:
        """Writes the given pandas dataframe to the Redshift schema with the given name

        Args:
            df (pd.DataFrame): Pandas dataframe to be written to the snowpark session
            table_name (str): Name with which the dataframe is to be written to the snowpark session
            [From kwargs]
                if_exists (str): How to write the dataframe to the Redshift schema | Defaults to "append"
        Returns:
            Nothing
        """
        rs_conn = ProfilesConnector(self.creds, **kwargs)
        if_exists = kwargs.get("if_exists", "append")
        rs_conn.write_to_table(
            df, table_name_remote, schema=self.schema, if_exists=if_exists
        )

    def label_table(
        self,
        cursor: redshift_connector.cursor.Cursor,
        label_table_name: str,
        label_column: str,
        entity_column: str,
        index_timestamp: str,
        label_value: Union[str, int, float],
        label_ts_col: str,
    ) -> pd.DataFrame:
        """
        Labels the given label_columns in the table as '1' or '0' if the value matches the label_value or not respectively.

        Args:
            cursor (redshift_connector.cursor.Cursor): Redshift connection cursor for warehouse access
            label_table_name (str): Name of the table to be labelled
            label_column (str): Name of the column to be labelled
            entity_column (str): Name of the entity column
            index_timestamp (str): Name of the index timestamp column
            label_value (Union[str,int,float]): Value to be labelled as '1'
            label_ts_col (str): Name of the label timestamp column

        Returns:
            label_table (pd.DataFrame): The labelled table as a pandas Dataframe object
        """
        feature_table = self.get_table(cursor, label_table_name)
        if label_value != None:
            feature_table[label_column] = np.where(
                feature_table[label_column] == label_value, 1, 0
            )
        label_table = feature_table[
            [entity_column, label_column, index_timestamp]
        ].rename(columns={index_timestamp: label_ts_col})
        return label_table

    def save_file(self, *args, **kwargs):
        """Function needed only for Snowflake Connector, hence an empty function for Redshift Connector."""
        pass

    def get_non_stringtype_features(
        self, feature_df: pd.DataFrame, label_column: str, entity_column: str, **kwargs
    ) -> List[str]:
        """
        Returns a list of strings representing the names of the Non-StringType(non-categorical) columns in the feature table.

        Args:
            feature_df (pd.DataFrame): A feature table dataframe
            label_column (str): A string representing the name of the label column.
            entity_column (str): A string representing the name of the entity column.

        Returns:
            List[str]: A list of strings representing the names of the non-StringType columns in the feature table.
        """
        non_stringtype_features = []
        for column in feature_df.columns:
            if column.lower() not in (label_column, entity_column) and (
                feature_df[column].dtype == "int64"
                or feature_df[column].dtype == "float64"
            ):
                non_stringtype_features.append(column)
        return non_stringtype_features

    def get_stringtype_features(
        self, feature_df: pd.DataFrame, label_column: str, entity_column: str, **kwargs
    ) -> List[str]:
        """
        Extracts the names of StringType(categorical) columns from a given feature table schema.

        Args:
            feature_df (pd.DataFrame): A feature table dataframe
            label_column (str): The name of the label column.
            entity_column (str): The name of the entity column.

        Returns:
            List[str]: A list of StringType(categorical) column names extracted from the feature table schema.
        """
        stringtype_features = []
        for column in feature_df.columns:
            if column.lower() not in (label_column, entity_column) and (
                feature_df[column].dtype != "int64"
                and feature_df[column].dtype != "float64"
            ):
                stringtype_features.append(column)
        return stringtype_features

    def get_arraytype_features(
        self, cursor: redshift_connector.cursor.Cursor, table_name: str
    ) -> List[str]:
        """Returns the list of features to be ignored from the feature table.

        Args:
            cursor (redshift_connector.cursor.Cursor): Redshift connector cursor for data warehouse access
            table_name (str): Name of the table from which to retrieve the arraytype/super columns.

        Returns:
            list: The list of features to be ignored based column datatypes as ArrayType.
        """
        cursor.execute(
            f"select * from pg_get_cols('{self.schema}.{table_name}') cols(view_schema name, view_name name, col_name name, col_type varchar, col_num int);"
        )
        col_df = cursor.fetch_dataframe()
        arraytype_features = []
        for _, row in col_df.iterrows():
            if row["col_type"] == "super":
                arraytype_features.append(row["col_name"])
        return arraytype_features

    def get_arraytype_features_from_table(self, table: pd.DataFrame, **kwargs) -> list:
        """Returns the list of features to be ignored from the feature table.
        Args:
            table (snowflake.snowpark.Table): snowpark table.
        Returns:
            list: The list of features to be ignored based column datatypes as ArrayType.
        """
        self.get_array_time_features_from_file(**kwargs)
        arraytype_features = self.array_time_features["arraytype_features"]
        return arraytype_features

    def get_high_cardinal_features(
        self,
        table: pd.DataFrame,
        label_column,
        entity_column,
        cardinal_feature_threshold,
    ) -> List[str]:
        # TODO: remove this logger.info
        logger.info(
            f"Identifying high cardinality features in the Redshift feature table."
        )
        high_cardinal_features = list()
        for field in table.columns:
            if (table[field].dtype != "int64" and table[field].dtype != "float64") and (
                field.lower() not in (label_column.lower(), entity_column.lower())
            ):
                feature_data = table[field]
                total_rows = len(feature_data)
                top_10_freq_sum = sum(feature_data.value_counts().head(10))
                if top_10_freq_sum < cardinal_feature_threshold * total_rows:
                    high_cardinal_features.append(field)
        return high_cardinal_features

    def get_timestamp_columns(
        self,
        cursor: redshift_connector.cursor.Cursor,
        table_name: str,
        index_timestamp: str,
    ) -> List[str]:
        """
        Retrieve the names of timestamp columns from a given table schema, excluding the index timestamp column.

        Args:
            cursor (redshift_connector.cursor.Cursor): The Snowpark session for data warehouse access.
            table_name (str): Name of the feature table from which to retrieve the timestamp columns.
            index_timestamp (str): The name of the column containing the index timestamp information.

        Returns:
            List[str]: A list of names of timestamp columns from the given table schema, excluding the index timestamp column.
        """
        cursor.execute(
            f"select * from pg_get_cols('{self.schema}.{table_name}') cols(view_schema name, view_name name, col_name name, col_type varchar, col_num int);"
        )
        col_df = cursor.fetch_dataframe()
        timestamp_columns = []
        for _, row in col_df.iterrows():
            if (
                row["col_type"]
                in ["timestamp without time zone", "date", "time without time zone"]
                and row["col_name"].lower() != index_timestamp.lower()
            ):
                timestamp_columns.append(row["col_name"])
        return timestamp_columns

    def get_timestamp_columns_from_table(
        self, table: pd.DataFrame, index_timestamp: str, **kwargs
    ) -> List[str]:
        """
        Retrieve the names of timestamp columns from a given table schema, excluding the index timestamp column.

        Args:
            cursor (redshift_connector.cursor.Cursor): The Snowpark session for data warehouse access.
            table_name (str): Name of the feature table from which to retrieve the timestamp columns.
            index_timestamp (str): The name of the column containing the index timestamp information.

        Returns:
            List[str]: A list of names of timestamp columns from the given table schema, excluding the index timestamp column.
        """
        self.get_array_time_features_from_file(**kwargs)
        timestamp_columns = self.array_time_features["timestamp_columns"]
        timestamp_columns = [
            x for x in timestamp_columns if x.lower() != index_timestamp.lower()
        ]
        return timestamp_columns

    def get_default_label_value(
        self, cursor, table_name: str, label_column: str, positive_boolean_flags: list
    ):
        label_value = list()
        table = self.get_table(cursor, table_name)
        distinct_labels = table[label_column].unique()

        if len(distinct_labels) != 2:
            raise Exception("The feature to be predicted should be boolean")
        for e in distinct_labels:
            if e in positive_boolean_flags:
                label_value.append(e)

        if len(label_value) == 0:
            raise Exception(
                f"Label column {label_column} doesn't have any positive flags. Please provide custom label_value from label_column to bypass the error."
            )
        elif len(label_value) > 1:
            raise Exception(
                f"Label column {label_column} has multiple positive flags. Please provide custom label_value out of {label_value} to bypass the error."
            )
        return label_value[0]

    def get_material_names_(
        self,
        cursor: redshift_connector.cursor.Cursor,
        material_table: str,
        start_time: str,
        end_time: str,
        model_name: str,
        model_hash: str,
        material_table_prefix: str,
        prediction_horizon_days: int,
    ) -> Tuple[List[Tuple[str, str]], List[Tuple[str, str]]]:
        """Generates material names as list of tuple of feature table name and label table name required to create the training model and their corresponding training dates.

        Args:
            cursor (redshift_connector.cursor.Cursor): Redshift connector cursor for data warehouse access
            material_table (str): Name of the material table(present in constants.py file)
            start_time (str): train_start_dt
            end_time (str): train_end_dt
            model_name (str): Present in model_configs file
            model_hash (str) : latest model hash
            material_table_prefix (str): constant
            prediction_horizon_days (int): period of days

        Returns:
            Tuple[List[Tuple[str, str]], List[Tuple[str, str]]]: Tuple of List of tuples of feature table names, label table names and their corresponding training dates
            ex: ([('material_shopify_user_features_fa138b1a_785', 'material_shopify_user_features_fa138b1a_786')] , [('2023-04-24 00:00:00', '2023-05-01 00:00:00')])
        """
        material_names = list()
        training_dates = list()

        df = self.get_material_registry_table(cursor, material_table)

        feature_df = (
            df.loc[
                (df["model_name"] == model_name)
                & (df["model_hash"] == model_hash)
                & (df["end_ts"] >= start_time)
                & (df["end_ts"] <= end_time),
                ["seq_no", "end_ts"],
            ]
            .drop_duplicates()
            .rename(columns={"seq_no": "feature_seq_no", "end_ts": "feature_end_ts"})
        )
        feature_df["label_end_ts"] = feature_df["feature_end_ts"] + timedelta(
            days=prediction_horizon_days
        )

        time_format = "%Y-%m-%d"
        label_start_time = datetime.strptime(start_time, time_format) + timedelta(
            days=prediction_horizon_days
        )
        label_end_time = datetime.strptime(end_time, time_format) + timedelta(
            days=prediction_horizon_days
        )
        label_df = (
            df.loc[
                (df["model_name"] == model_name)
                & (df["model_hash"] == model_hash)
                & (df["end_ts"] >= label_start_time)
                & (df["end_ts"] <= label_end_time),
                ["seq_no", "end_ts"],
            ]
            .drop_duplicates()
            .rename(columns={"seq_no": "label_seq_no", "end_ts": "label_end_ts"})
        )

        feature_label_df = pd.merge(
            feature_df, label_df, on="label_end_ts", how="inner"
        )

        for _, row in feature_label_df.iterrows():
            material_names.append(
                (
                    utils.generate_material_name(
                        material_table_prefix,
                        model_name,
                        model_hash,
                        str(row["feature_seq_no"]),
                    ),
                    utils.generate_material_name(
                        material_table_prefix,
                        model_name,
                        model_hash,
                        str(row["label_seq_no"]),
                    ),
                )
            )
            training_dates.append(
                (str(row["feature_end_ts"]), str(row["label_end_ts"]))
            )
        return material_names, training_dates

    def get_creation_ts(
        self,
        cursor: redshift_connector.cursor.Cursor,
        material_table: str,
        model_name: str,
        model_hash: str,
    ):
        """This function will return the model hash that is latest for given model name in material table

        Args:
            cursor (redshift_connector.cursor.Cursor): Redshift connection cursor for warehouse access.
            material_table (str): name of material registry table
            model_name (str): model_name from model_configs file
            model_hash (str): latest model hash

        Returns:
            (): it's latest creation timestamp
        """
        redshift_df = self.get_material_registry_table(cursor, material_table)
        try:
            temp_hash_vector = (
                redshift_df.query(f'model_name == "{model_name}"')
                .query(f'model_hash == "{model_hash}"')
                .sort_values(by="creation_ts", ascending=False)
                .reset_index(drop=True)[["creation_ts"]]
                .iloc[0]
            )
            creation_ts = temp_hash_vector["creation_ts"]
        except:
            raise Exception(
                f"Project is never materialzied with model name {model_name} and model hash {model_hash}."
            )
        return creation_ts

    def fetch_staged_file(
        self,
        cursor: redshift_connector.cursor.Cursor,
        stage_name: str,
        file_name: str,
        target_folder: str,
    ) -> None:
        """Fetches the given file from the given stage and saves it to the given target folder.

        Args:
            cursor (redshift_connector.cursor.Cursor): Redshift connection cursor for warehouse access.
            stage_name (str): Name of the stage from which to fetch the file.
            file_name (str): Name of the file to be fetched.
            target_folder (str): Path to the folder where the fetched file is to be saved.

        Returns:
            Nothing
        """
        source_path = self.join_file_path(file_name)
        target_path = os.path.join(target_folder, file_name)
        shutil.move(source_path, target_path)

    def drop_cols(self, table: pd.DataFrame, col_list: list) -> pd.DataFrame:
        """
        Drops the columns in the given list from the given table.

        Args:
            table (pd.DataFrame): The table to be filtered.
            col_list (list): The list of columns to be dropped.

        Returns:
            The table after the columns have been dropped as a Pandas DataFrame object.
        """
        ignore_features_upper = [col.upper() for col in col_list]
        ignore_features_lower = [col.lower() for col in col_list]
        ignore_features_ = [
            col
            for col in table.columns
            if col in ignore_features_upper or col in ignore_features_lower
        ]
        return table.drop(columns=ignore_features_)

    def filter_feature_table(
        self,
        feature_table: pd.DataFrame,
        entity_column: str,
        index_timestamp: str,
        max_row_count: int,
        min_sample_for_training: int,
    ) -> pd.DataFrame:
        """
        Sorts the given feature table based on the given entity column and index timestamp.

        Args:
            feature_table (pd.DataFrame): The table to be filtered.
            entity_column (str): The name of the entity column to be used for sorting.
            index_timestamp (str): The name of the index timestamp column to be used for sorting.

        Returns:
            The sorted feature table as a Pandas DataFrame object.
        """
        feature_table["row_num"] = feature_table.groupby(entity_column).cumcount() + 1
        feature_table = feature_table[feature_table["row_num"] == 1]
        feature_table = feature_table.sort_values(
            by=[entity_column, index_timestamp], ascending=[True, False]
        ).drop(columns=["row_num", index_timestamp])
        feature_table_filtered = feature_table.groupby(entity_column).head(
            max_row_count
        )
        if len(feature_table_filtered) < min_sample_for_training:
            raise Exception(
                f"Insufficient data for training. Only {len(feature_table_filtered)} user records found. Required minimum {min_sample_for_training} user records."
            )
        return feature_table_filtered

    def do_data_validation(
        self,
        feature_table: pd.DataFrame,
        label_column: str,
        task_type: str,
    ):
        try:
            if task_type == "classification":
                min_label_proportion = constants.CLASSIFIER_MIN_LABEL_PROPORTION
                max_label_proportion = constants.CLASSIFIER_MAX_LABEL_PROPORTION

                # Check for the class imbalance
                label_proportion = feature_table[label_column].value_counts(
                    normalize=True
                )

                found_invalid_rows = (
                    (label_proportion < min_label_proportion) |
                    (label_proportion > max_label_proportion)
                ).any()

                if found_invalid_rows:
                    raise Exception(
                        f"Label column {label_column} has invalid proportions. \
                            Please check if the label column has valid labels."
                    )
            elif task_type == "regression":
                # Check for the label values
                distinct_values_count_list = feature_table[label_column].value_counts()

                if len(distinct_values_count_list) < constants.REGRESSOR_MIN_LABEL_DISTINCT_VALUES:
                    raise Exception(
                        f"Label column {label_column} has invalid number of distinct values. \
                            Please check if the label column has valid labels."
                    )
        except AttributeError:
            logger.warning(
                "Could not perform data validation. Please check if the required \
                    configuations are present in the constants.py file."
            )
            pass

    def add_days_diff(
        self, table: pd.DataFrame, new_col: str, time_col_1: str, time_col_2: str
    ) -> pd.DataFrame:
        """
        Adds a new column to the given table containing the difference in days between the given timestamp columns.

        Args:
            table (pd.DataFrame): The table to be filtered.
            new_col (str): The name of the new column to be added.
            time_col_1 (str): The name of the first timestamp column.
            time_col_2 (str): The name of the  timestamp column from which to find the difference.

        Returns:
            The table with the new column added as a Pandas DataFrame object.
        """
        table["temp_1"] = pd.to_datetime(table[time_col_1])
        table["temp_2"] = pd.to_datetime(table[time_col_2])
        table[new_col] = (table["temp_2"] - table["temp_1"]).dt.days
        return table.drop(columns=["temp_1", "temp_2"])

    def join_feature_table_label_table(
        self,
        feature_table: pd.DataFrame,
        label_table: pd.DataFrame,
        entity_column: str,
        join_type: str = "inner",
    ) -> pd.DataFrame:
        """
        Joins the given feature table and label table based on the given entity column.

        Args:
            feature_table (pd.DataFrame): The feature table to be joined.
            label_table (pd.DataFrame): The label table to be joined.
            entity_column (str): The name of the entity column to be used for joining.
            join_type (str): How to join the tables | Defaults to 'inner'.

        Returns:
            The table after the join action as a Pandas DataFrame object.
        """
        return feature_table.merge(label_table, on=[entity_column], how=join_type)

    def get_distinct_values_in_column(
        self, table: pd.DataFrame, column_name: str
    ) -> List:
        """Returns the distinct values in the given column of the given table.

        Args:
            table (pd.DataFrame): The dataframe from which the distinct values are to be extracted.
            column_name (str): The name of the column from which the distinct values are to be extracted.

        Returns:
            List: The list of distinct values in the given column of the given table.
        """
        return table[column_name].unique()

    def get_material_registry_name(
        self,
        cursor: redshift_connector.cursor.Cursor,
        table_prefix: str = "material_registry",
    ) -> str:
        """This function will return the latest material registry table name

        Args:
            cursor (redshift_connector.cursor.Cursor): Redshift connector cursor for data warehouse access
            table_name (str): Prefix of the name of the table | Defaults to "material_registry"

        Returns:
            str: latest material registry table name
        """
        material_registry_tables = list()

        def split_key(item):
            parts = item.split("_")
            if len(parts) > 1 and parts[-1].isdigit():
                return int(parts[-1])
            return 0

        cursor.execute(
            f"SELECT DISTINCT tablename FROM PG_TABLE_DEF WHERE schemaname = '{self.schema}';"
        )
        registry_df = cursor.fetch_dataframe()

        registry_df = registry_df[
            registry_df["tablename"].str.startswith(f"{table_prefix.lower()}")
        ]

        for _, row in registry_df.iterrows():
            material_registry_tables.append(row["tablename"])
        material_registry_tables.sort(reverse=True)
        sorted_material_registry_tables = sorted(
            material_registry_tables, key=split_key, reverse=True
        )

        return sorted_material_registry_tables[0]

    def get_material_registry_table(
        self,
        cursor: redshift_connector.cursor.Cursor,
        material_registry_table_name: str,
    ) -> pd.DataFrame:
        """Fetches and filters the material registry table to get only the successful runs. It assumes that the successful runs have a status of 2.
        Currently profiles creates a row at the start of a run with status 1 and creates a new row with status to 2 at the end of the run.

        Args:
            cursor (redshift_connector.cursor.Cursor): Redshift connection cursor for warehouse access.
            material_registry_table_name (str): The material registry table name.

        Returns:
            pd.DataFrame: The filtered material registry table containing only the successfully materialized data.
        """
        material_registry_table = self.get_table_as_dataframe(
            cursor, material_registry_table_name
        )
        material_registry_table["json_metadata"] = material_registry_table[
            "metadata"
        ].apply(lambda x: eval(x))
        material_registry_table["status"] = material_registry_table[
            "json_metadata"
        ].apply(lambda x: x["complete"]["status"])
        return material_registry_table[material_registry_table["status"] == 2].drop(
            columns=["json_metadata"]
        )

    def generate_type_hint(self, df: pd.DataFrame):
        """Returns the type hints for given pandas DataFrame's fields

        Args:
            sp_df (snowflake.snowpark.Table): pandas DataFrame

        Returns:
            _type_: Returns the type hints for given snowpark DataFrame's fields
        """
        types = []
        for col in df.columns:
            if df[col].dtype == "object":
                types.append(str)
            else:
                types.append(float)
        return types

    def call_prediction_udf(
        self,
        predict_data: pd.DataFrame,
        prediction_udf: Any,
        entity_column: str,
        index_timestamp: str,
        score_column_name: str,
        percentile_column_name: str,
        output_label_column: str,
        train_model_id: str,
        column_names_path: str,
        prob_th: Optional[float],
        input: pd.DataFrame,
    ) -> pd.DataFrame:
        """Calls the given function for prediction

        Args:
            predict_data (pd.DataFrame): Dataframe to be predicted
            prediction_udf (Any): Function for prediction
            entity_column (str): Name of the entity column
            index_timestamp (str): Name of the index timestamp column
            score_column_name (str): Name of the score column
            percentile_column_name (str): Name of the percentile column
            output_label_column (str): Name of the output label column
            train_model_id (str): Model id
            column_names_path (str): Path to the column names file
            prob_th (float): Probability threshold
            input (pd.DataFrame): Input dataframe
        Returns:
            Results of the predict function
        """
        preds = predict_data[[entity_column, index_timestamp]]
        preds[score_column_name] = prediction_udf(input, column_names_path)
        preds["model_id"] = train_model_id
        if prob_th:
            preds[output_label_column] = preds[score_column_name].apply(
                lambda x: True if x >= prob_th else False
            )
        preds[percentile_column_name] = preds[score_column_name].rank(pct=True) * 100
        return preds

    """ The following functions are only specific to Redshift Connector and not used by any other connector."""

    def write_table_locally(self, df: pd.DataFrame, table_name: str) -> None:
        """Writes the given pandas dataframe to the local storage with the given name.

        Args:
            df (pd.DataFrame): Pandas dataframe to be written to the local storage
            table_name (str): Name with which the dataframe is to be written to the local storage

        Returns:
            Nothing
        """
        table_path = os.path.join(self.local_dir, f"{table_name}.parquet.gzip")
        df.to_parquet(table_path, compression="gzip")

    def get_array_time_features_from_file(self, **kwargs):
        """This function will read the arraytype features and timestamp columns from the given file."""
        if len(self.array_time_features) != 0:
            return
        features_path = kwargs.get("features_path", None)
        if features_path == None:
            raise ValueError("features_path argument is required for Redshift")
        with open(features_path, "r") as f:
            column_names = json.load(f)
            self.array_time_features["arraytype_features"] = column_names[
                "arraytype_features"
            ]
            self.array_time_features["timestamp_columns"] = column_names[
                "timestamp_columns"
            ]

    def make_local_dir(self) -> None:
        "Created a local directory to store temporary files"
        Path(self.local_dir).mkdir(parents=True, exist_ok=True)

    def fetch_feature_df_path(self, feature_table_name: str) -> str:
        """This function will return the feature_df_path"""
        feature_df_path = os.path.join(
            self.local_dir, f"{feature_table_name}.parquet.gzip"
        )
        return feature_df_path

    def _delete_local_data_folder(self) -> None:
        """Deletes the local data folder."""
        try:
            shutil.rmtree(self.local_dir)
            logger.info("Local directory removed successfully")
        except OSError as o:
            logger.info("Local directory not present")
            pass

    def cleanup(self, *args, **kwargs) -> None:
        delete_local_data = kwargs.get("delete_local_data", None)
        if delete_local_data:
            self._delete_local_data_folder()<|MERGE_RESOLUTION|>--- conflicted
+++ resolved
@@ -78,7 +78,6 @@
             return cursor.execute(query).fetchall()
         else:
             return cursor.execute(query)
-<<<<<<< HEAD
         
     def call_procedure(self, *args, **kwargs):
         """Calls the given function for training
@@ -107,17 +106,12 @@
         """
         return pd.concat([feature_table, feature_table_instance], axis=0, ignore_index=True)
         
-    def fetch_processor_mode(self, user_preference_order_infra: List[str], is_rudder_backend: bool)->str:
-        mode = 'rudderstack-infra' if is_rudder_backend else user_preference_order_infra[0]
-=======
-
     def fetch_processor_mode(
         self, user_preference_order_infra: List[str], is_rudder_backend: bool
     ) -> str:
         mode = (
             "rudderstack-infra" if is_rudder_backend else user_preference_order_infra[0]
         )
->>>>>>> c0ba3992
         return mode
 
     def get_table(
