import os
import boto3
from logger import logger
import constants
import configparser


class S3Utils:
    def download_directory(bucket_name, aws_region_name, s3_path, local_directory):
<<<<<<< HEAD
        s3 = boto3.client('s3', region_name=aws_region_name)
        S3Utils._download(bucket_name, s3_path, s3, local_directory)

    def _download(bucket_name, s3_path, client, local_directory):
        objects = client.list_objects(Bucket=bucket_name, Prefix=s3_path)['Contents']
=======
        s3 = boto3.client("s3", region_name=aws_region_name)
        objects = s3.list_objects(Bucket=bucket_name, Prefix=s3_path)["Contents"]
>>>>>>> c3229bea
        for obj in objects:
            key = obj["Key"]
            if key == s3_path:
                logger.debug(f"Skipping object: key: {key}, s3_path: {s3_path}")
                continue
            local_file_path = os.path.join(
                local_directory, os.path.relpath(key, s3_path)
            )
            if not os.path.exists(os.path.dirname(local_file_path)):
                os.makedirs(os.path.dirname(local_file_path))
            client.download_file(bucket_name, key, local_file_path)
            logger.debug(f"File {key} downloaded to {local_file_path}")
        logger.debug(
            f"All files from {bucket_name}/{s3_path} downloaded to {local_directory}"
        )

    def download_directory_using_keys(s3_config, local_directory):
        s3 = boto3.client('s3', region_name=s3_config['region'], aws_access_key_id=s3_config['access_key_id'],
                          aws_secret_access_key=s3_config['access_key_secret'], aws_session_token=s3_config['aws_session_token'])
        S3Utils._download(s3_config['bucket'], s3_config['path'], s3, local_directory)

    def delete_directory(bucket_name, aws_region_name, folder_name):
        s3 = boto3.client("s3", region_name=aws_region_name)
        objects = s3.list_objects(Bucket=bucket_name, Prefix=folder_name)["Contents"]
        for obj in objects:
            s3.delete_object(Bucket=bucket_name, Key=obj["Key"])
            logger.debug(f"Deleted object: {obj['Key']}")
        s3.delete_object(Bucket=bucket_name, Key=folder_name)
        logger.debug(f"Deleted folder: {folder_name}")

    def upload_directory(bucket, aws_region_name, destination, path, allowedFiles):
        s3 = boto3.client("s3", region_name=aws_region_name)
        S3Utils._upload(bucket, destination, path, s3, allowedFiles)

    def _upload(bucket, destination, path, client, allowedFiles):
        for subdir, _, files in os.walk(path):
            for file in files:
                if file not in allowedFiles:
                    continue
                full_path = os.path.join(subdir, file)
                with open(full_path, "rb") as data:
                    s3_key = os.path.join(destination, subdir[len(path) + 1 :], file)
                    try:
                        client.upload_fileobj(data, bucket, s3_key)
                        logger.debug(f"File {full_path} uploaded to {bucket}/{s3_key}")
                    except FileNotFoundError:
                        raise Exception(
                            f"The file {full_path} was not found in ec2 while uploading trained files to s3."
                        )

    def upload_directory_using_keys(
        bucket, aws_region_name, destination, path, allowedFiles
    ):
        credentials_file_path = os.path.join(constants.REMOTE_DIR, ".aws/credentials")
        if os.path.exists(credentials_file_path):
            config = configparser.ConfigParser()
            config.read(credentials_file_path)
            aws_access_key_id = config.get("default", "aws_access_key_id")
            aws_secret_access_key = config.get("default", "aws_secret_access_key")
            aws_session_token = config.get("default", "aws_session_token")
        else:
            raise Exception(f"Credentials file not found at {credentials_file_path}.")
        s3 = boto3.client(
            "s3",
            region_name=aws_region_name,
            aws_access_key_id=aws_access_key_id,
            aws_secret_access_key=aws_secret_access_key,
            aws_session_token=aws_session_token,
        )
        S3Utils._upload(bucket, destination, path, s3, allowedFiles)

    def get_temporary_credentials(role_arn: str):
        sts_client = boto3.client("sts")
        response = sts_client.assume_role(
            RoleArn=role_arn,
            RoleSessionName="ml_redshift_s3_access",
            DurationSeconds=900,  # min vale
        )
        credentials = response["Credentials"]
        return {
            "access_key_id": credentials["AccessKeyId"],
            "access_key_secret": credentials["SecretAccessKey"],
            "aws_session_token": credentials["SessionToken"],
        }<|MERGE_RESOLUTION|>--- conflicted
+++ resolved
@@ -7,16 +7,11 @@
 
 class S3Utils:
     def download_directory(bucket_name, aws_region_name, s3_path, local_directory):
-<<<<<<< HEAD
-        s3 = boto3.client('s3', region_name=aws_region_name)
+        s3 = boto3.client("s3", region_name=aws_region_name)
         S3Utils._download(bucket_name, s3_path, s3, local_directory)
 
     def _download(bucket_name, s3_path, client, local_directory):
-        objects = client.list_objects(Bucket=bucket_name, Prefix=s3_path)['Contents']
-=======
-        s3 = boto3.client("s3", region_name=aws_region_name)
-        objects = s3.list_objects(Bucket=bucket_name, Prefix=s3_path)["Contents"]
->>>>>>> c3229bea
+        objects = client.list_objects(Bucket=bucket_name, Prefix=s3_path)["Contents"]
         for obj in objects:
             key = obj["Key"]
             if key == s3_path:
@@ -34,9 +29,12 @@
         )
 
     def download_directory_using_keys(s3_config, local_directory):
-        s3 = boto3.client('s3', region_name=s3_config['region'], aws_access_key_id=s3_config['access_key_id'],
-                          aws_secret_access_key=s3_config['access_key_secret'], aws_session_token=s3_config['aws_session_token'])
-        S3Utils._download(s3_config['bucket'], s3_config['path'], s3, local_directory)
+        s3 = boto3.client("s3", 
+                          region_name=s3_config["region"], 
+                          aws_access_key_id=s3_config["access_key_id"],
+                          aws_secret_access_key=s3_config["access_key_secret"], 
+                          aws_session_token=s3_config["aws_session_token"])
+        S3Utils._download(s3_config["bucket"], s3_config["path"], s3, local_directory)
 
     def delete_directory(bucket_name, aws_region_name, folder_name):
         s3 = boto3.client("s3", region_name=aws_region_name)
