import os
import gzip
import shutil
import pandas as pd

from datetime import datetime
from typing import Any, List, Tuple, Union, Optional

import snowflake.snowpark
import snowflake.snowpark.types as T
import snowflake.snowpark.functions as F
from snowflake.snowpark.window import Window
from snowflake.snowpark.functions import col
from snowflake.snowpark.session import Session

import utils
import constants
from logger import logger
from Connector import Connector
local_folder = constants.SF_LOCAL_STORAGE_DIR

class SnowflakeConnector(Connector):
    def __init__(self) -> None:
        return

    def build_session(self, credentials: dict) -> snowflake.snowpark.Session:
        """Builds the snowpark session with given credentials (creds) 

        Args:
            creds (dict): Data warehouse credentials from profiles siteconfig

        Returns:
            session (snowflake.snowpark.Session): Snowpark session object
        """
        self.connection_parameters = self.remap_credentials(credentials)
        session = Session.builder.configs(self.connection_parameters).create()
        return session

    def join_file_path(self, file_name: str) -> str:
        """
        Joins the given file name to the local temp folder path.

        Args:
            file_name (str): The name of the file to be joined to the path.
        
        Returns:
            The joined file path as a string.
        """
        return os.path.join(local_folder, file_name)

    def run_query(self, session: snowflake.snowpark.Session, query: str, **args) -> List:
        """Runs the given query on the snowpark session

        Args:
            session (snowflake.snowpark.Session): Snowpark session object to access the warehouse
            query (str): Query to be executed on the snowpark session

        Returns:
            Results of the query run on the snowpark session
        """
        return session.sql(query).collect()
    
<<<<<<< HEAD
    def _call_procedure(self, *args, **kwargs):
        """Calls the given procedure on the snowpark session

        Args:
            session (snowflake.snowpark.Session): Snowpark session object to access the warehouse
            args (list): List of arguments to be passed to the procedure
        
        Returns:
            Results of the procedure call
        """
        session = kwargs.get('session', None)
        if session == None:
            raise Exception("Session object not found")
        return session.call(*args)
=======
    def fetch_processor_mode(self, user_preference_order_infra: List[str], is_rudder_backend: bool)->str:
        mode = 'native-warehouse'
        return mode
>>>>>>> 5f90d4c6

    def get_table(self, session: snowflake.snowpark.Session, table_name: str, **kwargs) -> snowflake.snowpark.Table:
        """Fetches the table with the given name from the snowpark session as a snowpark table object

        Args:
            session (snowflake.snowpark.Session): Snowpark session object to access the warehouse
            table_name (str): Name of the table to be fetched from the snowpark session

        Returns:
            table (snowflake.snowpark.Table): The table as a snowpark table object
        """
        filter_condition = kwargs.get('filter_condition', None)
        if not utils.is_valid_table(session, table_name):
            raise Exception(f"Table {table_name} does not exist or not authorized")
        table = session.table(table_name)
        if filter_condition:
            table = self.filter_table(table, filter_condition)
        return table

    def get_table_as_dataframe(self, session: snowflake.snowpark.Session, table_name: str, **kwargs) -> pd.DataFrame:
        """Fetches the table with the given name from the snowpark session as a pandas Dataframe object

        Args:
            session (snowflake.snowpark.Session): Snowpark session object
            table_name (str): Name of the table to be fetched from the snowpark session

        Returns:
            table (pd.DataFrame): The table as a pandas Dataframe object
        """
        return self.get_table(session, table_name, **kwargs).toPandas()

    def write_table(self, table: snowflake.snowpark.Table, table_name_remote: str, **kwargs) -> None:
        """Writes the given snowpark table object to the snowpark session with the name as the given name

        Args:
            session (snowflake.snowpark.Session): Snowpark session object to access the warehouse
            table (snowflake.snowpark.Table): Snowpark table object to be written to the snowpark session
            table_name_remote (str): Name with which the table is to be written to the snowpark session

        Returns:
            Nothing
        """
        write_mode = kwargs.get('write_mode', "append")
        table.write.mode(write_mode).save_as_table(table_name_remote)

    def write_pandas(self, df: pd.DataFrame, table_name: str, **kwargs):
        """Writes the given pandas dataframe to the snowpark session with the given name

        Args:
            df (pd.DataFrame): Pandas dataframe to be written to the snowpark session
            table_name (str): Name with which the dataframe is to be written to the snowpark session
            From kwargs:
            - session (snowflake.snowpark.Session): Snowpark session object to access the warehouse
            - auto_create_table (bool): Flag to indicate whether to create the table if it does not exist
            - overwrite (bool): Flag to indicate whether to overwrite the table if it already exists in the snowpark session

        Returns:
            Nothing
        """
        session = kwargs.get('session', None)
        if session == None:
            raise Exception("Session object not found")
        auto_create_table = kwargs.get('auto_create_table', True)
        overwrite = kwargs.get('overwrite', False)
        session.write_pandas(df, table_name=table_name, auto_create_table=auto_create_table, overwrite=overwrite)

    def label_table(self, session: snowflake.snowpark.Session,
                    label_table_name: str, label_column: str, entity_column: str, index_timestamp: str,
                    label_value: Union[str,int,float], label_ts_col: str) -> snowflake.snowpark.Table:
        """
        Labels the given label_columns in the table as '1' or '0' if the value matches the label_value or not respectively.

        Args:
            session (snowflake.snowpark.Session): Snowpark session object to access the warehouse
            label_table_name (str): Name of the table to be labelled
            label_column (str): Name of the column to be labelled
            entity_column (str): Name of the entity column
            index_timestamp (str): Name of the index timestamp column
            label_value (Union[str,int,float]): Value to be labelled as '1'
            label_ts_col (str): Name of the label timestamp column
        
        Returns:
            label_table (snowflake.snowpark.Table): The labelled table as a snowpark table object
        """
        if label_value == None:
            table = (self.get_table(session, label_table_name)
                     .select(entity_column, label_column, index_timestamp)
                     .withColumnRenamed(F.col(index_timestamp), label_ts_col))
        else:
            table = (self.get_table(session, label_table_name)
                        .withColumn(label_column, F.when(F.col(label_column)==label_value, F.lit(1)).otherwise(F.lit(0)))
                        .select(entity_column, label_column, index_timestamp)
                        .withColumnRenamed(F.col(index_timestamp), label_ts_col))
        return table

    def save_file(self, session: snowflake.snowpark.Session, file_name: str, stage_name: str, overwrite: bool):
        """Saves the given file to the given stage in the snowpark session

        Args:
            session (snowflake.snowpark.Session): Snowpark session object to access the warehouse
            file_name (str): Name of the file to be saved to the snowpark session
            stage_name (str): Name of the stage to which the file is to be saved
            overwrite (bool): Flag to indicate whether to overwrite the file if it already exists in the stage

        Returns:
            Nothing
        """
        session.file.put(file_name, stage_name, overwrite=overwrite)

    def get_non_stringtype_features(self, feature_table_name: str, label_column: str, entity_column: str, **kwargs) -> List[str]:
        """
        Returns a list of strings representing the names of the Non-StringType(non-categorical) columns in the feature table.

        Args:
            feature_table (snowflake.snowpark.Table): A feature table object from the `snowflake.snowpark.Table` class.
            label_column (str): A string representing the name of the label column.
            entity_column (str): A string representing the name of the entity column.
            [From kwargs] session (snowflake.snowpark.Session): A Snowpark session for data warehouse access.

        Returns:
            List[str]: A list of strings representing the names of the non-StringType columns in the feature table.
        
        Example:
            Make the call as follows:
            feature_table = snowflake.snowpark.Table(...)
            label_column = "label"
            entity_column = "entity"
            non_stringtype_features = connector.get_non_stringtype_features(feature_table, label_column, entity_column, session=your_session)
        """
        session = kwargs.get('session', None)
        if session == None:
            raise Exception("Session object not found")
        feature_table = self.get_table(session, feature_table_name)
        non_stringtype_features = []
        for field in feature_table.schema.fields:
            if field.datatype != T.StringType() and field.name.lower() not in (label_column.lower(), entity_column.lower()):
                non_stringtype_features.append(field.name)
        return non_stringtype_features

    def get_stringtype_features(self, feature_table_name: str, label_column: str, entity_column: str, **kwargs)-> List[str]:
        """
        Extracts the names of StringType(categorical) columns from a given feature table schema.

        Args:
            feature_table (snowflake.snowpark.Table): A feature table object from the `snowflake.snowpark.Table` class.
            label_column (str): The name of the label column.
            entity_column (str): The name of the entity column.
            [From kwargs] session (snowflake.snowpark.Session): A Snowpark session for data warehouse access.

        Returns:
            List[str]: A list of StringType(categorical) column names extracted from the feature table schema.
        
        Example:
            Make the call as follows:
            feature_table = snowflake.snowpark.Table(...)
            label_column = "label"
            entity_column = "entity"
            stringtype_features = connector.get_stringtype_features(feature_table, label_column, entity_column, session=your_session)
        """
        session = kwargs.get('session', None)
        if session == None:
            raise Exception("Session object not found")
        feature_table = self.get_table(session, feature_table_name)
        stringtype_features = []
        for field in feature_table.schema.fields:
            if field.datatype == T.StringType() and field.name.lower() not in (label_column.lower(), entity_column.lower()):
                stringtype_features.append(field.name)
        return stringtype_features

    def get_arraytype_features(self, session: snowflake.snowpark.Session, table_name: str)-> List[str]:
        """Returns the list of features to be ignored from the feature table.

        Args:
            session (snowflake.snowpark.Session): A Snowpark session for data warehouse access.
            table_name (str): Name of the feature table from which to retrieve the arraytype columns.

        Returns:
            list: The list of features to be ignored based column datatypes as ArrayType.
        """
        table = self.get_table(session, table_name)
        arraytype_features = self.get_arraytype_features_from_table(table)
        return arraytype_features

    def get_arraytype_features_from_table(self, table: snowflake.snowpark.Table, **kwargs)-> list:
        """Returns the list of features to be ignored from the feature table.
        Args:
            table (snowflake.snowpark.Table): snowpark table.
        Returns:
            list: The list of features to be ignored based column datatypes as ArrayType.
        """
        arraytype_features = [row.name for row in table.schema.fields if row.datatype == T.ArrayType()]
        return arraytype_features

    def get_high_cardinal_features(self, feature_table: snowflake.snowpark.Table, label_column: str, entity_column: str, cardinal_feature_threshold: float) -> List[str]:
        """
        Identify high cardinality features in the feature table based on condition that 
                the sum of frequency of ten most popular categories is less than 1% of the total row count,.

        Args:
            feature_table (snowflake.snowpark.Table): feature table.
            label_column (str): The name of the label column in the feature table.
            entity_column (str): The name of the entity column in the feature table.
            cardinal_feature_threshold (float): The threshold value for the cardinality of the feature.

        Returns:
            List[str]: A list of strings representing the names of the high cardinality features in the feature table.

        Example:
            feature_table_name = snowflake.snowpark.Table(...)
            label_column = "label"
            entity_column = "entity"
            cardinal_feature_threshold = 0.01
            high_cardinal_features = get_high_cardinal_features(feature_table, label_column, entity_column, cardinal_feature_threshold)
            print(high_cardinal_features)
        """
        #TODO: remove this logger.info
        logger.info(f"Identifying high cardinality features in the Snowflake feature table.")
        high_cardinal_features = list()
        total_rows = feature_table.count()
        for field in feature_table.schema.fields:
            top_10_freq_sum = 0
            if field.datatype == T.StringType() and field.name.lower() not in (label_column.lower(), entity_column.lower()):
                feature_data = feature_table.filter(F.col(field.name) != '').group_by(F.col(field.name)).count().sort(F.col('count').desc()).first(10)
                for row in feature_data:
                    top_10_freq_sum += row.COUNT
                if top_10_freq_sum < (cardinal_feature_threshold * total_rows):
                    high_cardinal_features.append(field.name)
        return high_cardinal_features

    def get_timestamp_columns(self, session: snowflake.snowpark.Session, table_name: str, index_timestamp: str)-> List[str]:
        """
        Retrieve the names of timestamp columns from a given table schema, excluding the index timestamp column.

        Args:
            session (snowflake.snowpark.Session): The Snowpark session for data warehouse access.
            table_name (str): Name of the feature table from which to retrieve the timestamp columns.
            index_timestamp (str): The name of the column containing the index timestamp information.

        Returns:
            List[str]: A list of names of timestamp columns from the given table schema, excluding the index timestamp column.
        """
        table = self.get_table(session, table_name)
        timestamp_columns = self.get_timestamp_columns_from_table(table, index_timestamp)
        return timestamp_columns

    def get_timestamp_columns_from_table(self, table: snowflake.snowpark.Table, index_timestamp: str, **kwargs)-> List[str]:
        """
        Retrieve the names of timestamp columns from a given table schema, excluding the index timestamp column.

        Args:
            session (snowflake.snowpark.Session): The Snowpark session for data warehouse access.
            table_name (str): Name of the feature table from which to retrieve the timestamp columns.
            index_timestamp (str): The name of the column containing the index timestamp information.

        Returns:
            List[str]: A list of names of timestamp columns from the given table schema, excluding the index timestamp column.
        """
        timestamp_columns = []
        for field in table.schema.fields:
            if field.datatype in [T.TimestampType(), T.DateType(), T.TimeType()] and field.name.lower() != index_timestamp.lower():
                timestamp_columns.append(field.name)
        return timestamp_columns

    def get_default_label_value(self, session, table_name: str, label_column: str, positive_boolean_flags: list):
        """
        Returns the default label value for the given label column in the given table.

        Args:
            session (snowflake.snowpark.Session): The Snowpark session for data warehouse access.
            table_name (str): The name of the table from which to retrieve the default label value.
            label_column (str): The name of the label column from which to retrieve the default label value.
            positive_boolean_flags (list): The sample names of the positive labels.

        Returns:
            The default label value for the given label column in the given table.
        """
        label_value = list()
        table = self.get_table(session, table_name)
        distinct_labels = table.select(F.col(label_column).alias("distinct_labels")).distinct().collect()

        if len(distinct_labels) != 2:
            raise Exception("The feature to be predicted should be boolean")
        for row in distinct_labels:
            if row.DISTINCT_LABELS in positive_boolean_flags:
                label_value.append(row.DISTINCT_LABELS)
        
        if len(label_value) == 0:
            raise Exception(f"Label column {label_column} doesn't have any positive flags. Please provide custom label_value from label_column to bypass the error.")
        elif len(label_value) > 1:
            raise Exception(f"Label column {label_column} has multiple positive flags. Please provide custom label_value out of {label_value} to bypass the error.")
        return label_value[0]

    def get_material_names_(self, session: snowflake.snowpark.Session,
                        material_table: str, 
                        start_time: str, 
                        end_time: str, 
                        features_profiles_model:str,
                        model_hash: str,
                        material_table_prefix:str,
                        prediction_horizon_days: int) -> Tuple[List[Tuple[str, str]], List[Tuple[str, str]]]:
        """Generates material names as list of tuple of feature table name and label table name required to create the training model and their corresponding training dates.

        Args:
            session (snowflake.snowpark.Session): Snowpark session for data warehouse access
            material_table (str): Name of the material table(present in constants.py file)
            start_time (str): train_start_dt
            end_time (str): train_end_dt
            features_profiles_model (str): Present in model_configs file
            model_hash (str) : latest model hash
            material_table_prefix (str): constant
            prediction_horizon_days (int): period of days

        Returns:
            Tuple[List[Tuple[str, str]], List[Tuple[str, str]]]: Tuple of List of tuples of feature table names, label table names and their corresponding training dates
            ex: ([('material_shopify_user_features_fa138b1a_785', 'material_shopify_user_features_fa138b1a_786')] , [('2023-04-24 00:00:00', '2023-05-01 00:00:00')])
        """
        material_names = list()
        training_dates = list()

        snowpark_df = self.get_material_registry_table(session, material_table)

        feature_snowpark_df = (snowpark_df
                    .filter(col("model_name") == features_profiles_model)
                    .filter(col("model_hash") == model_hash)
                    .filter(f"end_ts between \'{start_time}\' and \'{end_time}\'")
                    .select("seq_no", "end_ts")
                    ).distinct()
        label_snowpark_df = (snowpark_df
                    .filter(col("model_name") == features_profiles_model)
                    .filter(col("model_hash") == model_hash) 
                    .filter(f"end_ts between dateadd(day, {prediction_horizon_days}, \'{start_time}\') and dateadd(day, {prediction_horizon_days}, \'{end_time}\')")
                    .select("seq_no", "end_ts")
                    ).distinct()
        
        feature_label_snowpark_df = feature_snowpark_df.join(label_snowpark_df,
                                                                F.datediff("day", feature_snowpark_df.end_ts, label_snowpark_df.end_ts)==prediction_horizon_days
                                                                ).select(feature_snowpark_df.seq_no.alias("feature_seq_no"),feature_snowpark_df.end_ts.alias("feature_end_ts"),
                                                                        label_snowpark_df.seq_no.alias("label_seq_no"), label_snowpark_df.end_ts.alias("label_end_ts"))
        for row in feature_label_snowpark_df.collect():
            feature_table_name_ = utils.generate_material_name(material_table_prefix, features_profiles_model, model_hash, str(row.FEATURE_SEQ_NO))
            label_table_name_ = utils.generate_material_name(material_table_prefix, features_profiles_model, model_hash, str(row.LABEL_SEQ_NO))
            if utils.is_valid_table(session, feature_table_name_) and utils.is_valid_table(session, label_table_name_):
                material_names.append((feature_table_name_, label_table_name_))
                training_dates.append((str(row.FEATURE_END_TS), str(row.LABEL_END_TS)))
        return material_names, training_dates

    def get_material_registry_name(self, session: snowflake.snowpark.Session, table_prefix: str='MATERIAL_REGISTRY') -> str:
        """This function will return the latest material registry table name
        Args:
            session (snowflake.snowpark.Session): snowpark session
            table_name (str): name of the material registry table prefix | Defaults to "MATERIAL_REGISTRY"
        Returns:
            str: latest material registry table name
        """
        material_registry_tables = list()
        
        def split_key(item):
            parts = item.split('_')
            if len(parts) > 1 and parts[-1].isdigit():
                return int(parts[-1])
            return 0
        registry_df = self.run_query(session, f"show tables starts with '{table_prefix}'")
        for row in registry_df:
            material_registry_tables.append(row.name)
        sorted_material_registry_tables = sorted(material_registry_tables, key=split_key, reverse=True)
        return sorted_material_registry_tables[0]

    def get_creation_ts(self, session: snowflake.snowpark.Session, material_table: str, model_name:str, model_hash:str):
        """This function will return the model hash that is latest for given model name in material table

        Args:
            session (snowflake.snowpark.Session): snowpark session
            material_table (str): name of material registry table
            model_name (str): model_name from model_configs file
            model_hash (str): latest model hash

        Returns:
            (): it's latest creation timestamp
        """
        snowpark_df = self.get_material_registry_table(session, material_table)
        try:
            temp_hash_vector = snowpark_df.filter(col("model_name") == model_name).filter(col("model_hash") == model_hash).sort(col("creation_ts"), ascending=False).select(col("creation_ts")).collect()[0]
            creation_ts = temp_hash_vector.CREATION_TS
        except:
            raise Exception(f"Project is never materialzied with model name {model_name} and model hash {model_hash}.")
        return creation_ts

    def fetch_staged_file(self, session: snowflake.snowpark.Session, stage_name: str, file_name: str, target_folder: str)-> None:
        """
        Fetches a file from a Snowflake stage and saves it to a local target folder.

        Args:
            session (snowflake.snowpark.Session): The Snowflake session object used to connect to the Snowflake account.
            stage_name (str): The name of the Snowflake stage where the file is located.
            file_name (str): The name of the file to fetch from the stage.
            target_folder (str): The local folder where the fetched file will be saved.

        Returns:
            None
        """
        file_stage_path = f"{stage_name}/{file_name}"
        self.get_file(session, file_stage_path, target_folder)
        input_file_path = os.path.join(target_folder, f"{file_name}.gz")
        output_file_path = os.path.join(target_folder, file_name)

        with gzip.open(input_file_path, 'rb') as gz_file:
            with open(output_file_path, 'wb') as target_file:
                shutil.copyfileobj(gz_file, target_file)
        os.remove(input_file_path)

    def filter_table(self, table: snowflake.snowpark.Table, filter_condition: str) -> snowflake.snowpark.Table:
        """
        Filters the given table based on the given column element.

        Args:
            table (snowflake.snowpark.Table): The table to be filtered.
            column_element (str): The name of the column to be used for filtering.

        Returns:
            The filtered table as a snowpark table object.
        """
        return table.filter(filter_condition)

    def drop_cols(self, table: snowflake.snowpark.Table, col_list: list) -> snowflake.snowpark.Table:
        """
        Drops the columns in the given list from the given table.

        Args:
            table (snowflake.snowpark.Table): The table to be filtered.
            col_list (list): The list of columns to be dropped.

        Returns:
            The table after the columns have been dropped as a snowpark table object.
        """
        ignore_features_upper = [col.upper() for col in col_list]
        ignore_features_lower = [col.lower() for col in col_list]
        ignore_features_ = [col for col in table.columns if col in ignore_features_upper or col in ignore_features_lower]
        return table.drop(ignore_features_)

    def filter_feature_table(self, feature_table: snowflake.snowpark.Table, entity_column: str, index_timestamp: str, max_row_count: int, min_sample_for_training: int) -> snowflake.snowpark.Table:
        """
        Sorts the given feature table based on the given entity column and index timestamp.

        Args:
            feature_table (snowflake.snowpark.Table): The table to be filtered.
            entity_column (str): The name of the entity column to be used for sorting.
            index_timestamp (str): The name of the index timestamp column to be used for sorting.

        Returns:
            The sorted feature table as a snowpark table object.
        """
        table = (feature_table.withColumn('row_num', 
                                          F.row_number()
                                          .over(Window.partition_by(F.col(entity_column))
                                                .order_by(F.col(index_timestamp).desc())))
                 .filter(F.col('row_num') == 1)
                 .drop(['row_num', index_timestamp])
                 .sample(n = int(max_row_count)))
        if table.count() < min_sample_for_training:
            raise Exception(f"Insufficient data for training. Only {table.count()} user records found. Required minimum {min_sample_for_training} user records.")
        return table

    def add_days_diff(self, table: snowflake.snowpark.Table, new_col, time_col_1, time_col_2) -> snowflake.snowpark.Table:
        """
        Adds a new column to the given table containing the difference in days between the given timestamp columns.

        Args:
            table (snowflake.snowpark.Table): The table to be filtered.
            new_col (str): The name of the new column to be added.
            time_col_1 (str): The name of the first timestamp column.
            time_col_2 (str): The name of the timestamp column from which to find the difference.

        Returns:
            The table with the new column added as a snowpark table object.
        """
        return table.withColumn(new_col, F.datediff('day', F.col(time_col_1), F.col(time_col_2)))

    def join_feature_table_label_table(self, feature_table: snowflake.snowpark.Table, label_table: snowflake.snowpark.Table,
                                       entity_column: str, join_type: str='inner') -> snowflake.snowpark.Table:
        """
        Joins the given feature table and label table based on the given entity column.

        Args:
            feature_table (snowflake.snowpark.Table): The feature table to be joined.
            label_table (snowflake.snowpark.Table): The label table to be joined.
            entity_column (str): The name of the entity column to be used for joining.
            join_type (str): How to join the tables | Defaults to 'inner'.

        Returns:
            The table after the join action as a snowpark table object.
        """
        return feature_table.join(label_table, [entity_column], join_type=join_type)
    
    def get_distinct_values_in_column(self, table: snowflake.snowpark.Table, column_name: str) -> List:
        """Returns the distinct values in the given column of the given table.

        Args:
            table (snowflake.snowpark.Table): The table from which the distinct values are to be extracted.
            column_name (str): The name of the column from which the distinct values are to be extracted.
        
        Returns:
            List: The list of distinct values in the given column of the given table.
        """
        return table.select(column_name).distinct().collect()

    def get_material_registry_table(self, session: snowflake.snowpark.Session, material_registry_table_name: str) -> snowflake.snowpark.Table:
        """Fetches and filters the material registry table to get only the successful runs. It assumes that the successful runs have a status of 2.
        Currently profiles creates a row at the start of a run with status 1 and creates a new row with status to 2 at the end of the run.

        Args:
            session (snowflake.snowpark.Session): A Snowpark session for data warehouse access.
            material_registry_table_name (str): The material registry table name.

        Returns:
            snowflake.snowpark.Table: The filtered material registry table containing only the successfully materialized data.
        """
        material_registry_table = (self.get_table(session, material_registry_table_name)
                                .withColumn("status", F.get_path("metadata", F.lit("complete.status")))
                                .filter(F.col("status")==2)
                                )
        return material_registry_table

    def generate_type_hint(self, df: snowflake.snowpark.Table):        
        """Returns the type hints for given snowpark DataFrame's fields

        Args:
            df (snowflake.snowpark.Table): snowpark DataFrame

        Returns:
            _type_: Returns the type hints for given snowpark DataFrame's fields
        """
        type_map = {
            T.BooleanType(): float,
            T.DoubleType(): float,
            T.DecimalType(36,6): float,
            T.LongType(): float,
            T.StringType(): str
        }
        types = [type_map[d.datatype] for d in df.schema.fields]
        return T.PandasDataFrame[tuple(types)]

    def call_prediction_udf(self, predict_data: snowflake.snowpark.Table, prediction_udf: Any, entity_column: str, index_timestamp: str,
                                  score_column_name: str, percentile_column_name: str, output_label_column: str, train_model_id: str,
                                  column_names_path: str, prob_th: Optional[float], input: snowflake.snowpark.Table) -> pd.DataFrame:
        """Calls the given function for prediction

        Args:
            predict_data (pd.DataFrame): Dataframe to be predicted
            prediction_udf (Any): Function for prediction
            entity_column (str): Name of the entity column
            index_timestamp (str): Name of the index timestamp column
            score_column_name (str): Name of the score column
            percentile_column_name (str): Name of the percentile column
            output_label_column (str): Name of the output label column
            train_model_id (str): Model id
            column_names_path (str): Path to the column names file
            prob_th (float): Probability threshold
            input (pd.DataFrame): Input dataframe
        Returns:
            Results of the predict function
        """
        preds = (predict_data.select(entity_column, index_timestamp, prediction_udf(*input).alias(score_column_name))
             .withColumn("model_id", F.lit(train_model_id)))
        if prob_th:
            preds = preds.withColumn(output_label_column, F.when(F.col(score_column_name)>=prob_th, F.lit(True)).otherwise(F.lit(False)))
        preds_with_percentile = preds.withColumn(percentile_column_name, F.percent_rank().over(Window.order_by(F.col(score_column_name)))).select(
                                                        entity_column, index_timestamp, "model_id", score_column_name, percentile_column_name, output_label_column)
        return preds_with_percentile

    """ The following functions are only specific to Snowflake Connector and not used by any other connector."""
    def create_stage(self, session: snowflake.snowpark.Session, stage_name: str):
        """
        Creates a Snowflake stage with the given name if it does not exist.

        Args:
            session (snowflake.snowpark.Session): A Snowflake session object to access the warehouse.
            stage_name (str): The name of the Snowflake stage to be created.
        
        Returns:
            Nothing
        """
        self.run_query(session, f"create stage if not exists {stage_name.replace('@', '')}")

    def _delete_import_files(self, session: snowflake.snowpark.Session, stage_name: str, import_paths: List[str]) -> None:
        """
        Deletes files from the specified Snowflake stage that match the filenames extracted from the import paths.

        Args:
            session (snowflake.snowpark.Session): A Snowflake session object to access the warehouse
            stage_name (str): The name of the Snowflake stage.
            import_paths (List[str]): The paths of the files to be deleted from the stage.

        Returns:
            None: The function does not return any value.
        """
        import_files = [element.split('/')[-1] for element in import_paths]
        files = self.run_query(session, f"list {stage_name}")
        for row in files:
            if any(substring in row.name for substring in import_files):
                self.run_query(session, f"remove @{row.name}")

    def _delete_procedures(self, session: snowflake.snowpark.Session, procedure_name: str) -> None:
        """
        Deletes Snowflake train procedures based on a given name pattern.

        Args:
            session (snowflake.snowpark.Session): A Snowflake session object.

        Returns:
            None

        Example:
            session = snowflake.snowpark.Session(...)
            delete_procedures(session, 'train_model')

        This function retrieves a list of procedures that match the given train procedure name pattern using a SQL query. 
        It then iterates over each procedure and attempts to drop it using another SQL query. If an error occurs during the drop operation, it is ignored.
        """
        procedures = self.run_query(session, f"show procedures like '{procedure_name}'")
        for row in procedures:
            try:
                words = row.arguments.split(' ')[:-2]
                procedure_arguments = ' '.join(words)
                self.run_query(session, f"drop procedure if exists {procedure_arguments}")
            except Exception as e:
                raise Exception(f"Error while dropping procedure {e}")

    def _drop_fn_if_exists(self, session: snowflake.snowpark.Session, fn_name: str) -> bool:
        """Snowflake caches the functions and it reuses these next time. To avoid the caching, we manually search for the same function name and drop it before we create the udf.

        Args:
            session (snowflake.snowpark.Session): snowpark session to access warehouse
            fn_name (str): Name of the function to be dropped

        Returns:
            bool
        """
        fn_list = session.sql(f"show user functions like '{fn_name}'").collect()
        if len(fn_list) == 0:
            logger.info(f"Function {fn_name} does not exist")
            return True
        else:
            logger.info("Function name match found. Dropping all functions with the same name")
            for fn in fn_list:
                fn_signature = fn["arguments"].split("RETURN")[0]
                drop = session.sql(f"DROP FUNCTION IF EXISTS {fn_signature}")
                logger.info(drop.collect()[0].status)
            logger.info("All functions with the same name dropped")
            return True

    def get_file(self, session:snowflake.snowpark.Session, file_stage_path: str, target_folder: str):
        """Fetches the file with the given path from the snowpark session to the target folder

        Args:
            session (snowflake.snowpark.Session): Snowpark session object to access the warehouse
            file_stage_path (str): Path of the file to be fetched from the snowpark session
            target_folder (str): Folder to which the file is to be fetched

        Returns:
            Nothing
        """
        _ = session.file.get(file_stage_path, target_folder)
        
    def cleanup(self, session:snowflake.snowpark.Session, **kwargs):
        stored_procedure_name = kwargs.get("stored_procedure_name", None)
        udf_name = kwargs.get("udf_name", None)
        delete_files=kwargs.get("delete_files", None)
        stage_name=kwargs.get("stage_name", None)
        if stored_procedure_name:
            self._delete_procedures(session, stored_procedure_name)
        if udf_name:
            self._drop_fn_if_exists(session, udf_name)
        if delete_files:
            self._delete_import_files(session, stage_name, delete_files)
            
        <|MERGE_RESOLUTION|>--- conflicted
+++ resolved
@@ -60,7 +60,6 @@
         """
         return session.sql(query).collect()
     
-<<<<<<< HEAD
     def _call_procedure(self, *args, **kwargs):
         """Calls the given procedure on the snowpark session
 
@@ -75,11 +74,10 @@
         if session == None:
             raise Exception("Session object not found")
         return session.call(*args)
-=======
+    
     def fetch_processor_mode(self, user_preference_order_infra: List[str], is_rudder_backend: bool)->str:
         mode = 'native-warehouse'
         return mode
->>>>>>> 5f90d4c6
 
     def get_table(self, session: snowflake.snowpark.Session, table_name: str, **kwargs) -> snowflake.snowpark.Table:
         """Fetches the table with the given name from the snowpark session as a snowpark table object
