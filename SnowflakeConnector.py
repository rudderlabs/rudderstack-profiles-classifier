import os
import gzip
import shutil
import pandas as pd

from datetime import datetime
from typing import Any, List, Tuple, Union, Optional

import snowflake.snowpark
import snowflake.snowpark.types as T
import snowflake.snowpark.functions as F
from snowflake.snowpark.window import Window
from snowflake.snowpark.functions import col
from snowflake.snowpark.session import Session

import utils
import constants
from logger import logger
from Connector import Connector

local_folder = constants.SF_LOCAL_STORAGE_DIR


class SnowflakeConnector(Connector):
    def __init__(self) -> None:
        return

    def build_session(self, credentials: dict) -> snowflake.snowpark.Session:
        """Builds the snowpark session with given credentials (creds)

        Args:
            creds (dict): Data warehouse credentials from profiles siteconfig

        Returns:
            session (snowflake.snowpark.Session): Snowpark session object
        """
        self.connection_parameters = self.remap_credentials(credentials)
        session = Session.builder.configs(self.connection_parameters).create()
        return session

    def join_file_path(self, file_name: str) -> str:
        """
        Joins the given file name to the local temp folder path.

        Args:
            file_name (str): The name of the file to be joined to the path.

        Returns:
            The joined file path as a string.
        """
        return os.path.join(local_folder, file_name)

    def run_query(
        self, session: snowflake.snowpark.Session, query: str, **args
    ) -> List:
        """Runs the given query on the snowpark session

        Args:
            session (snowflake.snowpark.Session): Snowpark session object to access the warehouse
            query (str): Query to be executed on the snowpark session

        Returns:
            Results of the query run on the snowpark session
        """
        return session.sql(query).collect()
<<<<<<< HEAD
    
    def call_procedure(self, *args, **kwargs):
        """Calls the given procedure on the snowpark session

        Args:
            session (snowflake.snowpark.Session): Snowpark session object to access the warehouse
            args (list): List of arguments to be passed to the procedure
        
        Returns:
            Results of the procedure call
        """
        session = kwargs.get('session', None)
        if session == None:
            raise Exception("Session object not found")
        return session.call(*args)
    
    def get_merged_table(self, feature_table, feature_table_instance):
        """Returns the merged table of feature table and feature table instance.

        Args:
            feature_table (snowflake.snowpark.Table): Feature table
            feature_table_instance (snowflake.snowpark.Table): Feature table instance

        Returns:
            snowflake.snowpark.Table: Merged table of feature table and feature table instance
        """
        return feature_table_instance if feature_table is None else feature_table.unionAllByName(feature_table_instance)
    
    def fetch_processor_mode(self, user_preference_order_infra: List[str], is_rudder_backend: bool)->str:
        mode = 'native-warehouse'
=======

    def fetch_processor_mode(
        self, user_preference_order_infra: List[str], is_rudder_backend: bool
    ) -> str:
        mode = "native-warehouse"
>>>>>>> c0ba3992
        return mode

    def get_table(
        self, session: snowflake.snowpark.Session, table_name: str, **kwargs
    ) -> snowflake.snowpark.Table:
        """Fetches the table with the given name from the snowpark session as a snowpark table object

        Args:
            session (snowflake.snowpark.Session): Snowpark session object to access the warehouse
            table_name (str): Name of the table to be fetched from the snowpark session

        Returns:
            table (snowflake.snowpark.Table): The table as a snowpark table object
        """
        filter_condition = kwargs.get("filter_condition", None)
        if not utils.is_valid_table(session, table_name):
            raise Exception(f"Table {table_name} does not exist or not authorized")
        table = session.table(table_name)
        if filter_condition:
            table = self.filter_table(table, filter_condition)
        return table

    def get_table_as_dataframe(
        self, session: snowflake.snowpark.Session, table_name: str, **kwargs
    ) -> pd.DataFrame:
        """Fetches the table with the given name from the snowpark session as a pandas Dataframe object

        Args:
            session (snowflake.snowpark.Session): Snowpark session object
            table_name (str): Name of the table to be fetched from the snowpark session

        Returns:
            table (pd.DataFrame): The table as a pandas Dataframe object
        """
        return self.get_table(session, table_name, **kwargs).toPandas()

    def write_table(
        self, table: snowflake.snowpark.Table, table_name_remote: str, **kwargs
    ) -> None:
        """Writes the given snowpark table object to the snowpark session with the name as the given name

        Args:
            session (snowflake.snowpark.Session): Snowpark session object to access the warehouse
            table (snowflake.snowpark.Table): Snowpark table object to be written to the snowpark session
            table_name_remote (str): Name with which the table is to be written to the snowpark session

        Returns:
            Nothing
        """
        write_mode = kwargs.get("write_mode", "append")
        table.write.mode(write_mode).save_as_table(table_name_remote)

    def write_pandas(self, df: pd.DataFrame, table_name: str, **kwargs):
        """Writes the given pandas dataframe to the snowpark session with the given name

        Args:
            df (pd.DataFrame): Pandas dataframe to be written to the snowpark session
            table_name (str): Name with which the dataframe is to be written to the snowpark session
            From kwargs:
            - session (snowflake.snowpark.Session): Snowpark session object to access the warehouse
            - auto_create_table (bool): Flag to indicate whether to create the table if it does not exist
            - overwrite (bool): Flag to indicate whether to overwrite the table if it already exists in the snowpark session

        Returns:
            Nothing
        """
        session = kwargs.get("session", None)
        if session == None:
            raise Exception("Session object not found")
        auto_create_table = kwargs.get("auto_create_table", True)
        overwrite = kwargs.get("overwrite", False)
        session.write_pandas(
            df,
            table_name=table_name,
            auto_create_table=auto_create_table,
            overwrite=overwrite,
        )

    def label_table(
        self,
        session: snowflake.snowpark.Session,
        label_table_name: str,
        label_column: str,
        entity_column: str,
        index_timestamp: str,
        label_value: Union[str, int, float],
        label_ts_col: str,
    ) -> snowflake.snowpark.Table:
        """
        Labels the given label_columns in the table as '1' or '0' if the value matches the label_value or not respectively.

        Args:
            session (snowflake.snowpark.Session): Snowpark session object to access the warehouse
            label_table_name (str): Name of the table to be labelled
            label_column (str): Name of the column to be labelled
            entity_column (str): Name of the entity column
            index_timestamp (str): Name of the index timestamp column
            label_value (Union[str,int,float]): Value to be labelled as '1'
            label_ts_col (str): Name of the label timestamp column

        Returns:
            label_table (snowflake.snowpark.Table): The labelled table as a snowpark table object
        """
        if label_value == None:
            table = (
                self.get_table(session, label_table_name)
                .select(entity_column, label_column, index_timestamp)
                .withColumnRenamed(F.col(index_timestamp), label_ts_col)
            )
        else:
            table = (
                self.get_table(session, label_table_name)
                .withColumn(
                    label_column,
                    F.when(F.col(label_column) == label_value, F.lit(1)).otherwise(
                        F.lit(0)
                    ),
                )
                .select(entity_column, label_column, index_timestamp)
                .withColumnRenamed(F.col(index_timestamp), label_ts_col)
            )
        return table

    def save_file(
        self,
        session: snowflake.snowpark.Session,
        file_name: str,
        stage_name: str,
        overwrite: bool,
    ):
        """Saves the given file to the given stage in the snowpark session

        Args:
            session (snowflake.snowpark.Session): Snowpark session object to access the warehouse
            file_name (str): Name of the file to be saved to the snowpark session
            stage_name (str): Name of the stage to which the file is to be saved
            overwrite (bool): Flag to indicate whether to overwrite the file if it already exists in the stage

        Returns:
            Nothing
        """
        session.file.put(file_name, stage_name, overwrite=overwrite)

    def get_non_stringtype_features(
        self, feature_table_name: str, label_column: str, entity_column: str, **kwargs
    ) -> List[str]:
        """
        Returns a list of strings representing the names of the Non-StringType(non-categorical) columns in the feature table.

        Args:
            feature_table (snowflake.snowpark.Table): A feature table object from the `snowflake.snowpark.Table` class.
            label_column (str): A string representing the name of the label column.
            entity_column (str): A string representing the name of the entity column.
            [From kwargs] session (snowflake.snowpark.Session): A Snowpark session for data warehouse access.

        Returns:
            List[str]: A list of strings representing the names of the non-StringType columns in the feature table.

        Example:
            Make the call as follows:
            feature_table = snowflake.snowpark.Table(...)
            label_column = "label"
            entity_column = "entity"
            non_stringtype_features = connector.get_non_stringtype_features(feature_table, label_column, entity_column, session=your_session)
        """
        session = kwargs.get("session", None)
        if session == None:
            raise Exception("Session object not found")
        feature_table = self.get_table(session, feature_table_name)
        non_stringtype_features = []
        for field in feature_table.schema.fields:
            if field.datatype != T.StringType() and field.name.lower() not in (
                label_column.lower(),
                entity_column.lower(),
            ):
                non_stringtype_features.append(field.name)
        return non_stringtype_features

    def get_stringtype_features(
        self, feature_table_name: str, label_column: str, entity_column: str, **kwargs
    ) -> List[str]:
        """
        Extracts the names of StringType(categorical) columns from a given feature table schema.

        Args:
            feature_table (snowflake.snowpark.Table): A feature table object from the `snowflake.snowpark.Table` class.
            label_column (str): The name of the label column.
            entity_column (str): The name of the entity column.
            [From kwargs] session (snowflake.snowpark.Session): A Snowpark session for data warehouse access.

        Returns:
            List[str]: A list of StringType(categorical) column names extracted from the feature table schema.

        Example:
            Make the call as follows:
            feature_table = snowflake.snowpark.Table(...)
            label_column = "label"
            entity_column = "entity"
            stringtype_features = connector.get_stringtype_features(feature_table, label_column, entity_column, session=your_session)
        """
        session = kwargs.get("session", None)
        if session == None:
            raise Exception("Session object not found")
        feature_table = self.get_table(session, feature_table_name)
        stringtype_features = []
        for field in feature_table.schema.fields:
            if field.datatype == T.StringType() and field.name.lower() not in (
                label_column.lower(),
                entity_column.lower(),
            ):
                stringtype_features.append(field.name)
        return stringtype_features

    def get_arraytype_features(
        self, session: snowflake.snowpark.Session, table_name: str
    ) -> List[str]:
        """Returns the list of features to be ignored from the feature table.

        Args:
            session (snowflake.snowpark.Session): A Snowpark session for data warehouse access.
            table_name (str): Name of the feature table from which to retrieve the arraytype columns.

        Returns:
            list: The list of features to be ignored based column datatypes as ArrayType.
        """
        table = self.get_table(session, table_name)
        arraytype_features = self.get_arraytype_features_from_table(table)
        return arraytype_features

    def get_arraytype_features_from_table(
        self, table: snowflake.snowpark.Table, **kwargs
    ) -> list:
        """Returns the list of features to be ignored from the feature table.
        Args:
            table (snowflake.snowpark.Table): snowpark table.
        Returns:
            list: The list of features to be ignored based column datatypes as ArrayType.
        """
        arraytype_features = [
            row.name for row in table.schema.fields if row.datatype == T.ArrayType()
        ]
        return arraytype_features

    def get_high_cardinal_features(
        self,
        feature_table: snowflake.snowpark.Table,
        label_column: str,
        entity_column: str,
        cardinal_feature_threshold: float,
    ) -> List[str]:
        """
        Identify high cardinality features in the feature table based on condition that
                the sum of frequency of ten most popular categories is less than 1% of the total row count,.

        Args:
            feature_table (snowflake.snowpark.Table): feature table.
            label_column (str): The name of the label column in the feature table.
            entity_column (str): The name of the entity column in the feature table.
            cardinal_feature_threshold (float): The threshold value for the cardinality of the feature.

        Returns:
            List[str]: A list of strings representing the names of the high cardinality features in the feature table.

        Example:
            feature_table_name = snowflake.snowpark.Table(...)
            label_column = "label"
            entity_column = "entity"
            cardinal_feature_threshold = 0.01
            high_cardinal_features = get_high_cardinal_features(feature_table, label_column, entity_column, cardinal_feature_threshold)
            print(high_cardinal_features)
        """
        # TODO: remove this logger.info
        logger.info(
            f"Identifying high cardinality features in the Snowflake feature table."
        )
        high_cardinal_features = list()
        total_rows = feature_table.count()
        for field in feature_table.schema.fields:
            top_10_freq_sum = 0
            if field.datatype == T.StringType() and field.name.lower() not in (
                label_column.lower(),
                entity_column.lower(),
            ):
                feature_data = (
                    feature_table.filter(F.col(field.name) != "")
                    .group_by(F.col(field.name))
                    .count()
                    .sort(F.col("count").desc())
                    .first(10)
                )
                for row in feature_data:
                    top_10_freq_sum += row.COUNT
                if top_10_freq_sum < (cardinal_feature_threshold * total_rows):
                    high_cardinal_features.append(field.name)
        return high_cardinal_features

    def get_timestamp_columns(
        self, session: snowflake.snowpark.Session, table_name: str, index_timestamp: str
    ) -> List[str]:
        """
        Retrieve the names of timestamp columns from a given table schema, excluding the index timestamp column.

        Args:
            session (snowflake.snowpark.Session): The Snowpark session for data warehouse access.
            table_name (str): Name of the feature table from which to retrieve the timestamp columns.
            index_timestamp (str): The name of the column containing the index timestamp information.

        Returns:
            List[str]: A list of names of timestamp columns from the given table schema, excluding the index timestamp column.
        """
        table = self.get_table(session, table_name)
        timestamp_columns = self.get_timestamp_columns_from_table(
            table, index_timestamp
        )
        return timestamp_columns

    def get_timestamp_columns_from_table(
        self, table: snowflake.snowpark.Table, index_timestamp: str, **kwargs
    ) -> List[str]:
        """
        Retrieve the names of timestamp columns from a given table schema, excluding the index timestamp column.

        Args:
            session (snowflake.snowpark.Session): The Snowpark session for data warehouse access.
            table_name (str): Name of the feature table from which to retrieve the timestamp columns.
            index_timestamp (str): The name of the column containing the index timestamp information.

        Returns:
            List[str]: A list of names of timestamp columns from the given table schema, excluding the index timestamp column.
        """
        timestamp_columns = []
        for field in table.schema.fields:
            if (
                field.datatype in [T.TimestampType(), T.DateType(), T.TimeType()]
                and field.name.lower() != index_timestamp.lower()
            ):
                timestamp_columns.append(field.name)
        return timestamp_columns

    def get_default_label_value(
        self, session, table_name: str, label_column: str, positive_boolean_flags: list
    ):
        """
        Returns the default label value for the given label column in the given table.

        Args:
            session (snowflake.snowpark.Session): The Snowpark session for data warehouse access.
            table_name (str): The name of the table from which to retrieve the default label value.
            label_column (str): The name of the label column from which to retrieve the default label value.
            positive_boolean_flags (list): The sample names of the positive labels.

        Returns:
            The default label value for the given label column in the given table.
        """
        label_value = list()
        table = self.get_table(session, table_name)
        distinct_labels = (
            table.select(F.col(label_column).alias("distinct_labels"))
            .distinct()
            .collect()
        )

        if len(distinct_labels) != 2:
            raise Exception("The feature to be predicted should be boolean")
        for row in distinct_labels:
            if row.DISTINCT_LABELS in positive_boolean_flags:
                label_value.append(row.DISTINCT_LABELS)

        if len(label_value) == 0:
            raise Exception(
                f"Label column {label_column} doesn't have any positive flags. Please provide custom label_value from label_column to bypass the error."
            )
        elif len(label_value) > 1:
            raise Exception(
                f"Label column {label_column} has multiple positive flags. Please provide custom label_value out of {label_value} to bypass the error."
            )
        return label_value[0]

    def get_material_names_(
        self,
        session: snowflake.snowpark.Session,
        material_table: str,
        start_time: str,
        end_time: str,
        features_profiles_model: str,
        model_hash: str,
        material_table_prefix: str,
        prediction_horizon_days: int,
    ) -> Tuple[List[Tuple[str, str]], List[Tuple[str, str]]]:
        """Generates material names as list of tuple of feature table name and label table name required to create the training model and their corresponding training dates.

        Args:
            session (snowflake.snowpark.Session): Snowpark session for data warehouse access
            material_table (str): Name of the material table(present in constants.py file)
            start_time (str): train_start_dt
            end_time (str): train_end_dt
            features_profiles_model (str): Present in model_configs file
            model_hash (str) : latest model hash
            material_table_prefix (str): constant
            prediction_horizon_days (int): period of days

        Returns:
            Tuple[List[Tuple[str, str]], List[Tuple[str, str]]]: Tuple of List of tuples of feature table names, label table names and their corresponding training dates
            ex: ([('material_shopify_user_features_fa138b1a_785', 'material_shopify_user_features_fa138b1a_786')] , [('2023-04-24 00:00:00', '2023-05-01 00:00:00')])
        """
        material_names = list()
        training_dates = list()

        snowpark_df = self.get_material_registry_table(session, material_table)

        feature_snowpark_df = (
            snowpark_df.filter(col("model_name") == features_profiles_model)
            .filter(col("model_hash") == model_hash)
            .filter(f"end_ts between '{start_time}' and '{end_time}'")
            .select("seq_no", "end_ts")
        ).distinct()
        label_snowpark_df = (
            snowpark_df.filter(col("model_name") == features_profiles_model)
            .filter(col("model_hash") == model_hash)
            .filter(
                f"end_ts between dateadd(day, {prediction_horizon_days}, '{start_time}') and dateadd(day, {prediction_horizon_days}, '{end_time}')"
            )
            .select("seq_no", "end_ts")
        ).distinct()

        feature_label_snowpark_df = feature_snowpark_df.join(
            label_snowpark_df,
            F.datediff("day", feature_snowpark_df.end_ts, label_snowpark_df.end_ts)
            == prediction_horizon_days,
        ).select(
            feature_snowpark_df.seq_no.alias("feature_seq_no"),
            feature_snowpark_df.end_ts.alias("feature_end_ts"),
            label_snowpark_df.seq_no.alias("label_seq_no"),
            label_snowpark_df.end_ts.alias("label_end_ts"),
        )
        for row in feature_label_snowpark_df.collect():
            feature_table_name_ = utils.generate_material_name(
                material_table_prefix,
                features_profiles_model,
                model_hash,
                str(row.FEATURE_SEQ_NO),
            )
            label_table_name_ = utils.generate_material_name(
                material_table_prefix,
                features_profiles_model,
                model_hash,
                str(row.LABEL_SEQ_NO),
            )
            if utils.is_valid_table(
                session, feature_table_name_
            ) and utils.is_valid_table(session, label_table_name_):
                material_names.append((feature_table_name_, label_table_name_))
                training_dates.append((str(row.FEATURE_END_TS), str(row.LABEL_END_TS)))
        return material_names, training_dates

    def get_material_registry_name(
        self,
        session: snowflake.snowpark.Session,
        table_prefix: str = "MATERIAL_REGISTRY",
    ) -> str:
        """This function will return the latest material registry table name
        Args:
            session (snowflake.snowpark.Session): snowpark session
            table_name (str): name of the material registry table prefix | Defaults to "MATERIAL_REGISTRY"
        Returns:
            str: latest material registry table name
        """
        material_registry_tables = list()

        def split_key(item):
            parts = item.split("_")
            if len(parts) > 1 and parts[-1].isdigit():
                return int(parts[-1])
            return 0

        registry_df = self.run_query(
            session, f"show tables starts with '{table_prefix}'"
        )
        for row in registry_df:
            material_registry_tables.append(row.name)
        sorted_material_registry_tables = sorted(
            material_registry_tables, key=split_key, reverse=True
        )
        return sorted_material_registry_tables[0]

    def get_creation_ts(
        self,
        session: snowflake.snowpark.Session,
        material_table: str,
        model_name: str,
        model_hash: str,
    ):
        """This function will return the model hash that is latest for given model name in material table

        Args:
            session (snowflake.snowpark.Session): snowpark session
            material_table (str): name of material registry table
            model_name (str): model_name from model_configs file
            model_hash (str): latest model hash

        Returns:
            (): it's latest creation timestamp
        """
        snowpark_df = self.get_material_registry_table(session, material_table)
        try:
            temp_hash_vector = (
                snowpark_df.filter(col("model_name") == model_name)
                .filter(col("model_hash") == model_hash)
                .sort(col("creation_ts"), ascending=False)
                .select(col("creation_ts"))
                .collect()[0]
            )
            creation_ts = temp_hash_vector.CREATION_TS
        except:
            raise Exception(
                f"Project is never materialzied with model name {model_name} and model hash {model_hash}."
            )
        return creation_ts

    def fetch_staged_file(
        self,
        session: snowflake.snowpark.Session,
        stage_name: str,
        file_name: str,
        target_folder: str,
    ) -> None:
        """
        Fetches a file from a Snowflake stage and saves it to a local target folder.

        Args:
            session (snowflake.snowpark.Session): The Snowflake session object used to connect to the Snowflake account.
            stage_name (str): The name of the Snowflake stage where the file is located.
            file_name (str): The name of the file to fetch from the stage.
            target_folder (str): The local folder where the fetched file will be saved.

        Returns:
            None
        """
        file_stage_path = f"{stage_name}/{file_name}"
        self.get_file(session, file_stage_path, target_folder)
        input_file_path = os.path.join(target_folder, f"{file_name}.gz")
        output_file_path = os.path.join(target_folder, file_name)

        with gzip.open(input_file_path, "rb") as gz_file:
            with open(output_file_path, "wb") as target_file:
                shutil.copyfileobj(gz_file, target_file)
        os.remove(input_file_path)

    def filter_table(
        self, table: snowflake.snowpark.Table, filter_condition: str
    ) -> snowflake.snowpark.Table:
        """
        Filters the given table based on the given column element.

        Args:
            table (snowflake.snowpark.Table): The table to be filtered.
            column_element (str): The name of the column to be used for filtering.

        Returns:
            The filtered table as a snowpark table object.
        """
        return table.filter(filter_condition)

    def drop_cols(
        self, table: snowflake.snowpark.Table, col_list: list
    ) -> snowflake.snowpark.Table:
        """
        Drops the columns in the given list from the given table.

        Args:
            table (snowflake.snowpark.Table): The table to be filtered.
            col_list (list): The list of columns to be dropped.

        Returns:
            The table after the columns have been dropped as a snowpark table object.
        """
        ignore_features_upper = [col.upper() for col in col_list]
        ignore_features_lower = [col.lower() for col in col_list]
        ignore_features_ = [
            col
            for col in table.columns
            if col in ignore_features_upper or col in ignore_features_lower
        ]
        return table.drop(ignore_features_)

    def filter_feature_table(
        self,
        feature_table: snowflake.snowpark.Table,
        entity_column: str,
        index_timestamp: str,
        max_row_count: int,
        min_sample_for_training: int,
    ) -> snowflake.snowpark.Table:
        """
        Sorts the given feature table based on the given entity column and index timestamp.

        Args:
            feature_table (snowflake.snowpark.Table): The table to be filtered.
            entity_column (str): The name of the entity column to be used for sorting.
            index_timestamp (str): The name of the index timestamp column to be used for sorting.

        Returns:
            The sorted feature table as a snowpark table object.
        """
        table = (
            feature_table.withColumn(
                "row_num",
                F.row_number().over(
                    Window.partition_by(F.col(entity_column)).order_by(
                        F.col(index_timestamp).desc()
                    )
                ),
            )
            .filter(F.col("row_num") == 1)
            .drop(["row_num", index_timestamp])
            .sample(n=int(max_row_count))
        )
        if table.count() < min_sample_for_training:
            raise Exception(
                f"Insufficient data for training. Only {table.count()} user records found. \
                    Required minimum {min_sample_for_training} user records."
            )
        return table

    def do_data_validation(self, feature_table, label_column, task_type: str):
        """This function will do the data validation on feature table and label column
        Args:
            feature_table (snowflake.snowpark.Table): feature table
            label_column (str): label column name
        Returns:
            None
        """
        try:
            distinct_values_count = feature_table.groupBy(label_column).count()

            if task_type == "classification":
                total_count = feature_table.count()
                result_table = distinct_values_count.withColumn(
                    "normalized_count", F.col("count") / total_count
                )

                min_label_proportion = constants.CLASSIFIER_MIN_LABEL_PROPORTION
                max_label_proportion = constants.CLASSIFIER_MAX_LABEL_PROPORTION

                no_invalid_rows = result_table.filter(
                    (F.col("normalized_count") < min_label_proportion) |
                    (F.col("normalized_count") > max_label_proportion)
                ).count()

                if no_invalid_rows > 0:
                    raise Exception(
                        f"Label column {label_column} has invalid proportions. \
                            Please check if the label column has valid labels."
                    )
            elif task_type == "regression":
                if distinct_values_count.count() < constants.REGRESSOR_MIN_LABEL_DISTINCT_VALUES:
                    raise Exception(
                        f"Label column {label_column} has invalid number of distinct values. \
                            Please check if the label column has valid labels."
                    )

        except AttributeError:
            logger.warning(
                "Could not perform data validation. Please check if the required \
                    configuations are present in the constants.py file."
            )
            pass

    def add_days_diff(
        self, table: snowflake.snowpark.Table, new_col, time_col_1, time_col_2
    ) -> snowflake.snowpark.Table:
        """
        Adds a new column to the given table containing the difference in days between the given timestamp columns.

        Args:
            table (snowflake.snowpark.Table): The table to be filtered.
            new_col (str): The name of the new column to be added.
            time_col_1 (str): The name of the first timestamp column.
            time_col_2 (str): The name of the timestamp column from which to find the difference.

        Returns:
            The table with the new column added as a snowpark table object.
        """
        return table.withColumn(
            new_col, F.datediff("day", F.col(time_col_1), F.col(time_col_2))
        )

    def join_feature_table_label_table(
        self,
        feature_table: snowflake.snowpark.Table,
        label_table: snowflake.snowpark.Table,
        entity_column: str,
        join_type: str = "inner",
    ) -> snowflake.snowpark.Table:
        """
        Joins the given feature table and label table based on the given entity column.

        Args:
            feature_table (snowflake.snowpark.Table): The feature table to be joined.
            label_table (snowflake.snowpark.Table): The label table to be joined.
            entity_column (str): The name of the entity column to be used for joining.
            join_type (str): How to join the tables | Defaults to 'inner'.

        Returns:
            The table after the join action as a snowpark table object.
        """
        return feature_table.join(label_table, [entity_column], join_type=join_type)

    def get_distinct_values_in_column(
        self, table: snowflake.snowpark.Table, column_name: str
    ) -> List:
        """Returns the distinct values in the given column of the given table.

        Args:
            table (snowflake.snowpark.Table): The table from which the distinct values are to be extracted.
            column_name (str): The name of the column from which the distinct values are to be extracted.

        Returns:
            List: The list of distinct values in the given column of the given table.
        """
        return table.select(column_name).distinct().collect()

    def get_material_registry_table(
        self, session: snowflake.snowpark.Session, material_registry_table_name: str
    ) -> snowflake.snowpark.Table:
        """Fetches and filters the material registry table to get only the successful runs. It assumes that the successful runs have a status of 2.
        Currently profiles creates a row at the start of a run with status 1 and creates a new row with status to 2 at the end of the run.

        Args:
            session (snowflake.snowpark.Session): A Snowpark session for data warehouse access.
            material_registry_table_name (str): The material registry table name.

        Returns:
            snowflake.snowpark.Table: The filtered material registry table containing only the successfully materialized data.
        """
        material_registry_table = (
            self.get_table(session, material_registry_table_name)
            .withColumn("status", F.get_path("metadata", F.lit("complete.status")))
            .filter(F.col("status") == 2)
        )
        return material_registry_table

    def generate_type_hint(self, df: snowflake.snowpark.Table):
        """Returns the type hints for given snowpark DataFrame's fields

        Args:
            df (snowflake.snowpark.Table): snowpark DataFrame

        Returns:
            _type_: Returns the type hints for given snowpark DataFrame's fields
        """
        type_map = {
            T.BooleanType(): float,
            T.DoubleType(): float,
            T.DecimalType(36, 6): float,
            T.LongType(): float,
            T.StringType(): str,
        }
        types = [type_map[d.datatype] for d in df.schema.fields]
        return T.PandasDataFrame[tuple(types)]

    def call_prediction_udf(
        self,
        predict_data: snowflake.snowpark.Table,
        prediction_udf: Any,
        entity_column: str,
        index_timestamp: str,
        score_column_name: str,
        percentile_column_name: str,
        output_label_column: str,
        train_model_id: str,
        column_names_path: str,
        prob_th: Optional[float],
        input: snowflake.snowpark.Table,
    ) -> pd.DataFrame:
        """Calls the given function for prediction

        Args:
            predict_data (pd.DataFrame): Dataframe to be predicted
            prediction_udf (Any): Function for prediction
            entity_column (str): Name of the entity column
            index_timestamp (str): Name of the index timestamp column
            score_column_name (str): Name of the score column
            percentile_column_name (str): Name of the percentile column
            output_label_column (str): Name of the output label column
            train_model_id (str): Model id
            column_names_path (str): Path to the column names file
            prob_th (float): Probability threshold
            input (pd.DataFrame): Input dataframe
        Returns:
            Results of the predict function
        """
        preds = predict_data.select(
            entity_column,
            index_timestamp,
            prediction_udf(*input).alias(score_column_name),
        ).withColumn("model_id", F.lit(train_model_id))
        if prob_th:
            preds = preds.withColumn(
                output_label_column,
                F.when(F.col(score_column_name) >= prob_th, F.lit(True)).otherwise(
                    F.lit(False)
                ),
            )
        preds_with_percentile = preds.withColumn(
            percentile_column_name,
            F.percent_rank().over(Window.order_by(F.col(score_column_name))),
        ).select(
            entity_column,
            index_timestamp,
            "model_id",
            score_column_name,
            percentile_column_name,
            output_label_column,
        )
        return preds_with_percentile

    """ The following functions are only specific to Snowflake Connector and not used by any other connector."""

    def create_stage(self, session: snowflake.snowpark.Session, stage_name: str):
        """
        Creates a Snowflake stage with the given name if it does not exist.

        Args:
            session (snowflake.snowpark.Session): A Snowflake session object to access the warehouse.
            stage_name (str): The name of the Snowflake stage to be created.

        Returns:
            Nothing
        """
        self.run_query(
            session, f"create stage if not exists {stage_name.replace('@', '')}"
        )

    def _delete_import_files(
        self,
        session: snowflake.snowpark.Session,
        stage_name: str,
        import_paths: List[str],
    ) -> None:
        """
        Deletes files from the specified Snowflake stage that match the filenames extracted from the import paths.

        Args:
            session (snowflake.snowpark.Session): A Snowflake session object to access the warehouse
            stage_name (str): The name of the Snowflake stage.
            import_paths (List[str]): The paths of the files to be deleted from the stage.

        Returns:
            None: The function does not return any value.
        """
        import_files = [element.split("/")[-1] for element in import_paths]
        files = self.run_query(session, f"list {stage_name}")
        for row in files:
            if any(substring in row.name for substring in import_files):
                self.run_query(session, f"remove @{row.name}")

    def _delete_procedures(
        self, session: snowflake.snowpark.Session, procedure_name: str
    ) -> None:
        """
        Deletes Snowflake train procedures based on a given name pattern.

        Args:
            session (snowflake.snowpark.Session): A Snowflake session object.

        Returns:
            None

        Example:
            session = snowflake.snowpark.Session(...)
            delete_procedures(session, 'train_model')

        This function retrieves a list of procedures that match the given train procedure name pattern using a SQL query.
        It then iterates over each procedure and attempts to drop it using another SQL query.
        If an error occurs during the drop operation, it is ignored.
        """
        procedures = self.run_query(session, f"show procedures like '{procedure_name}'")
        for row in procedures:
            try:
                words = row.arguments.split(" ")[:-2]
                procedure_arguments = " ".join(words)
                self.run_query(
                    session, f"drop procedure if exists {procedure_arguments}"
                )
            except Exception as e:
                raise Exception(f"Error while dropping procedure {e}")

    def _drop_fn_if_exists(
        self, session: snowflake.snowpark.Session, fn_name: str
    ) -> bool:
        """Snowflake caches the functions and it reuses these next time. To avoid the caching,
        we manually search for the same function name and drop it before we create the udf.

        Args:
            session (snowflake.snowpark.Session): snowpark session to access warehouse
            fn_name (str): Name of the function to be dropped

        Returns:
            bool
        """
        fn_list = session.sql(f"show user functions like '{fn_name}'").collect()
        if len(fn_list) == 0:
            logger.info(f"Function {fn_name} does not exist")
            return True
        else:
            logger.info(
                "Function name match found. Dropping all functions with the same name"
            )
            for fn in fn_list:
                fn_signature = fn["arguments"].split("RETURN")[0]
                drop = session.sql(f"DROP FUNCTION IF EXISTS {fn_signature}")
                logger.info(drop.collect()[0].status)
            logger.info("All functions with the same name dropped")
            return True

    def get_file(
        self,
        session: snowflake.snowpark.Session,
        file_stage_path: str,
        target_folder: str,
    ):
        """Fetches the file with the given path from the snowpark session to the target folder

        Args:
            session (snowflake.snowpark.Session): Snowpark session object to access the warehouse
            file_stage_path (str): Path of the file to be fetched from the snowpark session
            target_folder (str): Folder to which the file is to be fetched

        Returns:
            Nothing
        """
        _ = session.file.get(file_stage_path, target_folder)

    def cleanup(self, session: snowflake.snowpark.Session, **kwargs):
        stored_procedure_name = kwargs.get("stored_procedure_name", None)
        udf_name = kwargs.get("udf_name", None)
        delete_files = kwargs.get("delete_files", None)
        stage_name = kwargs.get("stage_name", None)
        if stored_procedure_name:
            self._delete_procedures(session, stored_procedure_name)
        if udf_name:
            self._drop_fn_if_exists(session, udf_name)
        if delete_files:
            self._delete_import_files(session, stage_name, delete_files)<|MERGE_RESOLUTION|>--- conflicted
+++ resolved
@@ -63,7 +63,6 @@
             Results of the query run on the snowpark session
         """
         return session.sql(query).collect()
-<<<<<<< HEAD
     
     def call_procedure(self, *args, **kwargs):
         """Calls the given procedure on the snowpark session
@@ -92,15 +91,10 @@
         """
         return feature_table_instance if feature_table is None else feature_table.unionAllByName(feature_table_instance)
     
-    def fetch_processor_mode(self, user_preference_order_infra: List[str], is_rudder_backend: bool)->str:
-        mode = 'native-warehouse'
-=======
-
     def fetch_processor_mode(
         self, user_preference_order_infra: List[str], is_rudder_backend: bool
     ) -> str:
         mode = "native-warehouse"
->>>>>>> c0ba3992
         return mode
 
     def get_table(
@@ -1045,4 +1039,5 @@
         if udf_name:
             self._drop_fn_if_exists(session, udf_name)
         if delete_files:
+            self._delete_import_files(session, stage_name, delete_files)
             self._delete_import_files(session, stage_name, delete_files)