from Processor import Processor

<<<<<<< HEAD
class SnowflakeProcessor(Processor):
    pass
=======

class SnowflakeProcessor(Processor):
    def _call_procedure(self, *args, **kwargs):
        """Calls the given procedure on the snowpark session

        Args:
            session (snowflake.snowpark.Session): Snowpark session object to access the warehouse
            args (list): List of arguments to be passed to the procedure

        Returns:
            Results of the procedure call
        """
        session = kwargs.get("session", None)
        if session is None:
            raise Exception("Session object not found")
        return session.call(*args)
>>>>>>> c0ba3992
<|MERGE_RESOLUTION|>--- conflicted
+++ resolved
@@ -1,23 +1,5 @@
 from Processor import Processor
 
-<<<<<<< HEAD
-class SnowflakeProcessor(Processor):
-    pass
-=======
 
 class SnowflakeProcessor(Processor):
-    def _call_procedure(self, *args, **kwargs):
-        """Calls the given procedure on the snowpark session
-
-        Args:
-            session (snowflake.snowpark.Session): Snowpark session object to access the warehouse
-            args (list): List of arguments to be passed to the procedure
-
-        Returns:
-            Results of the procedure call
-        """
-        session = kwargs.get("session", None)
-        if session is None:
-            raise Exception("Session object not found")
-        return session.call(*args)
->>>>>>> c0ba3992
+    pass