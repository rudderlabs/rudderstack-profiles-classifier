data:
  # Related to the data that is used to train the model
  label_column: is_churned_7_days # Name of the entity_var that needs to be predicted in advance
  label_value:  # Value of the label_column when the entity does the event. Not required for regression tasks
  entity_column: user_main_id # Name of the entity defined in the profiles project. Ex: user_id, user_main_id, rudder_id etc
<<<<<<< HEAD
  package_name: feature_table # Name of the package where the profiles feature table is defined (declared in pb_project.yaml packages)
  features_profiles_model: 'rudder_user_base_features' # Name of the feature table model
=======
  features_profiles_model: '' # Name of the feature table model
>>>>>>> 2b367bf3
  output_profiles_ml_model: 'ltv_test'
  task: classification # classification or regression; Can support a few other tasks in the future, like ltv, churn etc which can be super classes of classification/regression.
  index_timestamp: valid_at
  eligible_users: 1=1 # Can add an sql where condition to filter users. Ex: is_active = 1 and lower(country) = 'us'
  # train_start_dt: '2023-04-24'
  train_start_dt: # The start and end dates can be left empty. If not, the model uses these dates to get historic data for training. 
  # train_end_dt: '2023-05-01'
  train_end_dt:
  prediction_horizon_days: 7 # Days in advance to predict the label_column. 
  user_preference_order_infra: 
    - local
    - rudderstack-infra
    - native-warehouse
  inputs: []
  max_row_count: 500000
  recall_to_precision_importance: 1.0 # Importance of recall to precision. If 1.0, then recall and precision are equally important.
  # sample_data: 1. # Keep 1 if all data during train_start_dt, train_end_dt and eligible_users should be selected; Else, give the percent as the number between 0 and 1; Ex, 0.25 indicates 25% data gets sampled

  # top_k: 5
  # bottom_k: 5
  
preprocessing:
  # Related to various preprocessing steps of the data

  timestamp_columns: [] # Timestamp columns get a datediff function applied with the index_timestamp to get days_since_<timestamp_column> features

  ignore_features: []

  numeric_pipeline:
    numeric_columns: []
    pipeline:
      - name: SimpleImputer
        # strategy can be any acceptable value of sklearn simpleimputer strategy
        missing_values: np.nan
        strategy: constant
        # fill_value: 0
        copy: True
        add_indicator: False
        # keep_empty_features: False

  categorical_pipeline:
    categorical_columns: []
    pipeline:
      - name: SimpleImputer
        strategy: constant
        # if strategy is constant, it expects a fill_value. If that is not returned, it defaults to `unknown`
        fill_value: unknown
        copy: True
        add_indicator: False
      - name: OneHotEncoder
        handle_unknown: ignore
        sparse: False
        max_categories: 5 # perform onehot encoding by keeping maximum of these categories per feature. If None, all categories are kept.
  feature_selectors:
    # Feature selectors that get applied after normalizing is done. Has to be from `VarianceThreshold`, `GenericUnivariateSelect`, `chi2`, `f_classif`
    # ToDo: This section is not implemented in the notebook.
    - name: VarianceThreshold
      threshold: 0

  # Train, test, val split ratios. They must be each between 0 and 1, and sum to 1
  train_size: 0.6
  val_size: 0.2
  test_size: 0.2

train:
  data_path:
    train_file: train.csv
    test_file: test.csv
    val_file: val.csv
    label_col_name: label
  model_params:
    #Available models are XGBClassifier, RandomForestClassifier and MLPClassifier
    models:
      # Acceptable models: xgboost, random_forest, neural_nets
      # Each model consists of  name (req), hyperparams (opt), and tune_hyperparams (opt) blocks.
      - name: XGBClassifier
        # metric used to evaluate the model possible options
        #   average_precision_score
        #   precision_recall_fscore_support
        evaluation_metric: average_precision_score
        # model related configuration parameters which are constant (do not need hyper parameter tunning)
        modelparams:
          objective: binary:logistic
          subsample: 0.7
          use_label_encoder: False
          eval_metric: logloss
          early_stopping_rounds: 10
        fitparams:
          verbose: False
        # Configuration for hyperopt minimization function (fmin)
        hyperopts_config:
          max_evals: 10
        hyperopts:
          # parameters on which hyperparam search should run
          # type can be
          #   1. choice
          #     - params
          #       1. options
          #         can be a list or tuple (OR)
          #         low, high, step(optional) to form list
          #   2. quniform ( Returns a value like round(uniform(low, high) / q) * q)
          #     - params
          #       1. low
          #       2. high
          #       3. q
          #   3. uniform (Returns a value uniformly between low and high.)
          #     - params
          #       1. low
          #       2. high
          #   4. loguniform (Returns a value drawn according to exp(uniform(low, high)) so that the logarithm of the return value is uniformly distributed.)
          #     - params
          #       1. low
          #       2. high
          - name: max_depth
            type: choice
            options: [3, 4, 5, 6, 7]
          - name: eta
            type: quniform
            low: 0.05
            high: 0.5
            q: 0.05
          - name: gamma
            type: quniform
            low: 0.25
            high: 1
            q: 0.05
          - name: colsample_bytree
            type: uniform
            low: 0.5
            high: 1
          - name: min_child_weight
            type: choice
            options: [1, 3, 5, 7, 9]
          - name: n_estimators
            type: choice
            options:
              low: 50
              high: 500
              step: 50
      - name: RandomForestClassifier
        evaluation_metric: average_precision_score
        # model related configuration parameters which are constant (do not need hyper parameter tunning)
        modelparams: #https://scikit-learn.org/stable/modules/generated/sklearn.ensemble.RandomForestClassifier.html
          n_jobs: 4
          random_state: 42
          criterion: entropy
        hyperopts_config:
          max_evals: 10
        hyperopts:
          - name: max_depth
            type: choice
            options: [3, 4, 5, 6, 7]
          - name: n_estimators
            type: choice
            options:
              low: 50
              high: 500
              step: 50
      - name: MLPClassifier
        evaluation_metric: average_precision_score
        modelparams: # https://scikit-learn.org/stable/modules/generated/sklearn.neural_network.MLPClassifier.html
          activation: 'relu'
          solver: 'adam'
          alpha: 0.0001
          batch_size: 'auto'
          learning_rate: 'constant'
          learning_rate_init: 0.001
          power_t: 0.5
          max_iter: 200
          shuffle: True
          random_state: 42
          tol: 0.0001
          verbose: False
          warm_start: False
          momentum: 0.9
          nesterovs_momentum: True
          early_stopping: False
          validation_fraction: 0.1
          beta_1: 0.9
          beta_2: 0.999
          n_iter_no_change: 10
          max_fun: 15000
        hyperopts_config:
          max_evals: 10
        hyperopts:
          - name: hidden_layer_sizes
            type: choice
            options:
              - [64, 32]
              - [16, 32, 64]
              - [64, 32, 16, 4]
      - name: XGBRegressor
        evaluation_metric: mean_squared_error  # Evaluation metric for regression tasks
        modelparams:
          objective: reg:squarederror  # Objective for regression
          subsample: 0.7
          use_label_encoder: False
          eval_metric: rmse  # Evaluation metric for early stopping
          early_stopping_rounds: 10
        fitparams:
          verbose: False
        hyperopts_config:
          max_evals: 10
        hyperopts:
          - name: max_depth
            type: choice
            options: [3, 4, 5, 6, 7]
          - name: eta
            type: quniform
            low: 0.05
            high: 0.5
            q: 0.05
          - name: gamma
            type: quniform
            low: 0.25
            high: 1
            q: 0.05
          - name: colsample_bytree
            type: uniform
            low: 0.5
            high: 1
          - name: min_child_weight
            type: choice
            options: [1, 3, 5, 7, 9]
          - name: n_estimators
            type: choice
            options:
              low: 50
              high: 500
              step: 50
      - name: RandomForestRegressor
        evaluation_metric: mean_squared_error  # Evaluation metric for regression tasks
        modelparams:
          n_jobs: 4
          random_state: 42
          criterion: squared_error  # Criterion for regression
        hyperopts_config:
          max_evals: 10
        hyperopts:
          - name: max_depth
            type: choice
            options: [3, 4, 5, 6, 7]
          - name: n_estimators
            type: choice
            options:
              low: 50
              high: 500
              step: 50
      - name: MLPRegressor
        evaluation_metric: mean_squared_error  # Evaluation metric for regression tasks
        modelparams:
          activation: 'relu'
          solver: 'adam'
          alpha: 0.0001
          batch_size: 'auto'
          learning_rate: 'constant'
          learning_rate_init: 0.001
          power_t: 0.5
          max_iter: 200
          shuffle: True
          random_state: 42
          tol: 0.0001
          verbose: False
          warm_start: False
          momentum: 0.9
          nesterovs_momentum: True
          early_stopping: False
          validation_fraction: 0.1
          beta_1: 0.9
          beta_2: 0.999
          n_iter_no_change: 10
          max_fun: 15000
        hyperopts_config:
          max_evals: 10
        hyperopts:
          - name: hidden_layer_sizes
            type: choice
            options:
              - [64, 32]
              - [16, 32, 64]
              - [64, 32, 16, 4]
    validation_on: f1_score
    evaluation_metrics:
      - average_precision
      - recall
      - accuracy

outputs:
  # Related to the output of the data prep step
  column_names:
    percentile: &percentile_name percentile_score
    score: probability_score
    output_label_column: output_label
  feature_meta_data: 
    features:
      - name: *percentile_name
        description: 'Percentile of churn score. Higher the percentile, higher the probability of churn'

validation:
  model:
    evaluation_metrics:
      - average_precision
      - recall
      - accuracy
    acceptance_criteria:
      # Dev/Stagging model will get accepted if it meets the following criteria
      # Ex.
      #   - average_precision(Dev) > 0.9 * average_precision(Production)
      #   - When above criteria is met, then dev model will be promoted to production
      metric_name: average_precision
      threshold: 0.9<|MERGE_RESOLUTION|>--- conflicted
+++ resolved
@@ -3,12 +3,7 @@
   label_column: is_churned_7_days # Name of the entity_var that needs to be predicted in advance
   label_value:  # Value of the label_column when the entity does the event. Not required for regression tasks
   entity_column: user_main_id # Name of the entity defined in the profiles project. Ex: user_id, user_main_id, rudder_id etc
-<<<<<<< HEAD
-  package_name: feature_table # Name of the package where the profiles feature table is defined (declared in pb_project.yaml packages)
-  features_profiles_model: 'rudder_user_base_features' # Name of the feature table model
-=======
   features_profiles_model: '' # Name of the feature table model
->>>>>>> 2b367bf3
   output_profiles_ml_model: 'ltv_test'
   task: classification # classification or regression; Can support a few other tasks in the future, like ltv, churn etc which can be super classes of classification/regression.
   index_timestamp: valid_at
