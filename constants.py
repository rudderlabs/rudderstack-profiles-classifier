MATERIAL_REGISTRY_TABLE_PREFIX = "MATERIAL_REGISTRY"
MATERIAL_TABLE_PREFIX = "material_"
VAR_TABLE_SUFFIX = ["_var_table", "_all_var_table"]
ENTITY_VAR_MODEL = "entity_var_model"
MODEL_FILE_NAME = "classifier.joblib"
CARDINAL_FEATURE_THRESOLD = 0.01
MIN_SAMPLES_FOR_TRAINING = 10
METRICS_TABLE = "TRAINING_METRICS_v4"
<<<<<<< HEAD
POSITIVE_BOOLEAN_FLAGS = ["1", 1, "TRUE", "True", "true", "T", "t", True, "YES", "Yes", "yes", "Y", "y"]
PROCESSOR_MODE_PREFERENCE = {"snowflake": ["native-warehouse"], "redshift": ["local", "rudderstack-infra"]}
PREDICT_UPLOAD_EXTENSION = (".json", ".joblib")
=======
POSITIVE_BOOLEAN_FLAGS = [
    "1",
    1,
    "TRUE",
    "True",
    "true",
    "T",
    "t",
    True,
    "YES",
    "Yes",
    "yes",
    "Y",
    "y",
]
PROCESSOR_MODE_PREFERENCE = {
    "snowflake": ["native-warehouse"],
    "redshift": ["local", "rudderstack-infra"],
}
>>>>>>> c3229bea
LOCAL_STORAGE_DIR = "data"
SF_LOCAL_STORAGE_DIR = "/tmp"
rs_dtypes = '{"text": "character varying(65535)", "num": "float", "bool": "bool", "timestamp": "timestamp without time zone"}'
PB = "/venv/bin/pb"  # Location of pb executable in rudder-sources
CLASSIFIER_MIN_LABEL_PROPORTION = 0.05
CLASSIFIER_MAX_LABEL_PROPORTION = 0.95
REGRESSOR_MIN_LABEL_DISTINCT_VALUES = 3
REMOTE_DIR = "/home/ec2-user"
INSTANCE_ID = "i-001c6544decab0fa3"
ARN_AWS_ROLE = "arn:aws:iam::454531037350:role/profiles-ml-s3"
EC2_TEMP_OUTPUT_JSON = "train_results.json"
S3_BUCKET = "ml-usecases-poc-srinivas"
S3_PATH = "jobId/jobRunId/taskRunId"
SSM_SLEEP_TIME = 5
K8S_WH_CREDS_KEY = "WAREHOUSE_CREDS"
K8S_MODE = "K8S"
K8S_TIMEOUT_IN_SEC = 120


from typing import NamedTuple


class TrainTablesInfo(NamedTuple):
    feature_table_name: str
    feature_table_date: int
    label_table_name: str
    label_table_date: int<|MERGE_RESOLUTION|>--- conflicted
+++ resolved
@@ -6,11 +6,6 @@
 CARDINAL_FEATURE_THRESOLD = 0.01
 MIN_SAMPLES_FOR_TRAINING = 10
 METRICS_TABLE = "TRAINING_METRICS_v4"
-<<<<<<< HEAD
-POSITIVE_BOOLEAN_FLAGS = ["1", 1, "TRUE", "True", "true", "T", "t", True, "YES", "Yes", "yes", "Y", "y"]
-PROCESSOR_MODE_PREFERENCE = {"snowflake": ["native-warehouse"], "redshift": ["local", "rudderstack-infra"]}
-PREDICT_UPLOAD_EXTENSION = (".json", ".joblib")
-=======
 POSITIVE_BOOLEAN_FLAGS = [
     "1",
     1,
@@ -30,7 +25,10 @@
     "snowflake": ["native-warehouse"],
     "redshift": ["local", "rudderstack-infra"],
 }
->>>>>>> c3229bea
+PREDICT_UPLOAD_EXTENSION = (
+    ".json", 
+    ".joblib"
+)
 LOCAL_STORAGE_DIR = "data"
 SF_LOCAL_STORAGE_DIR = "/tmp"
 rs_dtypes = '{"text": "character varying(65535)", "num": "float", "bool": "bool", "timestamp": "timestamp without time zone"}'
