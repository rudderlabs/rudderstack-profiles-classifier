import os
import sys
import json
import joblib
import warnings
import cachetools
import numpy as np
import pandas as pd

from typing import Any , List
from logger import logger
from numba.core.errors import NumbaDeprecationWarning, NumbaPendingDeprecationWarning

import snowflake.snowpark.types as T
import snowflake.snowpark.functions as F

sys.path.append(os.path.dirname(os.path.abspath(__file__)))
sys.path.append(os.path.abspath(os.path.join(os.path.dirname(__file__), "..")))

import utils
import constants
from SnowflakeConnector import SnowflakeConnector

warnings.filterwarnings("ignore", category=NumbaDeprecationWarning)
warnings.simplefilter("ignore", category=NumbaPendingDeprecationWarning)

try:
    from RedshiftConnector import RedshiftConnector
except Exception as e:
    logger.warning(f"Could not import RedshiftConnector")


def predict(
    creds: dict,
    aws_config: dict,
    model_path: str,
    inputs: str,
    output_tablename: str,
    config: dict,
) -> None:
    """Generates the prediction probabilities and save results for given model_path

    Args:
        creds (dict): credentials to access the data warehouse - in same format as site_config.yaml from profiles
        aws_config (dict): aws credentials - not required for snowflake. only used for redshift
        model_path (str): path to the file where the model details including model id etc are present. Created in training step
        inputs: (List[str]), containing sql queries such as "select * from <feature_table_name>" from which the script infers input tables        output_tablename (str): name of output table where prediction results are written
        config (dict): configs from profiles.yaml which should overwrite corresponding values from model_configs.yaml file

    Returns:
        None: save the prediction results but returns nothing
    """

    model_file_name = constants.MODEL_FILE_NAME
    current_dir = os.path.dirname(os.path.abspath(__file__))
    folder_path = os.path.dirname(model_path)

<<<<<<< HEAD
    notebook_config = utils.load_yaml(
        os.path.join(current_dir, "config/model_configs.yaml")
    )
    merged_config = utils.combine_config(notebook_config, config)
=======
    default_config = utils.load_yaml(os.path.join(current_dir, "config/model_configs.yaml"))
    _ = config.pop("package_name", None) # For backward compatibility. Not using it anywhere else, hence deleting.
    merged_config = utils.combine_config(default_config, config)
>>>>>>> 21f4a364

    with open(model_path, "r") as f:
        results = json.load(f)
    train_model_id = results["model_info"]["model_id"]
    prob_th = results["model_info"].get("threshold")
    stage_name = results["model_info"]["file_location"]["stage"]
    model_hash = results["config"]["material_hash"]
    input_model_name = results["config"]["input_model_name"]

    score_column_name = merged_config["outputs"]["column_names"]["score"]
    percentile_column_name = merged_config["outputs"]["column_names"]["percentile"]
    output_label_column = merged_config["outputs"]["column_names"].get(
        "output_label_column"
    )
    output_profiles_ml_model = merged_config["data"]["output_profiles_ml_model"]
    label_column = merged_config["data"]["label_column"]
    index_timestamp = merged_config["data"]["index_timestamp"]
    eligible_users = merged_config["data"]["eligible_users"]
    ignore_features = merged_config["preprocessing"]["ignore_features"]
    timestamp_columns = merged_config["preprocessing"]["timestamp_columns"]
    entity_column = merged_config["data"]["entity_column"]
    task = merged_config["data"].pop("task", "classification")

    model_name = f"{output_profiles_ml_model}_{model_file_name}"
    seq_no = None

    try:
        seq_no = int(inputs[0].split("_")[-1])
    except Exception as e:
        raise Exception(
            f"Error while parsing seq_no from inputs: {inputs}. Error: {e}"
        )

    feature_table_name = f"{constants.MATERIAL_TABLE_PREFIX}{input_model_name}_{model_hash}_{seq_no}"

    udf_name = None
    if creds["type"] == "snowflake":
        udf_name = f"prediction_score_{stage_name.replace('@','')}"
        connector = SnowflakeConnector()
        session = connector.build_session(creds)
        connector.cleanup(session, udf_name=udf_name)
    elif creds["type"] == "redshift":
        connector = RedshiftConnector(folder_path)
        session = connector.build_session(creds)
        local_folder = connector.get_local_dir()

    column_names_file = f"{output_profiles_ml_model}_{train_model_id}_column_names.json"
    column_names_path = connector.join_file_path(column_names_file)
    features_path = connector.join_file_path(
        f"{output_profiles_ml_model}_{train_model_id}_array_time_feature_names.json"
    )

    material_table = connector.get_material_registry_name(
        session, constants.MATERIAL_REGISTRY_TABLE_PREFIX
    )

    end_ts = connector.get_end_ts(
        session, material_table, input_model_name, model_hash, seq_no
    )
    logger.debug(f"Feature table name: {feature_table_name}")

    raw_data = connector.get_table(
        session, feature_table_name, filter_condition=eligible_users
    )

    arraytype_columns = connector.get_arraytype_columns_from_table(raw_data, features_path=features_path)
    ignore_features = utils.merge_lists_to_unique(ignore_features, arraytype_columns)
    predict_data = connector.drop_cols(raw_data, ignore_features)

    if len(timestamp_columns) == 0:
        timestamp_columns = connector.get_timestamp_columns_from_table(
            predict_data, features_path=features_path
        )
    for col in timestamp_columns:
        predict_data = connector.add_days_diff(predict_data, col, col, end_ts)

    input = connector.drop_cols(
        predict_data, [label_column, entity_column]
    )
    types = connector.generate_type_hint(input)

    predict_data = connector.add_index_timestamp_colum_for_predict_data(
        predict_data, index_timestamp, end_ts
    )

    @cachetools.cached(cache={})
    def load_model(filename: str):
        """session.import adds the staged model file to an import directory. We load the model file from this location"""
        import_dir = sys._xoptions.get("snowflake_import_directory")

        if import_dir:
            assert import_dir.startswith("/home/udf/")
            filename = os.path.join(import_dir, filename)
        else:
            filename = os.path.join(local_folder, filename)

        with open(filename, "rb") as file:
            m = joblib.load(file)
            return m

    @cachetools.cached(cache={})
    def load_column_names(filename: str):
        """session.import adds the staged model file to an import directory. We load the model file from this location"""
        import_dir = sys._xoptions.get("snowflake_import_directory")

        if import_dir:
            assert import_dir.startswith("/home/udf/")
            filename = os.path.join(import_dir, filename)

        with open(filename, "r") as file:
            column_names = json.load(file)
            return column_names

    def predict_helper(df, model_name: str, **kwargs) -> Any:
        trained_model = load_model(model_name)
        df.columns = [x.upper() for x in df.columns]
        column_names_path = kwargs.get("column_names_path", None)
        model_task = kwargs.get("model_task", task)
        column_names = load_column_names(column_names_path)
        categorical_columns = column_names["categorical_columns"]
        numeric_columns = column_names["numeric_columns"]
        df[numeric_columns] = df[numeric_columns].replace({pd.NA: np.nan})
        df[categorical_columns] = df[categorical_columns].replace({pd.NA: None})
        if model_task == "classification":
            return trained_model.predict_proba(df)[:, 1]
        elif model_task == "regression":
            return trained_model.predict(df)

    features = input.columns

    if creds["type"] == "snowflake":

        @F.pandas_udf(
            session=session,
            max_batch_size=10000,
            is_permanent=True,
            replace=True,
            stage_location=stage_name,
            name=udf_name,
            imports=[f"{stage_name}/{model_name}", f"{stage_name}/{column_names_file}"],
            packages=[
                "snowflake-snowpark-python>=0.10.0",
                "typing",
                "scikit-learn==1.1.1",
                "xgboost==1.5.0",
                "numpy==1.23.1",
                "pandas==1.5.3",
                "joblib",
                "cachetools",
                "PyYAML",
                "simplejson",
            ],
        )
        def predict_scores(df: types) -> T.PandasSeries[float]:
            df.columns = features
            predictions = predict_helper(
                df, model_name, column_names_path=column_names_file, model_task=task
            )
            return predictions

        prediction_udf = predict_scores
    elif creds["type"] == "redshift":

        def predict_scores_rs(df: pd.DataFrame, column_names_path: str) -> pd.Series:
            df.columns = features
            predictions = predict_helper(
                df, model_name, column_names_path=column_names_path, model_task=task
            )
            return predictions

        prediction_udf = predict_scores_rs

    preds_with_percentile = connector.call_prediction_udf(
        predict_data,
        prediction_udf,
        entity_column,
        index_timestamp,
        score_column_name,
        percentile_column_name,
        output_label_column,
        train_model_id,
        column_names_path,
        prob_th,
        input,
    )
    connector.write_table(
        preds_with_percentile, output_tablename, write_mode="overwrite", local=False
    )
    connector.cleanup(session, udf_name=udf_name)<|MERGE_RESOLUTION|>--- conflicted
+++ resolved
@@ -55,16 +55,9 @@
     current_dir = os.path.dirname(os.path.abspath(__file__))
     folder_path = os.path.dirname(model_path)
 
-<<<<<<< HEAD
-    notebook_config = utils.load_yaml(
-        os.path.join(current_dir, "config/model_configs.yaml")
-    )
-    merged_config = utils.combine_config(notebook_config, config)
-=======
     default_config = utils.load_yaml(os.path.join(current_dir, "config/model_configs.yaml"))
     _ = config.pop("package_name", None) # For backward compatibility. Not using it anywhere else, hence deleting.
     merged_config = utils.combine_config(default_config, config)
->>>>>>> 21f4a364
 
     with open(model_path, "r") as f:
         results = json.load(f)
