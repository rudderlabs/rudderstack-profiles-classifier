--- conflicted
+++ resolved
@@ -170,18 +170,4 @@
 
     preds_with_percentile = connector.call_prediction_udf(predict_data, prediction_udf, entity_column, index_timestamp, score_column_name, percentile_column_name, output_label_column, train_model_id, column_names_path, prob_th, input)
     connector.write_table(preds_with_percentile, output_tablename, write_mode="overwrite", local=False)
-<<<<<<< HEAD
-    connector.cleanup(session, udf_name=udf_name)
-
-if __name__ == "__main__":
-    homedir = os.path.expanduser("~")
-    with open(os.path.join(homedir, ".pb/siteconfig.yaml"), "r") as f:
-        creds = yaml.safe_load(f)["connections"]["dev_wh"]["outputs"]["dev"]
-        aws_config=None
-        output_folder = 'output/dev/seq_no/1234'
-        model_path = f"{output_folder}/train_output.json"
-        
-    predict(creds, aws_config, model_path, None, "test_can_delete",None)
-=======
-    connector.cleanup(session, udf_name=udf_name)
->>>>>>> 3d14bc2e
+    connector.cleanup(session, udf_name=udf_name)