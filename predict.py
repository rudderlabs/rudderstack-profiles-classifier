import sys
import pandas as pd
import numpy as np
import cachetools
from sklearn.pipeline import Pipeline
from sklearn.impute import SimpleImputer
from sklearn.preprocessing import OneHotEncoder
from sklearn.metrics import average_precision_score
from sklearn.compose import ColumnTransformer
from xgboost import XGBClassifier
import joblib
import os
from snowflake.snowpark.session import Session
from snowflake.snowpark.window import Window
import snowflake.snowpark.functions as F
import snowflake.snowpark.types as T
from typing import List
from snowflake.snowpark.functions import sproc
import snowflake.snowpark
import time
from typing import Tuple, List, Union
import sys
sys.path.append(os.path.dirname(os.path.abspath(__file__)))
sys.path.append(os.path.abspath(os.path.join(os.path.dirname(__file__), '..')))

import utils
from sklearn.metrics import precision_recall_fscore_support, roc_auc_score, f1_score
import constants
from logger import logger
import yaml
import json
import datetime

import warnings
from numba.core.errors import NumbaDeprecationWarning, NumbaPendingDeprecationWarning
warnings.filterwarnings('ignore', category=NumbaDeprecationWarning)
warnings.simplefilter('ignore', category=NumbaPendingDeprecationWarning)

def drop_fn_if_exists(session: snowflake.snowpark.Session, 
                      fn_name: str) -> bool:
    """Snowflake caches the functions and it reuses these next time. To avoid the caching, we manually search for the same function name and drop it before we create the udf.

    Args:
        session (snowflake.snowpark.Session): snowpark session
        fn_name (str): 

    Returns:
        bool: 
    """
    fn_list = session.sql(f"show user functions like '{fn_name}'").collect()
    if len(fn_list) == 0:
        logger.info(f"Function {fn_name} does not exist")
        return True
    else:
        logger.info("Function name match found. Dropping all functions with the same name")
        for fn in fn_list:
            fn_signature = fn["arguments"].split("RETURN")[0]
            drop = session.sql(f"DROP FUNCTION IF EXISTS {fn_signature}")
            logger.info(drop.collect()[0].status)
        logger.info("All functions with the same name dropped")
        return True
    


def predict(creds:dict, aws_config: dict, model_path: str, inputs: str, output_tablename : str, config: dict) -> None:
    """Generates the prediction probabilities and save results for given model_path

    Args:
        creds (dict): credentials to access the data warehouse - in same format as site_config.yaml from profiles
        aws_config (dict): aws credentials - not required for snowflake. only used for redshift
        model_path (str): path to the file where the model details including model id etc are present. Created in training step
        inputs (str): Not being used currently. Can pass a blank string. For future support
        output_tablename (str): name of output table where prediction results are written
        config (dict): configs from profiles.yaml which should overwrite corresponding values from model_configs.yaml file

    Returns:
        None: save the prediction results but returns nothing
    """
    connection_parameters = utils.remap_credentials(creds)
    session = Session.builder.configs(connection_parameters).create()
    stage_name = constants.STAGE_NAME
    model_file_name = constants.MODEL_FILE_NAME
    current_dir = os.path.dirname(os.path.abspath(__file__))

    notebook_config = utils.load_yaml(os.path.join(current_dir, "config/model_configs.yaml"))
    merged_config = utils.combine_config(notebook_config, config)

    with open(model_path, "r") as f:
        results = json.load(f)
    model_hash = results["config"]["material_hash"]
    model_id = results["model_info"]["model_id"]
    current_ts = datetime.datetime.now()

    score_column_name = merged_config['outputs']['column_names']['score']
    percentile_column_name = merged_config['outputs']['column_names']['percentile']
    output_profiles_ml_model = merged_config["data"]["output_profiles_ml_model"]
    label_column = merged_config["data"]["label_column"]
    index_timestamp = merged_config["data"]["index_timestamp"]
    eligible_users = merged_config["data"]["eligible_users"]
    ignore_features = merged_config["preprocessing"]["ignore_features"]
    timestamp_columns = merged_config["preprocessing"]["timestamp_columns"]
    entity_column = merged_config["data"]["entity_column"]
    features_profiles_model = merged_config["data"]["features_profiles_model"]

    current_dir = os.path.dirname(os.path.abspath(__file__))
    predict_path = os.path.join(current_dir, 'predict.py')
    utils_path = os.path.join(current_dir, 'utils.py')
    constants_path = os.path.join(current_dir, 'constants.py')

    model_name = f"{output_profiles_ml_model}_{model_file_name}"

    import_paths = [utils_path, constants_path]
    utils.delete_import_files(session, stage_name, import_paths)

    material_registry_table_prefix = constants.MATERIAL_REGISTRY_TABLE_PREFIX
    material_table = utils.get_material_registry_name(session, material_registry_table_prefix)
    latest_hash_df = session.table(material_table).filter(F.col("model_hash") == model_hash)
    
    material_table_prefix = constants.MATERIAL_TABLE_PREFIX
    latest_seq_no = latest_hash_df.sort(F.col("end_ts"), ascending=False).select("seq_no").collect()[0].SEQ_NO
    raw_data = session.table(f"{material_table_prefix}{features_profiles_model}_{model_hash}_{latest_seq_no}")

    if eligible_users:
        raw_data = raw_data.filter(eligible_users)
        
    arraytype_features = utils.get_arraytype_features(raw_data)
    ignore_features = utils.merge_lists_to_unique(ignore_features, arraytype_features)
    predict_data = utils.drop_columns_if_exists(raw_data, ignore_features)
    
    if len(timestamp_columns) == 0:
        timestamp_columns = utils.get_timestamp_columns(session, predict_data, index_timestamp)
    for col in timestamp_columns:
        predict_data = predict_data.withColumn(col, F.datediff("day", F.col(col), F.col(index_timestamp)))

    input  = predict_data.drop(label_column, entity_column, index_timestamp)
    types = utils.generate_type_hint(input)
    udf_name = "prediction_score"

    print(model_name)
    print("Caching")

    @cachetools.cached(cache={})
    def load_model(filename: str):
        """session.import adds the staged model file to an import directory. We load the model file from this location

        Args:
            filename (str): path for the model_name

        Returns:
            _type_: return the trained model after loading it
        """
        import_dir = sys._xoptions.get("snowflake_import_directory")
        if import_dir:
<<<<<<< HEAD
            assert import_dir.startswith('/home/udf/')
            filename = os.path.join(import_dir, filename)
        else:
            filename = os.path.join("tmp", filename).replace("\\", "/")
        with open(filename, 'rb') as file:
            m = joblib.load(file)
            return m

    def predict(df):
        trained_model = load_model(model_file_name)
        categorical_columns = list(df.select_dtypes(include='object'))
        numeric_columns = list(df.select_dtypes(exclude='object'))
        df[numeric_columns] = df[numeric_columns].replace({pd.NA: np.nan})
        df[categorical_columns] = df[categorical_columns].replace({pd.NA: None})        
        return trained_model.predict_proba(df)[:,1]
    
    features = x_train_sample.drop(label_column, entity_column).columns
=======
              with open(os.path.join(import_dir, filename), 'rb') as file:
                     m = joblib.load(file)
                     return m
                 
    features = input.columns
>>>>>>> e7478627
    drop_fn_if_exists(session, udf_name)
    @F.pandas_udf(session=session,max_batch_size=10000, is_permanent=True, replace=True,
              stage_location=stage_name, name=udf_name, 
              imports= import_paths+[f"{stage_name}/{model_name}"],
              packages=["snowflake-snowpark-python==0.10.0", "scikit-learn==1.1.1", "xgboost==1.5.0", "numpy==1.23.1","pandas","joblib", "cachetools", "PyYAML"])
    def predict_scores(df: types) -> T.PandasSeries[float]:
<<<<<<< HEAD
        df.columns = features
        predict_proba = predict(df)
        return predict_proba
    
    def local_predict_scores(df: types) -> pd.Series:
        df = df[features]
        df = df.to_pandas()
        predict_proba = predict(df)
        return predict_proba


    f = open(model_path, "r")
    results = json.load(f)
    model_hash = results["config"]["material_hash"]
    model_id = results["model_info"]["model_id"]
    current_ts = datetime.datetime.now()

    material_registry_table_prefix = constants.MATERIAL_REGISTRY_TABLE_PREFIX
    material_table = utils.get_material_registry_name(session, material_registry_table_prefix)
    latest_hash_df = session.table(material_table).filter(F.col("model_hash") == model_hash)
    
    material_table_prefix = constants.MATERIAL_TABLE_PREFIX
    latest_seq_no = latest_hash_df.sort(F.col("end_ts"), ascending=False).select("seq_no").collect()[0].SEQ_NO
    raw_data = session.table(f"{material_table_prefix}{model_name}_{model_hash}_{latest_seq_no}")

    if eligible_users:
        raw_data = raw_data.filter(eligible_users)

    predict_data = utils.drop_columns_if_exists(raw_data, ignore_feature)
    if len(timestamp_columns) == 0:
        timestamp_columns = utils.get_timestamp_columns(session, predict_data, index_timestamp)
    for col in timestamp_columns:
        predict_data = predict_data.withColumn(col, F.datediff("day", F.col(col), F.col(index_timestamp)))

    input  = predict_data.drop(label_column, entity_column, index_timestamp)
=======
        trained_model = load_model(model_name)
        df.columns = features
        categorical_columns = list(df.select_dtypes(include='object'))
        numeric_columns = list(df.select_dtypes(exclude='object'))
        df[numeric_columns] = df[numeric_columns].replace({pd.NA: np.nan})
        df[categorical_columns] = df[categorical_columns].replace({pd.NA: None})        
        return trained_model.predict_proba(df)[:,1]
>>>>>>> e7478627
    
    if creds['type'] == 'snowflake':
        preds = (predict_data.select(entity_column, index_timestamp, predict_scores(*input).alias(score_column_name))
                .withColumn("model_id", F.lit(model_id)))
        preds_with_percentile = preds.withColumn(percentile_column_name, F.percent_rank().over(Window.order_by(F.col(score_column_name)))).select(entity_column, index_timestamp, score_column_name, percentile_column_name, "model_id")
        preds_with_percentile.write.mode("overwrite").save_as_table(output_tablename)
    else:
        preds = local_predict_scores(input)
        preds_with_percentile = pd.DataFrame(preds).rank(pct=True).rename(columns={0:percentile_column_name})
        preds_with_percentile.to_csv(f"preds/{output_tablename}.csv", index=False)
    

if __name__ == "__main__":
    homedir = os.path.expanduser("~")
    with open(os.path.join(homedir, ".pb/siteconfig.yaml"), "r") as f:
        creds = yaml.safe_load(f)["connections"]["shopify_wh"]["outputs"]["dev"]
        print(creds["schema"])
        aws_config=None
<<<<<<< HEAD
        output_folder = 'output/dev/seq_no/4'
=======
        output_folder = 'output/dev/seq_no/7'
>>>>>>> e7478627
        model_path = f"{output_folder}/train_output.json"
    # creds['type'] = 'redshift'
    predict(creds, aws_config, model_path, None, "test_can_delet",None)<|MERGE_RESOLUTION|>--- conflicted
+++ resolved
@@ -151,7 +151,6 @@
         """
         import_dir = sys._xoptions.get("snowflake_import_directory")
         if import_dir:
-<<<<<<< HEAD
             assert import_dir.startswith('/home/udf/')
             filename = os.path.join(import_dir, filename)
         else:
@@ -168,21 +167,20 @@
         df[categorical_columns] = df[categorical_columns].replace({pd.NA: None})        
         return trained_model.predict_proba(df)[:,1]
     
-    features = x_train_sample.drop(label_column, entity_column).columns
-=======
-              with open(os.path.join(import_dir, filename), 'rb') as file:
-                     m = joblib.load(file)
-                     return m
-                 
     features = input.columns
->>>>>>> e7478627
     drop_fn_if_exists(session, udf_name)
     @F.pandas_udf(session=session,max_batch_size=10000, is_permanent=True, replace=True,
               stage_location=stage_name, name=udf_name, 
               imports= import_paths+[f"{stage_name}/{model_name}"],
               packages=["snowflake-snowpark-python==0.10.0", "scikit-learn==1.1.1", "xgboost==1.5.0", "numpy==1.23.1","pandas","joblib", "cachetools", "PyYAML"])
     def predict_scores(df: types) -> T.PandasSeries[float]:
-<<<<<<< HEAD
+        # trained_model = load_model(model_name)
+        # df.columns = features
+        # categorical_columns = list(df.select_dtypes(include='object'))
+        # numeric_columns = list(df.select_dtypes(exclude='object'))
+        # df[numeric_columns] = df[numeric_columns].replace({pd.NA: np.nan})
+        # df[categorical_columns] = df[categorical_columns].replace({pd.NA: None})        
+        # return trained_model.predict_proba(df)[:,1]
         df.columns = features
         predict_proba = predict(df)
         return predict_proba
@@ -218,15 +216,6 @@
         predict_data = predict_data.withColumn(col, F.datediff("day", F.col(col), F.col(index_timestamp)))
 
     input  = predict_data.drop(label_column, entity_column, index_timestamp)
-=======
-        trained_model = load_model(model_name)
-        df.columns = features
-        categorical_columns = list(df.select_dtypes(include='object'))
-        numeric_columns = list(df.select_dtypes(exclude='object'))
-        df[numeric_columns] = df[numeric_columns].replace({pd.NA: np.nan})
-        df[categorical_columns] = df[categorical_columns].replace({pd.NA: None})        
-        return trained_model.predict_proba(df)[:,1]
->>>>>>> e7478627
     
     if creds['type'] == 'snowflake':
         preds = (predict_data.select(entity_column, index_timestamp, predict_scores(*input).alias(score_column_name))
@@ -245,11 +234,7 @@
         creds = yaml.safe_load(f)["connections"]["shopify_wh"]["outputs"]["dev"]
         print(creds["schema"])
         aws_config=None
-<<<<<<< HEAD
-        output_folder = 'output/dev/seq_no/4'
-=======
         output_folder = 'output/dev/seq_no/7'
->>>>>>> e7478627
         model_path = f"{output_folder}/train_output.json"
     # creds['type'] = 'redshift'
     predict(creds, aws_config, model_path, None, "test_can_delet",None)