import os
import sys
import yaml
import json
<<<<<<< HEAD
import typing
=======
>>>>>>> bf685282
import joblib
import datetime
import warnings
import cachetools
import numpy as np
import pandas as pd

<<<<<<< HEAD
from typing import Any
=======
from logger import logger
>>>>>>> bf685282
from xgboost import XGBClassifier
from sklearn.pipeline import Pipeline
from sklearn.impute import SimpleImputer
from sklearn.compose import ColumnTransformer
from sklearn.preprocessing import OneHotEncoder
from sklearn.metrics import average_precision_score
from sklearn.metrics import precision_recall_fscore_support, roc_auc_score, f1_score
from numba.core.errors import NumbaDeprecationWarning, NumbaPendingDeprecationWarning

import snowflake.snowpark
import snowflake.snowpark.types as T
import snowflake.snowpark.functions as F
<<<<<<< HEAD
=======
from snowflake.snowpark.window import Window
>>>>>>> bf685282
from snowflake.snowpark.session import Session

sys.path.append(os.path.dirname(os.path.abspath(__file__)))
sys.path.append(os.path.abspath(os.path.join(os.path.dirname(__file__), '..')))

import utils
import constants
<<<<<<< HEAD
from Connector import Connector
from RedshiftConnector import RedshiftConnector
from SnowflakeConnector import SnowflakeConnector
=======
>>>>>>> bf685282

warnings.filterwarnings('ignore', category=NumbaDeprecationWarning)
warnings.simplefilter('ignore', category=NumbaPendingDeprecationWarning)

local_folder = "data"

@cachetools.cached(cache={})
def load_model(filename: str):
    """session.import adds the staged model file to an import directory. We load the model file from this location

    Args:
        filename (str): path for the model_name

    Returns:
        _type_: return the trained model after loading it
    """
    import_dir = sys._xoptions.get("snowflake_import_directory")

    if import_dir:
        assert import_dir.startswith('/home/udf/')
        filename = os.path.join(import_dir, filename)
    else:
        filename = os.path.join(local_folder, filename)

    with open(filename, 'rb') as file:
        m = joblib.load(file)
        return m

def predict_helper(df: pd.DataFrame, model_name: str) -> Any:
    trained_model = load_model(model_name)
    categorical_columns = list(df.select_dtypes(include='object'))
    numeric_columns = list(df.select_dtypes(exclude='object'))
    df[numeric_columns] = df[numeric_columns].replace({pd.NA: np.nan})
    df[categorical_columns] = df[categorical_columns].replace({pd.NA: None})        
    return trained_model.predict_proba(df)[:,1]

def predict(creds:dict, aws_config: dict, model_path: str, inputs: str, output_tablename : str, config: dict) -> None:
    """Generates the prediction probabilities and save results for given model_path

    Args:
        creds (dict): credentials to access the data warehouse - in same format as site_config.yaml from profiles
        aws_config (dict): aws credentials - not required for snowflake. only used for redshift
        model_path (str): path to the file where the model details including model id etc are present. Created in training step
        inputs (str): Not being used currently. Can pass a blank string. For future support
        output_tablename (str): name of output table where prediction results are written
        config (dict): configs from profiles.yaml which should overwrite corresponding values from model_configs.yaml file

    Returns:
        None: save the prediction results but returns nothing
    """

    stage_name = constants.STAGE_NAME
    model_file_name = constants.MODEL_FILE_NAME
    current_dir = os.path.dirname(os.path.abspath(__file__))

    notebook_config = utils.load_yaml(os.path.join(current_dir, "config/model_configs.yaml"))
    merged_config = utils.combine_config(notebook_config, config)

    with open(model_path, "r") as f:
        results = json.load(f)
    train_model_hash = results["config"]["material_hash"]
    train_model_id = results["model_info"]["model_id"]
    prob_th = results["model_info"]["threshold"]
    current_ts = datetime.datetime.now()

    score_column_name = merged_config['outputs']['column_names']['score']
    percentile_column_name = merged_config['outputs']['column_names']['percentile']
    output_label_column = merged_config['outputs']['column_names']['output_label_column']
    output_profiles_ml_model = merged_config["data"]["output_profiles_ml_model"]
    label_column = merged_config["data"]["label_column"]
    label_value = merged_config["data"]["label_value"]
    index_timestamp = merged_config["data"]["index_timestamp"]
    eligible_users = merged_config["data"]["eligible_users"]
    ignore_features = merged_config["preprocessing"]["ignore_features"]
    timestamp_columns = merged_config["preprocessing"]["timestamp_columns"]
    entity_column = merged_config["data"]["entity_column"]
    features_profiles_model = merged_config["data"]["features_profiles_model"]

    predict_path = os.path.join(current_dir, 'predict.py')
    import_files = ("utils.py","constants.py", "Connector.py", "SnowflakeConnector.py", "RedshiftConnector.py")
    import_paths = []
    for file in import_files:
        import_paths.append(os.path.join(current_dir, file))

    # model_name = f"{output_profiles_ml_model}_{model_file_name}"
    model_name = f"{model_file_name}"

    if creds["type"] == "snowflake":
        udf_name = "prediction_score"
        connector = SnowflakeConnector()
        session = connector.build_session(creds)
        connector.delete_import_files(session, stage_name, import_paths)
        connector.drop_fn_if_exists(session, udf_name)
    elif creds["type"] == "redshift":
        connector = RedshiftConnector()
        session = connector.build_session(creds)

    material_registry_table_prefix = constants.MATERIAL_REGISTRY_TABLE_PREFIX
    material_table = connector.get_material_registry_name(session, material_registry_table_prefix)

    latest_model_hash, _ = connector.get_latest_material_hash(session, material_table, features_profiles_model)
    if latest_model_hash != train_model_hash:
        raise ValueError(f"Model hash {train_model_hash} does not match with the latest model hash {latest_model_hash} in the material registry table. Please retrain the model")
<<<<<<< HEAD
    
    latest_hash_df = session.table(material_table)
    latest_hash_df = connector.get_latest_hash_df(session, material_table, latest_model_hash)
    
    material_table_prefix = constants.MATERIAL_TABLE_PREFIX
    latest_seq_no = connector.get_latest_seq_no(latest_hash_df)
    raw_data = connector.get_table(session, f"{material_table_prefix}{features_profiles_model}_{latest_model_hash}_{latest_seq_no}")
=======

    raw_data = session.table(f"{features_profiles_model}")
>>>>>>> bf685282

    if eligible_users:
        raw_data = connector.filter_columns(raw_data, eligible_users)
        
    arraytype_features = connector.get_arraytype_features_from_table(raw_data)
    ignore_features = utils.merge_lists_to_unique(ignore_features, arraytype_features)
    predict_data = connector.drop_cols(raw_data, ignore_features)

    if len(timestamp_columns) == 0:
<<<<<<< HEAD
        timestamp_columns = connector.get_timestamp_columns_from_table(predict_data, index_timestamp)
=======
        timestamp_columns = utils.get_timestamp_columns(predict_data, index_timestamp)
>>>>>>> bf685282
    for col in timestamp_columns:
        # predict_data = predict_data.withColumn(col, F.datediff("day", F.col(col), F.col(index_timestamp)))
        predict_data = connector.add_days_diff(predict_data, col, col, index_timestamp)

    # input  = predict_data.drop(label_column, entity_column, index_timestamp)
    input = connector.drop_cols(predict_data, [label_column, entity_column, index_timestamp])
    types = connector.generate_type_hint(input)

    print(model_name)
    print("Caching")
                 
    features = input.columns
<<<<<<< HEAD

    if creds['type'] == 'snowflake':
        @F.pandas_udf(session=session,max_batch_size=10000, is_permanent=True, replace=True,
                stage_location=stage_name, name=udf_name, 
                imports= import_paths+[f"{stage_name}/{model_name}"],
                packages=["snowflake-snowpark-python==0.10.0","typing", "scikit-learn==1.1.1", "xgboost==1.5.0", "numpy==1.23.1","pandas","joblib", "cachetools", "PyYAML"])
        def predict_scores(df: types) -> T.PandasSeries[float]:
            df.columns = features
            predict_proba = predict_helper(df, model_name)
            return predict_proba
        
        prediction_procedure = predict_scores
    elif creds['type'] == 'redshift':
        def predict_scores_rs(df: types) -> pd.Series:
            df = df[features]
            df = df.to_pandas()
            predict_proba = predict_helper(df, model_name)
            return predict_proba
        prediction_procedure = predict_scores_rs
=======
    drop_fn_if_exists(session, udf_name)
    @F.pandas_udf(session=session,max_batch_size=10000, is_permanent=True, replace=True,
              stage_location=stage_name, name=udf_name, 
              imports= import_paths+[f"{stage_name}/{model_name}"],
              packages=["snowflake-snowpark-python==0.10.0", "scikit-learn==1.1.1", "xgboost==1.5.0", "numpy==1.23.1","pandas","joblib", "cachetools", "PyYAML"])
    def predict_scores(df: types) -> T.PandasSeries[float]:
        trained_model = load_model(model_name)
        df.columns = features
        categorical_columns = list(df.select_dtypes(include='object'))
        numeric_columns = list(df.select_dtypes(exclude='object'))
        df[numeric_columns] = df[numeric_columns].replace({pd.NA: np.nan})
        df[categorical_columns] = df[categorical_columns].replace({pd.NA: None})   

        if hasattr(trained_model, 'predict_proba'):
            return trained_model.predict_proba(df)[:,1]
        else:
            return trained_model.predict(df)
>>>>>>> bf685282
    
    preds_with_percentile = connector.call_prediction_procedure(predict_data, prediction_procedure, entity_column, index_timestamp, score_column_name, percentile_column_name, output_label_column, train_model_id, prob_th, input)
    connector.write_table(preds_with_percentile, output_tablename, write_mode="overwrite")
    print("Everything worked yayayayayayayayay!")
    

if __name__ == "__main__":
    homedir = os.path.expanduser("~")
    with open(os.path.join(homedir, ".pb/siteconfig.yaml"), "r") as f:
        creds = yaml.safe_load(f)["connections"]["dev_wh"]["outputs"]["dev"]
        print(creds["schema"])
        aws_config=None
        output_folder = 'output/dev/seq_no/7'
        model_path = f"{output_folder}/train_output.json"
        
    predict(creds, aws_config, model_path, None, "test_can_delet",None)<|MERGE_RESOLUTION|>--- conflicted
+++ resolved
@@ -2,10 +2,7 @@
 import sys
 import yaml
 import json
-<<<<<<< HEAD
 import typing
-=======
->>>>>>> bf685282
 import joblib
 import datetime
 import warnings
@@ -13,11 +10,8 @@
 import numpy as np
 import pandas as pd
 
-<<<<<<< HEAD
 from typing import Any
-=======
 from logger import logger
->>>>>>> bf685282
 from xgboost import XGBClassifier
 from sklearn.pipeline import Pipeline
 from sklearn.impute import SimpleImputer
@@ -30,10 +24,7 @@
 import snowflake.snowpark
 import snowflake.snowpark.types as T
 import snowflake.snowpark.functions as F
-<<<<<<< HEAD
-=======
 from snowflake.snowpark.window import Window
->>>>>>> bf685282
 from snowflake.snowpark.session import Session
 
 sys.path.append(os.path.dirname(os.path.abspath(__file__)))
@@ -41,12 +32,9 @@
 
 import utils
 import constants
-<<<<<<< HEAD
 from Connector import Connector
 from RedshiftConnector import RedshiftConnector
 from SnowflakeConnector import SnowflakeConnector
-=======
->>>>>>> bf685282
 
 warnings.filterwarnings('ignore', category=NumbaDeprecationWarning)
 warnings.simplefilter('ignore', category=NumbaPendingDeprecationWarning)
@@ -150,7 +138,6 @@
     latest_model_hash, _ = connector.get_latest_material_hash(session, material_table, features_profiles_model)
     if latest_model_hash != train_model_hash:
         raise ValueError(f"Model hash {train_model_hash} does not match with the latest model hash {latest_model_hash} in the material registry table. Please retrain the model")
-<<<<<<< HEAD
     
     latest_hash_df = session.table(material_table)
     latest_hash_df = connector.get_latest_hash_df(session, material_table, latest_model_hash)
@@ -158,10 +145,8 @@
     material_table_prefix = constants.MATERIAL_TABLE_PREFIX
     latest_seq_no = connector.get_latest_seq_no(latest_hash_df)
     raw_data = connector.get_table(session, f"{material_table_prefix}{features_profiles_model}_{latest_model_hash}_{latest_seq_no}")
-=======
 
     raw_data = session.table(f"{features_profiles_model}")
->>>>>>> bf685282
 
     if eligible_users:
         raw_data = connector.filter_columns(raw_data, eligible_users)
@@ -171,11 +156,7 @@
     predict_data = connector.drop_cols(raw_data, ignore_features)
 
     if len(timestamp_columns) == 0:
-<<<<<<< HEAD
         timestamp_columns = connector.get_timestamp_columns_from_table(predict_data, index_timestamp)
-=======
-        timestamp_columns = utils.get_timestamp_columns(predict_data, index_timestamp)
->>>>>>> bf685282
     for col in timestamp_columns:
         # predict_data = predict_data.withColumn(col, F.datediff("day", F.col(col), F.col(index_timestamp)))
         predict_data = connector.add_days_diff(predict_data, col, col, index_timestamp)
@@ -188,7 +169,6 @@
     print("Caching")
                  
     features = input.columns
-<<<<<<< HEAD
 
     if creds['type'] == 'snowflake':
         @F.pandas_udf(session=session,max_batch_size=10000, is_permanent=True, replace=True,
@@ -208,25 +188,6 @@
             predict_proba = predict_helper(df, model_name)
             return predict_proba
         prediction_procedure = predict_scores_rs
-=======
-    drop_fn_if_exists(session, udf_name)
-    @F.pandas_udf(session=session,max_batch_size=10000, is_permanent=True, replace=True,
-              stage_location=stage_name, name=udf_name, 
-              imports= import_paths+[f"{stage_name}/{model_name}"],
-              packages=["snowflake-snowpark-python==0.10.0", "scikit-learn==1.1.1", "xgboost==1.5.0", "numpy==1.23.1","pandas","joblib", "cachetools", "PyYAML"])
-    def predict_scores(df: types) -> T.PandasSeries[float]:
-        trained_model = load_model(model_name)
-        df.columns = features
-        categorical_columns = list(df.select_dtypes(include='object'))
-        numeric_columns = list(df.select_dtypes(exclude='object'))
-        df[numeric_columns] = df[numeric_columns].replace({pd.NA: np.nan})
-        df[categorical_columns] = df[categorical_columns].replace({pd.NA: None})   
-
-        if hasattr(trained_model, 'predict_proba'):
-            return trained_model.predict_proba(df)[:,1]
-        else:
-            return trained_model.predict(df)
->>>>>>> bf685282
     
     preds_with_percentile = connector.call_prediction_procedure(predict_data, prediction_procedure, entity_column, index_timestamp, score_column_name, percentile_column_name, output_label_column, train_model_id, prob_th, input)
     connector.write_table(preds_with_percentile, output_tablename, write_mode="overwrite")
