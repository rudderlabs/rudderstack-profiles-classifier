--- conflicted
+++ resolved
@@ -14,19 +14,12 @@
     model_spec:
       prompt: "What is generally the most common gender of the name {var_inputs[0]}? Male, Female, or Unknown? Return only a single word, nothing else."
       entity_key: user
-<<<<<<< HEAD
       table_inputs:
         - select: first_name
           from: inputs/rsIdentifies
       llm_model_name: "llama2-70b-chat"
       features:
         - name: llm_gender_prediction
-=======
-      var_inputs:
-        - user.Var('name')
-      llm_model_name: "mistral-7b"
-  
->>>>>>> fbdc14e7
   - name: llm_profession_prediction
     model_type: llm_model
     model_spec:
@@ -34,16 +27,14 @@
       entity_key: user
       var_inputs:
         - user.Var('profession')
-<<<<<<< HEAD
       llm_model_name: "llama2-70b-chat"
       run_for_top_k_distinct: 5
       features:
         - name: llm_profession_prediction
-=======
       sql_inputs:
         - "select title, url from predictions_dev_project.pages where timestamp > dateadd(month,-3,current_date()) group by title, url order by count(*) desc limit 10"
       llm_model_name: "mistral-7b"
->>>>>>> fbdc14e7
+
 
 var_groups:
   - name: default_vars
