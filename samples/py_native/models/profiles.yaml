models:
  - name: propensity_model
    model_type: propensity
    model_spec:
      entity_key: user
      training:
        predict_var: packages/feature_table/entity/user/is_churned_7_days
        predict_window_days: 7
        eligible_users: '*'
        max_row_count: 500000
        label_value: 1
        type: classification
        validity: day
        new_materialisations_config:
          strategy: "auto"
          feature_data_min_date_diff: 14
          max_no_of_dates: 3
      prediction:
        output_columns:
          percentile:
            name: percentile_classification_churn_7_days
            description: description1
          score:
            name: classification_churn_7_days
            description: description2
            is_feature: False
        eligible_users: '*'
      inputs:
<<<<<<< HEAD
        - packages/feature_table/entity/user/is_churned_7_days
=======
        - packages/feature_table/entity/user/max_timestamp_tracks
        - packages/feature_table/entity/user/max_timestamp_pages
        - packages/feature_table/entity/user/max_timestamp_bw_tracks_pages
        - packages/feature_table/entity/user/n_orders_completed
        - packages/feature_table/entity/user/gross_amt_spent_in_past_90_days
        - packages/feature_table/entity/user/days_since_last_seen
        - packages/feature_table/entity/user/has_seen_recently
        - packages/feature_table/entity/user/last_seen_category
        - packages/feature_table/entity/user/random_float_feature
>>>>>>> 13313366
        - packages/feature_table/models/rsRandomSQLModel

  - name: training_Regression_model
    model_type: training_model
    model_spec:
      occurred_at_col: insert_ts
      entity_key: user
      inputs:
        - packages/feature_table/entity/user/is_churned_7_days
        - packages/feature_table/entity/user/days_since_last_seen
        - packages/feature_table/models/rsRandomSQLModel
      ml_config:
        data:
          task: regression
          label_column: packages/feature_table/entity/user/days_since_last_seen
          prediction_horizon_days: 7
          eligible_users: '*'
          output_profiles_ml_model: ltv_regression_integration_test
          new_materialisations_config:
            strategy: "manual"
            dates:
              - '2024-08-01,2024-08-07'
              - '2024-08-02,2024-08-08'
              - '2024-08-03,2024-08-09'

  - name: prediction_regression_model
    model_type: prediction_model
    model_spec:
      occurred_at_col: insert_ts
      entity_key: user
      training_model: models/training_regression_model
      inputs:
        - packages/feature_table/entity/user/is_churned_7_days
        - packages/feature_table/entity/user/days_since_last_seen
        - packages/feature_table/models/rsRandomSQLModel
      ml_config:
        data:
          task: regression
          label_column: packages/feature_table/entity/user/days_since_last_seen
          prediction_horizon_days: 7
          eligible_users: '*'
          output_profiles_ml_model: ltv_regression_integration_test
        outputs:
          column_names:
            percentile: percentile_regression_days_since_last_seen
            score: regression_days_since_last_seen
      features:
        - name: percentile_regression_days_since_last_seen
          description: description
<|MERGE_RESOLUTION|>--- conflicted
+++ resolved
@@ -26,9 +26,6 @@
             is_feature: False
         eligible_users: '*'
       inputs:
-<<<<<<< HEAD
-        - packages/feature_table/entity/user/is_churned_7_days
-=======
         - packages/feature_table/entity/user/max_timestamp_tracks
         - packages/feature_table/entity/user/max_timestamp_pages
         - packages/feature_table/entity/user/max_timestamp_bw_tracks_pages
@@ -38,7 +35,6 @@
         - packages/feature_table/entity/user/has_seen_recently
         - packages/feature_table/entity/user/last_seen_category
         - packages/feature_table/entity/user/random_float_feature
->>>>>>> 13313366
         - packages/feature_table/models/rsRandomSQLModel
 
   - name: training_Regression_model
