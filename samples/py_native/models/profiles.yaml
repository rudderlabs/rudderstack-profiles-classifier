--- conflicted
+++ resolved
@@ -53,77 +53,6 @@
         - packages/feature_table/entity/user/random_tz_unaware_feature
         - packages/feature_table/entity/user/random_high_cardinal_feature
 
-<<<<<<< HEAD
-  - name: training_Regression_model
-    model_type: training_model
-    model_spec:
-      occurred_at_col: insert_ts
-      entity_key: user
-      inputs:
-        - packages/feature_table/entity/user/is_churned_7_days
-        - packages/feature_table/entity/user/days_since_last_seen
-        - packages/feature_table/entity/user/is_churned_30_days
-        - packages/feature_table/entity/user/is_churned_60_days
-        - packages/feature_table/entity/user/is_churned_90_days
-        - packages/feature_table/entity/user/is_churned_120_days
-        - packages/feature_table/entity/user/max_timestamp_pages
-        - packages/feature_table/entity/user/max_timestamp_tracks
-        - packages/feature_table/models/rsRandomSQLModel
-        - packages/feature_table/entity/user/random_date_feature
-        - packages/feature_table/entity/user/random_timestamp_feature
-        - packages/feature_table/entity/user/random_tz_aware_feature
-        - packages/feature_table/entity/user/random_tz_unaware_feature
-        - packages/feature_table/entity/user/random_high_cardinal_feature
-      ml_config:
-        data:
-          task: regression
-          label_column: packages/feature_table/entity/user/days_since_last_seen
-          prediction_horizon_days: 7
-          eligible_users: '*'
-          output_profiles_ml_model: ltv_regression_integration_test
-          new_materialisations_config:
-            strategy: "manual"
-            dates:
-              - '2024-08-01,2024-08-07'
-              - '2024-08-02,2024-08-08'
-              - '2024-08-03,2024-08-09'
-
-  - name: prediction_regression_model
-    model_type: prediction_model
-    model_spec:
-      occurred_at_col: insert_ts
-      entity_key: user
-      training_model: models/training_regression_model
-      inputs:
-        - packages/feature_table/entity/user/is_churned_7_days
-        - packages/feature_table/entity/user/days_since_last_seen
-        - packages/feature_table/entity/user/is_churned_30_days
-        - packages/feature_table/entity/user/is_churned_60_days
-        - packages/feature_table/entity/user/is_churned_90_days
-        - packages/feature_table/entity/user/is_churned_120_days
-        - packages/feature_table/entity/user/max_timestamp_pages
-        - packages/feature_table/entity/user/max_timestamp_tracks
-        - packages/feature_table/models/rsRandomSQLModel
-        - packages/feature_table/entity/user/random_date_feature
-        - packages/feature_table/entity/user/random_timestamp_feature
-        - packages/feature_table/entity/user/random_tz_aware_feature
-        - packages/feature_table/entity/user/random_tz_unaware_feature
-        - packages/feature_table/entity/user/random_high_cardinal_feature
-      ml_config:
-        data:
-          task: regression
-          label_column: packages/feature_table/entity/user/days_since_last_seen
-          prediction_horizon_days: 7
-          eligible_users: '*'
-          output_profiles_ml_model: ltv_regression_integration_test
-        outputs:
-          column_names:
-            percentile: percentile_regression_days_since_last_seen
-            score: regression_days_since_last_seen
-      features:
-        - name: percentile_regression_days_since_last_seen
-          description: description
-=======
 #   - name: training_Regression_model
 #     model_type: training_model
 #     model_spec:
@@ -185,7 +114,6 @@
 #       features:
 #         - name: percentile_regression_days_since_last_seen
 #           description: description
->>>>>>> 33b2ccc3
 
 var_groups:
   - name: cohortVars
