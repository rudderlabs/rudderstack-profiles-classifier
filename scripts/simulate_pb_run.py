--- conflicted
+++ resolved
@@ -1,8 +1,3 @@
-<<<<<<< HEAD
-import sys
-import json
-=======
->>>>>>> d6deaf94
 import os
 import sys
 
@@ -16,11 +11,6 @@
 
 load_dotenv()
 
-<<<<<<< HEAD
-sys.path.append(os.path.abspath(os.path.join(os.path.dirname(__file__), "..")))
-
-=======
->>>>>>> d6deaf94
 import train as T
 import predict as P
 
