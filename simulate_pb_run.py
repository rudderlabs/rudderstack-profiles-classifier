--- conflicted
+++ resolved
@@ -10,15 +10,6 @@
 
 if __name__ == "__main__":
     train_file_extension = ".json"
-<<<<<<< HEAD
-    schema = 'shopify_wh_rs'
-    # schema = "rs360"
-    project_folder = '../rudderstack-profiles-shopify-churn'
-    feature_table_name = 'shopify_user_features'
-    eligible_users = '1=1'
-    package_name = 'feature_table'
-    label_column = 'is_churned_7_days'
-=======
     # schema = 'shopify_wh_rs'
     # schema = "rs360"
     schema = "shopify_wh"
@@ -27,7 +18,6 @@
     eligible_users = "1=1"
     package_name = "feature_table"
     label_column = "is_churned_7_days"
->>>>>>> c0ba3992
     label_value = 1
     pred_horizon_days = 7
     output_model_name = "shopify_churn"
@@ -92,9 +82,6 @@
 
     runtime_info = {'is_rudder_backend': True}
     if should_train:
-<<<<<<< HEAD
-        T.train(creds, None, t_output_filename, train_config, site_config_path, project_folder, runtime_info)
-=======
         T.train(
             creds,
             None,
@@ -102,17 +89,13 @@
             train_config,
             site_config_path,
             project_folder,
+            runtime_info
         )
->>>>>>> c0ba3992
 
     if credentials_presets is None:
         credentials_presets = {}
 
     s3_config = credentials_presets.get("s3", {})
-<<<<<<< HEAD
-    P.predict(creds, s3_config, t_output_filename, [feature_table_name], p_output_tablename, predict_config)
-=======
     P.predict(
         creds, s3_config, t_output_filename, None, p_output_tablename, predict_config
-    )
->>>>>>> c0ba3992
+    )