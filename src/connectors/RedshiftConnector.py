--- conflicted
+++ resolved
@@ -65,45 +65,8 @@
         query = self._create_get_table_query(table_name, **kwargs)
         return session.execute(query).fetch_dataframe()
 
-<<<<<<< HEAD
-        material_registry_table["status"] = material_registry_table["metadata"].apply(
-            safe_parse_json
-        )
-        return material_registry_table[material_registry_table["status"] == 2]
-
-    def generate_type_hint(self, df: pd.DataFrame, column_types: Dict[str, List[str]]):
-        types = []
-
-        cat_columns = [col.lower() for col in column_types["categorical_columns"]]
-        numeric_columns = [col.lower() for col in column_types["numeric_columns"]]
-
-        for col in df.columns:
-            if col.lower() in cat_columns:
-                types.append(str)
-            elif col.lower() in numeric_columns:
-                types.append(float)
-            else:
-                raise Exception(
-                    f"Column {col} not found in the training data config either as categorical or numeric column"
-                )
-        return types
-
-    def call_prediction_udf(
-        self,
-        predict_data: pd.DataFrame,
-        prediction_udf: Any,
-        entity_column: str,
-        index_timestamp: str,
-        score_column_name: str,
-        percentile_column_name: str,
-        output_label_column: str,
-        train_model_id: str,
-        prob_th: Optional[float],
-        input: pd.DataFrame,
-=======
     def get_tablenames_from_schema(
         self, session: redshift_connector.cursor.Cursor
->>>>>>> 348af7b9
     ) -> pd.DataFrame:
         """
         Fetches the table names from the Redshift schema.
