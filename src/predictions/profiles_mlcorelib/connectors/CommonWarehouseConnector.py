import ast
from functools import reduce
import os
import json
import shutil
import numpy as np
import pandas as pd
from pathlib import Path
from abc import abstractmethod
from datetime import datetime, timedelta
from typing import Iterable, List, Tuple, Any, Union, Optional, Sequence, Dict

from ..utils import utils
from ..utils import constants
from ..utils.logger import logger
from ..wht.rudderPB import MATERIAL_PREFIX
from .Connector import Connector
from .wh.profiles_connector import ProfilesConnector

local_folder = constants.LOCAL_STORAGE_DIR


class CommonWarehouseConnector(Connector):
    def __init__(self, creds: dict, folder_path: str, data_type_mapping: dict) -> None:
        super().__init__(creds)
        self.local_dir = os.path.join(folder_path, local_folder)
        path = Path(self.local_dir)
        path.mkdir(parents=True, exist_ok=True)
        self.data_type_mapping = data_type_mapping
        return

    def get_local_dir(self) -> str:
        return self.local_dir

    def join_file_path(self, file_name: str) -> str:
        """Joins the given file name to the local data folder path."""
        return os.path.join(self.local_dir, file_name)

    def call_procedure(self, *args, **kwargs):
        args = list(args)
        train_function = args.pop(0)
        return train_function(*args, **kwargs)

    def transform_arraytype_features(
        self,
        feature_df: pd.DataFrame,
        arraytype_features: List[str],
        top_k_array_categories,
        **kwargs,
    ) -> Union[List[str], pd.DataFrame]:
        """Transforms arraytype features in a pandas DataFrame by expanding the arraytype features
        as {feature_name}_{unique_value} columns and perform numeric encoding based on their count in those cols.
        """

        predict_arraytype_features = kwargs.get("predict_arraytype_features", {})

        transformed_dfs = []
        transformed_feature_df = feature_df.copy()
        transformed_array_col_names = []

        # Group by columns excluding arraytype features
        group_by_cols = [
            col for col in feature_df.columns if col not in arraytype_features
        ]

        for array_col_name in arraytype_features:
            feature_df[array_col_name] = feature_df[array_col_name].apply(
                lambda x: ast.literal_eval(x) if isinstance(x, str) else x
            )
            feature_df[array_col_name] = feature_df[array_col_name].apply(
                lambda arr: [x.lower() for x in arr] if isinstance(arr, list) else arr
            )

            # Get rows with empty or null arrays
            empty_list_rows = feature_df[
                feature_df[array_col_name].apply(
                    lambda x: x is None or (isinstance(x, list) and len(x) == 0)
                )
            ]

            # Explode arraytype column
            exploded_df = (
                feature_df[[*group_by_cols, array_col_name]]
                .explode(array_col_name)
                .rename(columns={array_col_name: "ARRAY_VALUE"})
            )

            # Group by and count occurrences
            grouped_df = (
                exploded_df.groupby(group_by_cols + ["ARRAY_VALUE"])
                .size()
                .reset_index(name="COUNT")
            )

            unique_values = grouped_df["ARRAY_VALUE"].dropna().unique()
            top_k_array_categories = min(top_k_array_categories, len(unique_values))

            # Select top k most frequent values
            top_values = (
                grouped_df.groupby("ARRAY_VALUE")["COUNT"]
                .sum()
                .nlargest(top_k_array_categories)
                .index
            )

            predict_top_values = predict_arraytype_features.get(array_col_name, [])
            if len(predict_top_values) != 0:
                top_values = [
                    item[len(array_col_name) :].strip("_").lower()
                    for item in predict_top_values
                    if "OTHERS" not in item
                ]

                unique_values = list(set(unique_values) | set(top_values))

            other_values = set(grouped_df["ARRAY_VALUE"]) - set(top_values)

            new_array_column_names = [
                f"{array_col_name}_{value}".upper().strip() for value in unique_values
            ]
            other_column_name = f"{array_col_name}_OTHERS".upper()

            # Pivot the DataFrame to create new columns for each unique value
            pivoted_df = pd.pivot_table(
                grouped_df,
                index=group_by_cols,
                columns="ARRAY_VALUE",
                values="COUNT",
                fill_value=0,
            ).reset_index()

            for value in top_values:
                if value not in pivoted_df.columns:
                    pivoted_df[value] = 0

            # Join with rows having empty or null arrays, and fill NaN values with 0
            joined_df = empty_list_rows.merge(pivoted_df, on=group_by_cols, how="outer")
            for value in top_values:
                joined_df[value] = joined_df[value].fillna(0)

            joined_df.drop(columns=arraytype_features, inplace=True)

            rename_dict = {
                old_name: new_name
                for old_name, new_name in zip(unique_values, new_array_column_names)
            }
            joined_df = joined_df.rename(columns=rename_dict)
            joined_df[other_column_name] = sum(
                joined_df[f"{array_col_name}_{col}".upper()] for col in other_values
            )

            for old_name in unique_values:
                if old_name not in other_values:
                    transformed_array_col_names.append(rename_dict[old_name])
            transformed_array_col_names.append(other_column_name)

            joined_df.drop(
                columns=[f"{array_col_name}_{col}".upper() for col in other_values],
                inplace=True,
            )

            transformed_dfs.append(joined_df)

        if transformed_dfs:
            transformed_feature_df = reduce(
                lambda left, right: pd.merge(left, right, on=group_by_cols),
                transformed_dfs,
            )

        return transformed_array_col_names, transformed_feature_df

    def transform_booleantype_features(
        self, feature_df: pd.DataFrame, booleantype_features: List[str]
    ) -> pd.DataFrame:
        for boolean_column in booleantype_features:
            feature_df[boolean_column] = feature_df[boolean_column].astype(float)

        return feature_df

    def get_merged_table(self, base_table, incoming_table):
        return pd.concat([base_table, incoming_table], axis=0, ignore_index=True)

    def fetch_processor_mode(
        self, user_preference_order_infra: List[str], is_rudder_backend: bool
    ) -> str:
        mode = (
            constants.RUDDERSTACK_MODE
            if is_rudder_backend
            else user_preference_order_infra[0]
        )
        return mode

    def compute_udf_name(self, model_path: str) -> None:
        return

    def is_valid_table(self, table_name: str) -> bool:
        try:
            self.run_query(f"select * from {table_name} limit 1")
            return True
        except:
            return False

    def check_table_entry_in_material_registry(
        self, registry_table_name: str, material: dict
    ) -> bool:
        """
        Checks wether an entry is there in the material registry for the given
        material table name and wether its sucessfully materialised or not as well
        """
        material_registry_table = self.get_material_registry_table(registry_table_name)
        result = material_registry_table.loc[
            (material_registry_table["model_name"] == material["model_name"])
            & (material_registry_table["model_hash"] == material["model_hash"])
            & (material_registry_table["seq_no"] == material["seq_no"])
        ]
        row_count = result.shape[0]
        return row_count != 0

    def get_table(self, table_name: str, **kwargs) -> pd.DataFrame:
        """Fetches the table with the given name from the schema as a pandas Dataframe object."""
        return self.get_table_as_dataframe(self.session, table_name, **kwargs)

    def _create_get_table_query(self, table_name, **kwargs):
        filter_condition = kwargs.get("filter_condition", "")
        query = f"SELECT * FROM {table_name}"
        if filter_condition:
            query += f" WHERE {filter_condition}"
        query += ";"
        return query

    def load_and_delete_json(self, json_file_name: str) -> dict:
        file_path = os.path.join(self.local_dir, json_file_name)
        with open(file_path, "r") as file:
            json_data = json.load(file)
        utils.delete_file(file_path)
        return json_data

    def send_table_to_train_env(self, table, **kwargs) -> Any:
        """Sends the given snowpark table to the training env(ie. local env) with the name as given.
        Therefore, no usecase for this function in case of Redshift/BigQuery."""
        pass

    def write_table(self, df: pd.DataFrame, table_name: str, **kwargs) -> None:
        """Writes the given pandas dataframe to the warehouse schema with the given name.
        Also, giving 'local' as False (default value is True) will not write the table locally.
        """
        if kwargs.pop("local", True):
            self.write_table_locally(df, table_name)
        self.write_pandas(df, table_name, **kwargs)

    def write_pandas(self, df: pd.DataFrame, table_name_remote: str, **kwargs) -> None:
        rs_conn = ProfilesConnector(self.creds, **kwargs)
        if_exists = kwargs.get("if_exists", "append")
        rs_conn.write_to_table(
            df, table_name_remote, schema=self.schema, if_exists=if_exists
        )

    def label_table(
        self,
        label_table_name: str,
        label_column: str,
        entity_column: str,
        label_value: Union[str, int, float],
    ) -> pd.DataFrame:
        """Labels the given label_columns in the table as '1' or '0' if the value matches the label_value or not respectively."""

        def _replace_na(value):
            return np.nan if pd.isna(value) else value

        feature_table = self.get_table(label_table_name)
        if label_value is not None:
            feature_table[label_column] = feature_table[label_column].apply(_replace_na)
            feature_table[label_column] = np.where(
                feature_table[label_column] == label_value, 1, 0
            )
        label_table = feature_table[[entity_column, label_column]]
        return label_table

    def save_file(self, *args, **kwargs):
        """Function needed only for Snowflake Connector, hence an empty function here."""
        pass

    def fetch_given_data_type_columns(
        self,
        schema_fields: List,
        required_data_types: Tuple,
        label_column: str,
        entity_column: str,
    ) -> Dict:
        """Fetches the column names from the given schema_fields based on the required data types (exclude label and entity columns)"""
        return {
            field.name: field.field_type
            for field in schema_fields
<<<<<<< HEAD
            if field.field_type in required_data_types.keys()
=======
            if any(data_type in field.field_type for data_type in required_data_types)
>>>>>>> d6e89457
            and field.name.lower() not in (label_column.lower(), entity_column.lower())
        }

    def get_numeric_features(
        self,
        schema_fields: List,
        label_column: str,
        entity_column: str,
    ) -> Dict:
        return self.fetch_given_data_type_columns(
            schema_fields,
            self.data_type_mapping["numeric"],
            label_column,
            entity_column,
        )

    def get_stringtype_features(
        self,
        schema_fields: List,
        label_column: str,
        entity_column: str,
    ) -> Dict:
        return self.fetch_given_data_type_columns(
            schema_fields,
            self.data_type_mapping["categorical"],
            label_column,
            entity_column,
        )

    def get_arraytype_columns(
        self,
        schema_fields: List,
        label_column: str,
        entity_column: str,
    ) -> Dict:
        return self.fetch_given_data_type_columns(
            schema_fields,
            self.data_type_mapping["arraytype"],
            label_column,
            entity_column,
        )

    def get_timestamp_columns(
        self,
        schema_fields: List,
        label_column: str,
        entity_column: str,
    ) -> Dict:
        return self.fetch_given_data_type_columns(
            schema_fields,
            self.data_type_mapping["timestamp"],
            label_column,
            entity_column,
        )

    def get_booleantype_columns(
        self,
        schema_fields: List,
        label_column: str,
        entity_column: str,
    ) -> List[str]:
        return self.fetch_given_data_type_columns(
            schema_fields,
            self.data_type_mapping["booleantype"],
            label_column,
            entity_column,
        )

    def get_high_cardinal_features(
        self,
        table: pd.DataFrame,
        categorical_columns: List[str],
        label_column,
        entity_column,
        cardinal_feature_threshold,
    ) -> List[str]:
        high_cardinal_features = list()
        lower_categorical_features = [col.lower() for col in categorical_columns]
        for field in table.columns:
            if (field.lower() in lower_categorical_features) and (
                field.lower() not in (label_column.lower(), entity_column.lower())
            ):
                feature_data = table[field]
                total_rows = len(feature_data)
                top_10_freq_sum = sum(feature_data.value_counts().head(10))
                if top_10_freq_sum < cardinal_feature_threshold * total_rows:
                    high_cardinal_features.append(field)
        return high_cardinal_features

    def get_default_label_value(
        self, table_name: str, label_column: str, positive_boolean_flags: list
    ):
        label_value = list()
        table = self.get_table(table_name)
        distinct_labels = table[label_column].unique()

        if len(distinct_labels) != 2:
            raise Exception("The feature to be predicted should be boolean")
        for e in distinct_labels:
            if e in positive_boolean_flags:
                label_value.append(e)

        if len(label_value) == 0:
            raise Exception(
                f"Label column {label_column} doesn't have any positive flags. Please provide custom label_value from label_column to bypass the error."
            )
        elif len(label_value) > 1:
            raise Exception(
                f"Label column {label_column} has multiple positive flags. Please provide custom label_value out of {label_value} to bypass the error."
            )
        return label_value[0]

    def fetch_filtered_table(
        self,
        df,
        entity_var_model_name,
        model_hash,
        start_time,
        end_time,
        columns,
    ):
        filtered_df = (
            df.loc[
                (df["model_name"] == entity_var_model_name)
                & (df["model_hash"] == model_hash)
                & (df["end_ts"].dt.date >= pd.to_datetime(start_time).date())
                & (df["end_ts"].dt.date <= pd.to_datetime(end_time).date()),
                columns.keys(),
            ]
            .drop_duplicates()
            .rename(columns=columns)
        )
        return filtered_df

    def join_feature_label_tables(
        self,
        registry_table_name: str,
        entity_var_model_name: str,
        model_hash: str,
        start_time: str,
        end_time: str,
        prediction_horizon_days: int,
    ) -> Iterable:
        df = self.get_material_registry_table(registry_table_name)
        feature_df = self.fetch_filtered_table(
            df,
            entity_var_model_name,
            model_hash,
            start_time,
            end_time,
            columns={"seq_no": "FEATURE_SEQ_NO", "end_ts": "FEATURE_END_TS"},
        )
        required_feature_cols = feature_df.columns.to_list()
        feature_df["TEMP_LABEL_END_TS"] = feature_df["FEATURE_END_TS"] + timedelta(
            days=prediction_horizon_days
        )

        label_start_time = datetime.strptime(
            start_time, constants.MATERIAL_DATE_FORMAT
        ) + timedelta(days=prediction_horizon_days)
        label_end_time = datetime.strptime(
            end_time, constants.MATERIAL_DATE_FORMAT
        ) + timedelta(days=prediction_horizon_days)
        label_df = self.fetch_filtered_table(
            df,
            entity_var_model_name,
            model_hash,
            label_start_time,
            label_end_time,
            columns={"seq_no": "LABEL_SEQ_NO", "end_ts": "LABEL_END_TS"},
        )
        required_label_cols = label_df.columns.to_list()

        feature_label_df = pd.merge(
            feature_df,
            label_df,
            left_on=feature_df["TEMP_LABEL_END_TS"].dt.date,
            right_on=label_df["LABEL_END_TS"].dt.date,
            how="outer",
        ).replace({np.nan: None})
        feature_label_df_merged = feature_label_df[
            utils.merge_lists_to_unique(required_feature_cols, required_label_cols)
        ].iterrows()
        result = []
        for _, row in feature_label_df_merged:
            result.append(row)
        return result

    def get_old_prediction_table(
        self,
        lookahead_days: int,
        current_date: str,
        model_name: str,
        material_registry: str,
    ):
        past_predictions_end_date = utils.date_add(current_date, -lookahead_days)
        df = self.get_material_registry_table(material_registry)

        try:
            past_predictions_info = (
                df[
                    (df["model_name"] == model_name)
                    & (df["model_type"] == "python_model")
                    & (
                        df["end_ts"].dt.date
                        == pd.to_datetime(past_predictions_end_date).date()
                    )
                ]
                .sort_values(by="creation_ts", ascending=False)
                .iloc[0]
            )
        except IndexError:
            raise Exception(
                f"No past predictions found for model {model_name} before {past_predictions_end_date}"
            )

        predictions_table_name = (
            f"{MATERIAL_PREFIX}{model_name}"
            + "_"
            + f'{past_predictions_info["model_hash"]}'
            + "_"
            + f'{past_predictions_info["seq_no"]}'
        )
        return predictions_table_name

    def get_previous_predictions_info(
        self, prev_pred_ground_truth_table, score_column, label_column
    ):
        single_row = prev_pred_ground_truth_table.iloc[0]
        model_id = single_row["model_id"]
        valid_at = single_row["valid_at"]
        score_and_ground_truth_df = prev_pred_ground_truth_table[
            [score_column, label_column]
        ]
        return score_and_ground_truth_df, model_id, valid_at

    def get_creation_ts(
        self,
        material_table: str,
        model_hash: str,
        entity_key: str,
    ):
        """Retrieves the latest creation timestamp for a specific model hash, and entity key."""
        redshift_df = self.get_material_registry_table(material_table)
        try:
            temp_hash_vector = (
                redshift_df.query(f'model_hash == "{model_hash}"')
                .query(f'entity_key == "{entity_key}"')
                .sort_values(by="creation_ts", ascending=False)
                .reset_index(drop=True)[["creation_ts"]]
                .iloc[0]
            )

            creation_ts = temp_hash_vector["creation_ts"]
        except:
            raise Exception(
                f"Project is never materialzied with model hash {model_hash}."
            )
        return creation_ts.tz_localize(None)

    def get_latest_seq_no_from_registry(
        self, material_table: str, model_hash: str, model_name: str
    ) -> int:
        redshift_df = self.get_material_registry_table(material_table)
        try:
            temp_hash_vector = (
                redshift_df.query(f'model_hash == "{model_hash}"')
                .query(f'model_name == "{model_name}"')
                .sort_values(by="creation_ts", ascending=False)
                .reset_index(drop=True)[["seq_no"]]
                .iloc[0]
            )
            seq_no = temp_hash_vector["seq_no"]
        except:
            raise Exception(
                f"Error occured while fetching latest seq_no from registry table. Project is never materialzied with model hash {model_hash}."
            )
        return int(seq_no)

    def get_model_hash_from_registry(
        self, material_table: str, model_name: str, seq_no: int
    ) -> str:
        material_registry_df = self.get_material_registry_table(material_table)
        try:
            temp_hash_vector = (
                material_registry_df.query(f'model_name == "{model_name}"')
                .query(f"seq_no == {seq_no}")
                .sort_values(by="creation_ts", ascending=False)
                .reset_index(drop=True)[["model_hash"]]
                .iloc[0]
            )
            model_hash = temp_hash_vector["model_hash"]
        except:
            raise Exception(
                f"Error occurred while fetching model hash from registry table. \
                    No material found with name {model_name} and seq no {seq_no}"
            )
        return model_hash

    def get_end_ts(
        self, material_table, model_name: str, model_hash: str, seq_no: int
    ) -> str:
        """This function will return the end_ts with given model, model name and seq_no."""
        df = self.get_material_registry_table(material_table)

        try:
            feature_table_info_df = (
                df[
                    (df["model_name"] == model_name)
                    & (df["model_hash"] == model_hash)
                    & (df["seq_no"] == seq_no)
                ]
                .reset_index(drop=True)[["end_ts"]]
                .iloc[0]
            )
        except Exception as e:
            raise Exception(
                f"No material found with name {model_name}, hash {model_hash} and seq no {seq_no}. Error message: {e}"
            )
        end_ts = feature_table_info_df["end_ts"]
        return end_ts.tz_localize(None)

    def add_index_timestamp_colum_for_predict_data(
        self, predict_data: pd.DataFrame, index_timestamp: str, end_ts: str
    ) -> pd.DataFrame:
        predict_data[index_timestamp] = pd.to_datetime(end_ts)
        return predict_data

    def fetch_staged_file(
        self,
        stage_name: str,
        file_name: str,
        target_folder: str,
    ) -> None:
        source_path = self.join_file_path(file_name)
        target_path = os.path.join(target_folder, file_name)
        shutil.move(source_path, target_path)

    def drop_cols(self, table: pd.DataFrame, col_list: list) -> pd.DataFrame:
        ignore_features_upper = [col.upper() for col in col_list]
        ignore_features_lower = [col.lower() for col in col_list]
        ignore_features_ = [
            col
            for col in table.columns
            if col in ignore_features_upper or col in ignore_features_lower
        ]
        return table.drop(columns=ignore_features_)

    def filter_feature_table(
        self,
        feature_table: pd.DataFrame,
        max_row_count: int,
        min_sample_for_training: int,
    ) -> pd.DataFrame:
        if len(feature_table) < min_sample_for_training:
            raise Exception(
                f"Insufficient data for training. Only {len(feature_table)} user records found. Required minimum {min_sample_for_training} user records."
            )
        elif len(feature_table) <= max_row_count:
            return feature_table
        else:
            return feature_table.sample(n=max_row_count)

    def check_for_classification_data_requirement(
        self,
        materials: List[constants.TrainTablesInfo],
        label_column: str,
        label_value: str,
        entity_key: str,
        filter_condition: str = None,
    ) -> bool:
        total_negative_samples = 0
        total_samples = 0
        where_condition = ""
        if filter_condition is not None:
            where_condition = f" WHERE {filter_condition}"

        for m in materials:
            query_str = f"""SELECT COUNT(*) FROM (SELECT {entity_key}
                FROM {m.feature_table_name}{where_condition}) a
                INNER JOIN (SELECT * FROM {m.label_table_name}{where_condition}) b ON a.{entity_key} = b.{entity_key}
                WHERE b.{label_column} != {label_value}"""

            result = self.run_query(query_str, response=True)

            if len(result) != 0:
                total_negative_samples += result[0][0]

            query_str = f"""SELECT COUNT(*) as count
                FROM {m.label_table_name}{where_condition}"""
            result = self.run_query(query_str, response=True)

            if len(result) != 0:
                total_samples += result[0][0]

        min_no_of_samples = constants.MIN_NUM_OF_SAMPLES
        min_label_proportion = constants.CLASSIFIER_MIN_LABEL_PROPORTION
        min_negative_label_count = min_label_proportion * total_samples

        if (
            total_samples < min_no_of_samples
            or total_negative_samples < min_negative_label_count
        ):
            logger.debug(
                "Total number of samples or number of negative samples are "
                "not meeting the minimum training requirement, "
                f"total samples - {total_samples}, minimum samples required - {min_no_of_samples}, "
                f"total negative samples - {total_negative_samples}, "
                f"minimum negative samples portion required - {min_label_proportion}"
            )
            return False
        return True

    def check_for_regression_data_requirement(
        self,
        materials: List[constants.TrainTablesInfo],
        filter_condition: str = None,
    ) -> bool:
        total_samples = 0
        where_condition = ""
        if filter_condition is not None:
            where_condition = f" WHERE {filter_condition}"

        for material in materials:
            feature_material = material.feature_table_name
            query_str = f"""SELECT COUNT(*) as count
                FROM {feature_material}{where_condition}"""
            result = self.run_query(query_str, response=True)

            if len(result) != 0:
                total_samples += result[0][0]

        min_no_of_samples = constants.MIN_NUM_OF_SAMPLES

        if total_samples < min_no_of_samples:
            logger.debug(
                "Number training samples are not meeting the minimum requirement, "
                f"total samples - {total_samples}, minimum samples required - {min_no_of_samples}"
            )
            return False

        return True

    def validate_columns_are_present(
        self,
        feature_table: pd.DataFrame,
        label_column: str,
    ) -> bool:
        # Check if label_column is present in feature_table
        if label_column not in feature_table.columns:
            raise Exception(
                f"Label column {label_column} is not present in the feature table."
            )

        if feature_table.shape[1] < 3:
            raise Exception(
                f"Feature table must have at least one column apart from the label column {label_column} and entity_column"
            )
        return True

    def validate_class_proportions(
        self,
        feature_table: pd.DataFrame,
        label_column: str,
    ) -> bool:
        min_label_proportion = constants.CLASSIFIER_MIN_LABEL_PROPORTION
        max_label_proportion = constants.CLASSIFIER_MAX_LABEL_PROPORTION
        label_proportion = feature_table[label_column].value_counts(normalize=True)
        found_invalid_rows = (
            (label_proportion < min_label_proportion)
            | (label_proportion > max_label_proportion)
        ).any()
        if found_invalid_rows:
            error_msg = ""
            for row in label_proportion.reset_index().values:
                error_msg += f"\tLabel: {row[0]:.0f} - users :({100*row[1]:.2f}%)\n"
            raise Exception(
                f"Label column {label_column} exhibits significant class imbalance. \nThe model cannot be trained on such a highly imbalanced dataset. \nYou can select a subset of users where the class imbalance is not as severe, such as by excluding inactive users etc. \nCurrent class proportions are as follows: \n {error_msg}."
            )
        return True

    def validate_label_distinct_values(
        self,
        feature_table: pd.DataFrame,
        label_column: str,
    ) -> bool:
        distinct_values_count_list = feature_table[label_column].value_counts()
        num_distinct_values = len(distinct_values_count_list)
        req_distinct_values = constants.REGRESSOR_MIN_LABEL_DISTINCT_VALUES
        if num_distinct_values < req_distinct_values:
            raise Exception(
                f"Label column {label_column} has {num_distinct_values} of distinct values while we expect minimum {req_distinct_values} values for a regression problem.\
                    Please check your label column and modify task in your python model to 'classification' if that's a better fit. "
            )
        return True

    def add_days_diff(
        self, table: pd.DataFrame, new_col: str, time_col: str, end_ts: str
    ) -> pd.DataFrame:
        """Adds a new column to the given table containing the difference in days between the given timestamp columns."""
        try:
            table["temp_1"] = pd.to_datetime(table[time_col]).dt.tz_localize(None)
        except pd.errors.OutOfBoundsDatetime as e:
            min_ts = pd.Timestamp.min
            max_ts = pd.Timestamp.max
            invalid_rows_count = (
                (table[time_col] < min_ts) | (table[time_col] > max_ts)
            ).sum()

            raise ValueError(
                f"{time_col} entity var has timestamp values outside the acceptable range of {min_ts} and {max_ts}.  \
                              This may be due to some data corruption in source tables or an error in the entity var definition.  \
                              You can exclude these users for training using the eligible_users flag.  \
                              Total rows with invalid {time_col} values: {invalid_rows_count}"
            )
        table["temp_2"] = pd.to_datetime(end_ts)
        table[new_col] = (table["temp_2"] - table["temp_1"]).dt.days
        return table.drop(columns=["temp_1", "temp_2"])

    def join_feature_table_label_table(
        self,
        feature_table: pd.DataFrame,
        label_table: pd.DataFrame,
        entity_column: str,
        join_type: str = "inner",
    ) -> pd.DataFrame:
        """
        Joins the given feature table and label table based on the given entity column.

        Args:
            feature_table (pd.DataFrame): The feature table to be joined.
            label_table (pd.DataFrame): The label table to be joined.
            entity_column (str): The name of the entity column to be used for joining.
            join_type (str): How to join the tables | Defaults to 'inner'.

        Returns:
            The table after the join action as a Pandas DataFrame object.
        """
        return feature_table.merge(label_table, on=[entity_column], how=join_type)

    def get_distinct_values_in_column(
        self, table: pd.DataFrame, column_name: str
    ) -> List:
        return table[column_name].unique()

    def get_tables_by_prefix(self, prefix: str):
        tables = list()
        registry_df = self.get_tablenames_from_schema()

        registry_df = registry_df[
            registry_df["tablename"].str.lower().str.startswith(f"{prefix.lower()}")
        ]

        for _, row in registry_df.iterrows():
            tables.append(row["tablename"])
        return tables

    def get_material_registry_table(
        self,
        material_registry_table_name: str,
    ) -> pd.DataFrame:
        """Fetches and filters the material registry table to get only the successful runs. It assumes that the successful runs have a status of 2.
        Currently profiles creates a row at the start of a run with status 1 and creates a new row with status to 2 at the end of the run.
        """
        material_registry_table = self.get_table(material_registry_table_name)
        material_registry_table = material_registry_table.sort_values(
            by="creation_ts", ascending=False
        )

        def safe_parse_json(entry):
            try:
                if isinstance(
                    entry, str
                ):  # If the entry is a string(for redshift), parse it as JSON
                    entry_dict = eval(entry)
                elif isinstance(
                    entry, dict
                ):  # If the entry is already a dictionary(for bigquery), use it directly
                    entry_dict = entry

                return entry_dict.get("complete", {}).get("status")
            except:
                return None

        material_registry_table["status"] = material_registry_table["metadata"].apply(
            safe_parse_json
        )
        return material_registry_table[material_registry_table["status"] == 2]

    def generate_type_hint(
        self,
        df: pd.DataFrame,
        column_types: Dict[str, List[str]],
    ):
        return None

    def call_prediction_udf(
        self,
        predict_data: pd.DataFrame,
        prediction_udf: Any,
        entity_column: str,
        index_timestamp: str,
        score_column_name: str,
        percentile_column_name: str,
        output_label_column: str,
        train_model_id: str,
        input: pd.DataFrame,
        pred_output_df_columns: Dict,
    ) -> pd.DataFrame:
        """Calls the given function for prediction and returns results of the predict function."""
        preds = predict_data[[entity_column, index_timestamp]]
        prediction_df = prediction_udf(input)

        preds[score_column_name] = prediction_df[pred_output_df_columns["score"]]

        if "label" in pred_output_df_columns:
            preds[output_label_column] = prediction_df[pred_output_df_columns["label"]]

        preds["model_id"] = train_model_id

        preds[percentile_column_name] = preds[score_column_name].rank(pct=True) * 100
        return preds

    """ The following functions are only specific to Redshift Connector and BigQuery Connector and not used by any other connector."""

    def write_table_locally(self, df: pd.DataFrame, table_name: str) -> None:
        """Writes the given pandas dataframe to the local storage with the given name."""
        table_path = os.path.join(self.local_dir, f"{table_name}.parquet.gzip")
        df.to_parquet(table_path, compression="gzip")

    def fetch_feature_df_path(self, feature_table_name: str) -> str:
        """This function will return the feature_df_path"""
        feature_df_path = os.path.join(
            self.local_dir, f"{feature_table_name}.parquet.gzip"
        )
        return feature_df_path

    def select_relevant_columns(
        self, table: pd.DataFrame, training_features_columns: Sequence[str]
    ) -> pd.DataFrame:
        # table can have columns in upper case or lower case. We need to handle both
        matching_columns = []
        for col in list(table):
            if col.upper() in training_features_columns:
                matching_columns.append(col)
        # Assert all columns in training_features_columns are part of matching_columns handing case sensitivity
        matching_columns_upper = [col.upper() for col in matching_columns]
        assert len(matching_columns_upper) == len(
            training_features_columns
        ), f"Expected columns {training_features_columns} not found in table {matching_columns_upper}"
        return table.filter(matching_columns)

    def make_local_dir(self) -> None:
        Path(self.local_dir).mkdir(parents=True, exist_ok=True)

    def delete_local_data_folder(self) -> None:
        try:
            shutil.rmtree(self.local_dir)
            logger.info("Local directory removed successfully")
        except OSError as o:
            logger.info("Local directory not present")
            pass

    def pre_job_cleanup(self) -> None:
        pass

    def post_job_cleanup(self) -> None:
        self.session.close()

    @abstractmethod
    def build_session(self, credentials: dict):
        pass

    @abstractmethod
    def run_query(self, query: str, response: bool) -> Optional[Sequence]:
        pass

    @abstractmethod
    def get_table_as_dataframe(self, _, table_name: str, **kwargs) -> pd.DataFrame:
        pass

    @abstractmethod
    def get_tablenames_from_schema(self) -> pd.DataFrame:
        pass

    @abstractmethod
    def fetch_create_metrics_table_query(self, metrics_df, table_name: str):
        pass<|MERGE_RESOLUTION|>--- conflicted
+++ resolved
@@ -291,11 +291,10 @@
         return {
             field.name: field.field_type
             for field in schema_fields
-<<<<<<< HEAD
-            if field.field_type in required_data_types.keys()
-=======
-            if any(data_type in field.field_type for data_type in required_data_types)
->>>>>>> d6e89457
+            if any(
+                data_type in field.field_type
+                for data_type in required_data_types.keys()
+            )
             and field.name.lower() not in (label_column.lower(), entity_column.lower())
         }
 
