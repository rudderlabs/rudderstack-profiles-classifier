--- conflicted
+++ resolved
@@ -654,18 +654,7 @@
         feature_table: pd.DataFrame,
         max_row_count: int,
     ) -> pd.DataFrame:
-<<<<<<< HEAD
         if len(feature_table) <= max_row_count:
-=======
-        if len(feature_table) < min_sample_for_training:
-            self.write_table(
-                feature_table, self.feature_table_name, write_mode="overwrite"
-            )
-            raise Exception(
-                f"Insufficient data for training. Only {len(feature_table)} user records found. Required minimum {min_sample_for_training} user records.For further information you can check the table in the warehouse with the name : {self.feature_table_name}"
-            )
-        elif len(feature_table) <= max_row_count:
->>>>>>> c6039ebe
             return feature_table
         else:
             return feature_table.sample(n=max_row_count)
@@ -821,19 +810,15 @@
                 error_msg += f"\tLabel: {row[0]:.0f} - users :({100 * row[1]:.2f}%)\n"
 
             raise Exception(
-<<<<<<< HEAD
                 f"Label column {label_column} exhibits significant class imbalance.\n"
                 f"The model cannot be trained on such a highly imbalanced dataset.\n"
                 f"You can select a subset of users where the class imbalance is not as severe, such as by excluding inactive users, etc.\n"
                 f"Current class proportions are as follows:\n{error_msg}"
-                f"You can look for the feature table saved with this name: {self.feature_table_name} for more context."
-                f"For further information, you can check the table in the warehouse with the name: {self.feature_table_name}.\n"
+                f"You can look for the table {self.feature_table_name} in your warehouse where the eligible users data is stored, and this imbalance is found. You can try different combinations of eligible users to see how the imbalance changes."
                 f"Additionally, feature tables {feature_tables} are being used to create the feature table, while label tables {label_tables} "
                 f"are being used as label data. Join them using the provided eligible users condition to recreate the training_data_table and figure out the distribution."
-=======
-                f"Label column {label_column} exhibits significant class imbalance. \nThe model cannot be trained on such a highly imbalanced dataset. \nYou can select a subset of users where the class imbalance is not as severe, such as by excluding inactive users etc. \nCurrent class proportions are as follows: \n {error_msg}.You can look for the table {self.feature_table_name} in your warehouse where the eligible users data is stored, and this imbalance is found. You can try different combinations of eligible users to see how the imbalance changes."
->>>>>>> c6039ebe
-            )
+            )
+
 
         return True
 
@@ -858,16 +843,11 @@
                 feature_table, self.feature_table_name, write_mode="overwrite"
             )
             raise Exception(
-<<<<<<< HEAD
                 f"Label column {label_column} has {num_distinct_values} distinct values while we expect a minimum of {req_distinct_values} values for a regression problem."
                 f" Please check your label column and consider modifying the task in your Python model to 'classification' if that's a better fit."
-                f" For further information, you can check the table in the warehouse with the name: {self.feature_table_name}. "
+                f"You can look for the table {self.feature_table_name} in your warehouse where the eligible users data is stored, for the distinct label count. You can try different combinations of eligible users to see how the label counts change."
                 f"Additionally, feature tables {feature_tables} are being used to create the feature table, while label tables {label_tables} "
                 f"are being used as label data. Join them using the provided eligible users condition to recreate the training_data_table and figure out the distribution."
-=======
-                f"Label column {label_column} has {num_distinct_values} of distinct values while we expect minimum {req_distinct_values} values for a regression problem.\
-                    Please check your label column and modify task in your python model to 'classification' if that's a better fit.You can look for the table {self.feature_table_name} in your warehouse where the eligible users data is stored, for the distinct label count. You can try different combinations of eligible users to see how the label counts change."
->>>>>>> c6039ebe
             )
 
         return True
