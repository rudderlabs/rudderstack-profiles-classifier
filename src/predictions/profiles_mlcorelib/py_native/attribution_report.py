--- conflicted
+++ resolved
@@ -11,12 +11,8 @@
 from datetime import datetime, timedelta
 
 # build spec constants
-<<<<<<< HEAD
 CONVERSION = "conversion"
 ENTITY_KEY = "entity_key"
-=======
-CAMPAIGN_ENTITY = "campaign_entity"
->>>>>>> c4c3ef4a
 TOUCHPOINTS = "touchpoints"
 CONVERSION_VARS = "conversion_vars"
 CAMPAIGN = "campaign"
@@ -25,9 +21,6 @@
 CAMPAIGN_VARS = "campaign_vars"
 CAMPAIGN_INFO = "campaign_info"
 
-ENTITY_ID_COL = "entity_id_col"
-CAMPAIGN_ID_COL = "campaign_id_col"
-
 
 class AttributionModel(BaseModelType):
     TypeName = "attribution"  # the name of the model type
@@ -37,11 +30,9 @@
         "type": "object",
         "properties": {
             **EntityKeyBuildSpecSchema["properties"],
-<<<<<<< HEAD
             CONVERSION: {
                 "type": "object",
                 "properties": {
-                    ENTITY_ID_COL: {"type": "string"},
                     TOUCHPOINTS: {
                         "type": "array",
                         "items": {
@@ -64,32 +55,20 @@
                             },
                             "required": ["name", "timestamp"],
                         },
-=======
-            CAMPAIGN_ENTITY: {"type": "string"},
-            TOUCHPOINTS: {
-                "type": "array",
-                "items": {
-                    "type": "object",
-                    "properties": {
-                        "from": {"type": "string"},
-                        "timestamp": {"type": "string"},
->>>>>>> c4c3ef4a
                     },
                 },
-                "required": [ENTITY_ID_COL, TOUCHPOINTS, CONVERSION_VARS],
+                "required": [TOUCHPOINTS, CONVERSION_VARS],
             },
             CAMPAIGN: {
                 "type": "object",
                 "properties": {
                     ENTITY_KEY: {"type": "string"},
-                    CAMPAIGN_ID_COL: {"type": "string"},
                     CAMPAIGN_START_DATE: {"type": "string"},
                     CAMPAIGN_END_DATE: {"type": "string"},
                     CAMPAIGN_VARS: {"type": "array", "items": {"type": "string"}},
                 },
                 "required": [
                     ENTITY_KEY,
-                    CAMPAIGN_ID_COL,
                     CAMPAIGN_START_DATE,
                     CAMPAIGN_END_DATE,
                     CAMPAIGN_VARS,
@@ -133,41 +112,6 @@
     def __init__(self, config: Dict) -> None:
         self.logger = Logger("attribution_model")
         self.config = config
-<<<<<<< HEAD
-        self.inputs = [
-            f"{self.config[ENTITY_KEY]}/all/var_table",
-            f"{self.config[CAMPAIGN][ENTITY_KEY]}/all/var_table",
-        ]
-        campaign_id_column = self.config[CAMPAIGN][
-            CAMPAIGN_ID_COL
-        ]  # TODO: need to change it through wht_ctx
-        entity_id_column = self.config[CONVERSION][
-            ENTITY_ID_COL
-        ]  # TODO: need to change it through wht_ctx
-        for obj in self.config[CONVERSION][TOUCHPOINTS]:
-            tbl = obj["from"]
-            self.inputs.extend(
-                [
-                    tbl,
-                    f"{tbl}/var_table",
-                    f"{tbl}/var_table/{campaign_id_column}",
-                    f"{tbl}/var_table/{entity_id_column}",
-                ]
-            )
-
-        for obj in self.config[CAMPAIGN_INFO]["spend_inputs"]:
-            tbl = obj["from"]
-            self.inputs.extend(
-                [tbl, f"{tbl}/var_table", f"{tbl}/var_table/{campaign_id_column}"]
-            )
-        self.inputs.append(
-            f"entity/{self.config[CAMPAIGN][ENTITY_KEY]}/{self.config[CAMPAIGN][CAMPAIGN_START_DATE]}"
-        )
-        self.inputs.append(
-            f"entity/{self.config[CAMPAIGN][ENTITY_KEY]}/{self.config[CAMPAIGN][CAMPAIGN_END_DATE]}"
-        )
-=======
->>>>>>> c4c3ef4a
 
     def describe(self, this: WhtMaterial):
         return self.sql, ".sql"
@@ -453,9 +397,9 @@
             counter += 1
         return journey_query, set_jouney_ref
 
-    def _define_input_dependency(self):
-        self.inputs = [f'{self.config["entity_key"]}/all/var_table']
-        for obj in self.config[TOUCHPOINTS]:
+    def _define_input_dependency(self, user_journeys, campaign_info):
+        self.inputs = [f"{self.conversion_entity}/all/var_table"]
+        for obj in user_journeys:
             tbl = obj["from"]
             self.inputs.extend(
                 [
@@ -466,7 +410,7 @@
                 ]
             )
 
-        for obj in self.config[CAMPAIGN_INFO]["spend_inputs"]:
+        for obj in campaign_info["spend_inputs"]:
             tbl = obj["from"]
             self.inputs.extend(
                 [
@@ -475,41 +419,29 @@
                     f"{tbl}/var_table/{self.campaign_id_column_name}",
                 ]
             )
-        self.inputs.append(
-            f"entity/{self.config[CAMPAIGN_ENTITY]}/{self.config[CAMPAIGN_INFO]['campaign_start_date']}"
-        )
-        self.inputs.append(
-            f"entity/{self.config[CAMPAIGN_ENTITY]}/{self.config[CAMPAIGN_INFO]['campaign_end_date']}"
-        )
+        self.inputs.append(f"entity/{self.campaign_entity}/{self.campaign_start_date}")
+        self.inputs.append(f"entity/{self.campaign_entity}/{self.campaign_end_date}")
 
     def register_dependencies(self, this: WhtMaterial):
+        user_journeys = self.config[CONVERSION][TOUCHPOINTS]
+        conversions = self.config[CONVERSION][CONVERSION_VARS]
+        campaign_info = self.config[CAMPAIGN_INFO]
+
+        self.conversion_entity = self.config[ENTITY_KEY]
+        self.campaign_entity = self.config[CAMPAIGN][ENTITY_KEY]
+        self.campaign_start_date = self.config[CAMPAIGN][CAMPAIGN_START_DATE]
+        self.campaign_end_date = self.config[CAMPAIGN][CAMPAIGN_END_DATE]
+        self.index_table_name = f"{this.name()}_index_table_temp".upper()
+
+        entities = this.base_wht_project.entities()
+        self.entity_id_column_name = entities[self.conversion_entity]["IdColumnName"]
+        self.campaign_id_column_name = entities[self.campaign_entity]["IdColumnName"]
+
         self.inputs = []
-        entities = this.base_wht_project.entities()
-        self.entity_id_column_name = entities[self.config["entity_key"]]["IdColumnName"]
-        self.campaign_id_column_name = entities[self.config[CAMPAIGN_ENTITY]][
-            "IdColumnName"
-        ]
-
-        self._define_input_dependency()
+        self._define_input_dependency(user_journeys, campaign_info)
 
         for dependency in self.inputs:
             this.de_ref(dependency)
-
-<<<<<<< HEAD
-        entity_id_column_name = self.config[CONVERSION][
-            ENTITY_ID_COL
-        ]  # TODO: need to change it through wht_ctx
-        campaign_id_column_name = self.config[CAMPAIGN][
-            CAMPAIGN_ID_COL
-        ]  # TODO: need to change it through wht_ctx
-        user_journeys = self.config[CONVERSION][TOUCHPOINTS]
-        conversions = self.config[CONVERSION][CONVERSION_VARS]
-=======
-        user_journeys = self.config[TOUCHPOINTS]
-        conversions = self.config[CONVERSIONS]
->>>>>>> c4c3ef4a
-        campaign_info = self.config[CAMPAIGN_INFO]
-        self.index_table_name = f"{this.name()}_index_table_temp".upper()
 
         journey_query, set_jouney_ref = self._create_user_journey_cte(
             user_journeys, self.entity_id_column_name, self.campaign_id_column_name
@@ -573,7 +505,7 @@
             self.campaign_id_column_name, conversion_name_list, value_flag_list
         )
 
-        input_material_template = f"this.DeRef(makePath({self.config[CONVERSION][CONVERSION_VARS][0]['timestamp']}.Model.GetVarTableRef()))"
+        input_material_template = f"this.DeRef(makePath({conversions[0]['timestamp']}.Model.GetVarTableRef()))"
         query_template = f"""
             {{% macro begin_block() %}}
                 {{% macro selector_sql() %}}
@@ -595,19 +527,10 @@
     def execute(self, this: WhtMaterial):
         self._create_index_table(
             this,
-<<<<<<< HEAD
-            self.config[CAMPAIGN][
-                CAMPAIGN_ID_COL
-            ],  # TODO: need to change it through wht_ctx
-            self.config[CAMPAIGN][CAMPAIGN_START_DATE],
-            self.config[CAMPAIGN][CAMPAIGN_END_DATE],
-            self.config[CAMPAIGN][ENTITY_KEY],
-=======
             self.campaign_id_column_name,
-            self.config[CAMPAIGN_INFO]["campaign_start_date"],
-            self.config[CAMPAIGN_INFO]["campaign_end_date"],
-            self.config[CAMPAIGN_ENTITY],
->>>>>>> c4c3ef4a
+            self.campaign_start_date,
+            self.campaign_end_date,
+            self.campaign_entity,
         )
         this.wht_ctx.client.query_sql_without_result(self.sql)
         query_drop_index_table = f"drop table if exists {this.wht_ctx.client.schema}.{self.index_table_name};"
