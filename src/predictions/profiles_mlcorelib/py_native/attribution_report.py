--- conflicted
+++ resolved
@@ -127,15 +127,6 @@
                     f"{tbl}/var_table/{entity_id_column}",
                 ]
             )
-<<<<<<< HEAD
-        for obj in self.config[CONVERSION][CONVERSION_VARS]:
-            for key, value in obj.items():
-                if key != "name":
-                    self.inputs.append(
-                        f"entity/{self.config[CONVERSION][ENTITY_KEY]}/{value}"
-                    )
-=======
->>>>>>> 6c5f7d51
 
         for obj in self.config[CAMPAIGN_INFO]["spend_inputs"]:
             tbl = obj["from"]
@@ -506,14 +497,7 @@
             campaign_id_column_name, conversion_name_list, value_flag_list
         )
 
-<<<<<<< HEAD
-        # model_creator_sql
-        input_material_template = (
-            f"this.DeRef('entity/{self.config[CONVERSION][ENTITY_KEY]}/var_table')"
-        )
-=======
-        input_material_template = f"this.DeRef(makePath({self.config[CONVERSIONS][0]['timestamp']}.Model.GetVarTableRef()))"
->>>>>>> 6c5f7d51
+        input_material_template = f"this.DeRef(makePath({self.config[CONVERSION][CONVERSION_VARS][0]['timestamp']}.Model.GetVarTableRef()))"
         query_template = f"""
             {{% macro begin_block() %}}
                 {{% macro selector_sql() %}}
