from typing import List, Dict, Tuple, Union
from profiles_rudderstack.model import BaseModelType
from profiles_rudderstack.recipe import PyNativeRecipe
from profiles_rudderstack.material import WhtMaterial
from profiles_rudderstack.schema import (
    EntityKeyBuildSpecSchema,
)
from profiles_rudderstack.logger import Logger
import re
import pandas as pd
from datetime import datetime, timedelta

# build spec constants
CONVERSION = "conversion"
ENTITY_KEY = "entity_key"
TOUCHPOINTS = "touchpoints"
CONVERSION_VARS = "conversion_vars"
CAMPAIGN = "campaign"
CAMPAIGN_START_DATE = "campaign_start_date"
CAMPAIGN_END_DATE = "campaign_end_date"
CAMPAIGN_VARS = "campaign_vars"
CAMPAIGN_DETAILS = "campaign_details"


class AttributionModel(BaseModelType):
    TypeName = "attribution"  # the name of the model type

    # json schema for the build spec
    BuildSpecSchema = {
        "type": "object",
        "properties": {
            **EntityKeyBuildSpecSchema["properties"],
            CONVERSION: {
                "type": "object",
                "properties": {
                    TOUCHPOINTS: {
                        "type": "array",
                        "items": {
                            "type": "object",
                            "properties": {
                                "from": {"type": "string"},
                                "timestamp": {"type": "string"},
                            },
                            "required": ["from", "timestamp"],
                            "additionalProperties": False,
                        },
                    },
                    CONVERSION_VARS: {
                        "type": "array",
                        "items": {
                            "type": "object",
                            "properties": {
                                "name": {"type": "string"},
                                "timestamp": {"type": "string"},
                                "value": {"type": "string"},
                            },
                            "required": ["name", "timestamp"],
                            "additionalProperties": False,
                        },
                    },
                },
                "required": [TOUCHPOINTS, CONVERSION_VARS],
                "additionalProperties": False,
            },
            CAMPAIGN: {
                "type": "object",
                "properties": {
                    ENTITY_KEY: {"type": "string"},
                    CAMPAIGN_START_DATE: {"type": "string"},
                    CAMPAIGN_END_DATE: {"type": "string"},
                    CAMPAIGN_VARS: {"type": "array", "items": {"type": "string"}},
                    CAMPAIGN_DETAILS: {
                        "type": "array",
                        "items": {
                            "type": "object",
                            "patternProperties": {
                                "^.*$": {
                                    "type": "array",
                                    "items": {
                                        "type": "object",
                                        "properties": {
                                            "from": {"type": "string"},
                                            "date": {"type": "string"},
                                            "select": {"type": "string"},
                                        },
                                        "required": ["from", "date", "select"],
                                        "additionalProperties": False,
                                    },
                                },
                            },
                            "additionalProperties": False,
                        },
                    },
                },
                "required": [
                    ENTITY_KEY,
                    CAMPAIGN_START_DATE,
                    CAMPAIGN_END_DATE,
                    CAMPAIGN_VARS,
                    CAMPAIGN_DETAILS,
                ],
                "additionalProperties": False,
            },
        },
        "required": EntityKeyBuildSpecSchema["required"] + [CONVERSION, CAMPAIGN],
        "additionalProperties": False,
    }

    def __init__(self, build_spec: dict, schema_version: int, pb_version: str) -> None:
        super().__init__(build_spec, schema_version, pb_version)

    def get_material_recipe(self) -> PyNativeRecipe:
        return AttributionModelRecipe(self.build_spec)

    def validate(self) -> Tuple[bool, str]:
        return True, "Validated successfully"


class AttributionModelRecipe(PyNativeRecipe):
    def __init__(self, config: Dict) -> None:
        self.logger = Logger("attribution_model")
        self.config = config

    def describe(self, this: WhtMaterial):
        return self.sql, ".sql"

    def _create_index_table(
        self,
        this: WhtMaterial,
        campaign_id_column: str,
        campaign_start_dt_col: str,
        campaign_end_dt_col: str,
        campaign_entity_var: str,
    ):
        # Fetch the start date, end date, campaign id from campaign var table
        campaign_var_table = this.de_ref(
            f"entity/{campaign_entity_var}/var_table"
        ).string()
        query = f"select {campaign_id_column}, {campaign_start_dt_col}, {campaign_end_dt_col} from {campaign_var_table};"
        campaign_start_end_dates = this.wht_ctx.client.query_sql_with_result(query)
        campaign_start_end_dates.columns = [
            campaign_id_column,
            campaign_start_dt_col,
            campaign_end_dt_col,
        ]  # To handle case sensitivity

        ## Create a table with all the dates between start and end date
        # Function to generate date range
        def date_range(start, end):
            today = datetime.now().date()
            end = min(end.date(), today)
            for n in range(int((end - start.date()).days) + 1):
                yield start + timedelta(n)

        # Create the expanded DataFrame
        expanded_df = pd.DataFrame(
            [
                (row[campaign_id_column], date)
                for _, row in campaign_start_end_dates.iterrows()
                for date in date_range(
                    row[campaign_start_dt_col], row[campaign_end_dt_col]
                )
            ],
            columns=[campaign_id_column, "date"],
        )
        schema = this.wht_ctx.client.schema
        # Sort the DataFrame
        expanded_df = expanded_df.sort_values([campaign_id_column, "date"])
        this.wht_ctx.client.write_df_to_table(
            expanded_df, self.index_table_name, schema=schema
        )

        if this.wht_ctx.client.is_snowpark_enabled:
            # Snowpark write_df_to_table converts date to int by default. So, we need to convert it back to date
            update_query = f"CREATE OR REPLACE TABLE {schema}.{self.index_table_name} AS SELECT {campaign_id_column}, date(date) as date FROM {schema}.{self.index_table_name};"
            this.wht_ctx.client.query_sql_without_result(update_query)
        # Check that the table is created
        check_query = f"select * from {schema}.{self.index_table_name} limit 5;"
        res = this.wht_ctx.client.query_sql_with_result(check_query)
        # print(f"Checking the table {self.index_table_name} is created. Top 5 rows:{res.head()}")
        _ = res.head()

    def _create_with_query_template(
        self,
        conversion_name: str,
        entity_id_column_name: str,
        campaign_id_column_name: str,
        value_flag: bool,
        journey_query: str,
        conversion_query: str,
    ):
        user_view_query = (
            f"""
                    {conversion_name}_user_view AS
                        (
                        SELECT distinct
                                journey.{entity_id_column_name} as {entity_id_column_name},
                                first_value(DATE(journey.timestamp)) over (partition by journey.{entity_id_column_name} order by journey.timestamp asc rows between unbounded preceding and unbounded following) as first_touch_date,
                                first_value(DATE(journey.timestamp)) over (partition by journey.{entity_id_column_name} order by journey.timestamp desc rows between unbounded preceding and unbounded following) as last_touch_date,
                                """
            + (
                f"""first_value(conversion_value) over (partition by journey.{entity_id_column_name} order by journey.timestamp asc rows between unbounded preceding and unbounded following) as first_touch_conversion_value,
                                first_value(conversion_value) over (partition by journey.{entity_id_column_name} order by journey.timestamp desc rows between unbounded preceding and unbounded following) as last_touch_conversion_value,"""
                if value_flag
                else ""
            )
            + f"""
                                first_value({campaign_id_column_name}) over (partition by journey.{entity_id_column_name} order by journey.timestamp asc rows between unbounded preceding and unbounded following) as first_touch_{campaign_id_column_name},
                                first_value({campaign_id_column_name}) over (partition by journey.{entity_id_column_name} order by journey.timestamp desc rows between unbounded preceding and unbounded following) as last_touch_{campaign_id_column_name},
                        FROM (
                            {conversion_query}
                        ) AS conversion_tbl
                        JOIN 
                        (
                            {journey_query}
                        ) AS journey
                        ON conversion_tbl.{entity_id_column_name} = journey.{entity_id_column_name} and journey.timestamp <= conversion_tbl.converted_date)        
                    """
        )
        first_touch_view_query = (
            f"""
                                    {conversion_name}_first_touch_view as
                                    (
                                    select first_touch_date as date,
                                        first_touch_{campaign_id_column_name} as {campaign_id_column_name}, 
                                        count(distinct {entity_id_column_name}) as first_touch_count, 
                                        """
            + (
                f"""sum(first_touch_conversion_value) as first_touch_conversion_value"""
                if value_flag
                else ""
            )
            + f"""
                                    from {conversion_name}_user_view 
                                    group by first_touch_date, first_touch_{campaign_id_column_name})
                                    """
        )
        last_touch_view_query = (
            f"""
                                    {conversion_name}_last_touch_view as
                                    (
                                    select last_touch_date as date,
                                        last_touch_{campaign_id_column_name} as {campaign_id_column_name}, 
                                        count(distinct {entity_id_column_name}) as last_touch_count,
                                        """
            + (
                f"""sum(last_touch_conversion_value) as last_touch_conversion_value"""
                if value_flag
                else ""
            )
            + f"""
                                    from {conversion_name}_user_view 
                                    group by last_touch_date, last_touch_{campaign_id_column_name})
                                    """
        )
        conversion_view_query = (
            f"""
                                {conversion_name}_conversion_view AS
                                (
                                    select coalesce({conversion_name}_first_touch_view.date, {conversion_name}_last_touch_view.date) as date, 
                                            coalesce({conversion_name}_first_touch_view.{campaign_id_column_name}, {conversion_name}_last_touch_view.{campaign_id_column_name}) as {campaign_id_column_name}, 
                                            coalesce(first_touch_count, 0) as {conversion_name}_first_touch_count,
                                            coalesce(last_touch_count, 0) as {conversion_name}_last_touch_count,
                                            """
            + (
                f"""coalesce(first_touch_conversion_value, 0) AS {conversion_name}_first_touch_conversion_value,
                                            coalesce(last_touch_conversion_value, 0) AS {conversion_name}_last_touch_conversion_value,"""
                if value_flag
                else ""
            )
            + f"""
                                    from {conversion_name}_first_touch_view 
                                    full outer join {conversion_name}_last_touch_view 
                                    on {conversion_name}_first_touch_view.date = {conversion_name}_last_touch_view.date
                                        AND {conversion_name}_first_touch_view.{campaign_id_column_name} = {conversion_name}_last_touch_view.{campaign_id_column_name})
                                """
        )
        with_query_template = f"""
                                {user_view_query},
                                {first_touch_view_query},
                                {last_touch_view_query},
                                {conversion_view_query}
                                """
        return with_query_template

    def _get_journey_aggregation_cte(
        self, journey_query, campaign_id_column_name, entity_id_column_name
    ):
        journey_cte_query = f"""journey_views_cte as 
                                (
                                    SELECT date(timestamp) as date, 
                                           {campaign_id_column_name}, 
                                           count(distinct {entity_id_column_name}) as count_distinct_views, 
                                           count(*) as count_total_views 
                                           from (
                                           {journey_query}
                                           ) 
                                           group by date(timestamp), 
                                           {campaign_id_column_name})
                                """
        return journey_cte_query

    def _get_index_cte(self, campaign_id_column_name):
        index_cte_query = f"""
                         index_cte as 
                         (select date, {campaign_id_column_name} from {self.index_table_name})
                          """
        return index_cte_query

    def _get_final_selector_sql(
        self,
        campaign_id_column_name,
        conversion_name_list,
        value_flag_list,
<<<<<<< HEAD
        spend_key_behaviours,
=======
        campaign_vars,
        campaign_var_table,
>>>>>>> 37f726bc
    ):
        select_query = f"""
                        SELECT a.date, a.{campaign_id_column_name},"""
        from_query = f"""
                        FROM index_cte a"""
        for conversion_name, value_flag in zip(conversion_name_list, value_flag_list):
            select_query = (
                select_query
                + f"""
                                    coalesce({conversion_name}_first_touch_count, 0) as {conversion_name}_first_touch_count,
                                    coalesce({conversion_name}_last_touch_count, 0) as {conversion_name}_last_touch_count,
                                    """
                + (
                    f"""coalesce({conversion_name}_first_touch_conversion_value, 0) AS {conversion_name}_first_touch_conversion_value,
                                    coalesce({conversion_name}_last_touch_conversion_value, 0) AS {conversion_name}_last_touch_conversion_value,"""
                    if value_flag
                    else ""
                )
                + f"""coalesce(coalesce(cost, 0) / nullif(coalesce({conversion_name}_first_touch_count, 0), 0),0) AS {conversion_name}_first_touch_cost_per_conv,
                                    coalesce(coalesce(cost, 0) / nullif(coalesce({conversion_name}_last_touch_count, 0), 0),0) AS {conversion_name}_last_touch_cost_per_conv,"""
                + (
                    f"""coalesce(coalesce(cost, 0) / nullif(coalesce({conversion_name}_first_touch_conversion_value, 0), 0),0) AS {conversion_name}_first_touch_roas,
                                        coalesce(coalesce(cost, 0) / nullif(coalesce({conversion_name}_last_touch_conversion_value, 0), 0),0) AS {conversion_name}_last_touch_roas,"""
                    if value_flag
                    else ""
                )
            )

            from_query = (
                from_query
                + f"""
                                LEFT JOIN {conversion_name}_conversion_view ON a.date = {conversion_name}_conversion_view.date and a.{campaign_id_column_name} = {conversion_name}_conversion_view.{campaign_id_column_name} """
            )
        # Adding journey_cte
        select_query = (
            select_query
            + f""" 
                coalesce(count_distinct_views, 0) as count_distinct_views,
                coalesce(count_total_views, 0) as count_total_views, """
        )
        from_query = (
            from_query
            + f""" 
                LEFT JOIN journey_views_cte ON a.date = journey_views_cte.date and a.{campaign_id_column_name} = journey_views_cte.{campaign_id_column_name} """
        )

<<<<<<< HEAD
        # Adding daily_spend_cte
        for key_behaviour in spend_key_behaviours:
            select_query = (
                select_query
                + f""" 
                coalesce({key_behaviour}, 0) as {key_behaviour}, """
            )
            from_query = (
                from_query
                + f""" 
                LEFT JOIN daily_{key_behaviour}_cte ON a.date = daily_{key_behaviour}_cte.date and a.{campaign_id_column_name} = daily_{key_behaviour}_cte.{campaign_id_column_name} """
            )
=======
        campaign_vars_cte = f"SELECT {campaign_id_column_name}, {', '.join(campaign_vars)} FROM {campaign_var_table}"
        select_query += f", {', '.join([f'campaign_var_cte.{var} as {var}' for var in campaign_vars])}"
        from_query += f"""
                       LEFT JOIN ({campaign_vars_cte}) AS campaign_var_cte ON a.{campaign_id_column_name} = campaign_var_cte.{campaign_id_column_name}"""
>>>>>>> 37f726bc

        final_selector_sql = select_query + from_query
        return final_selector_sql

    def _create_spend_cte(self, campaign_details, campaign_id_column_name):
        # creating campaign daily spend view
        spend_query_list, spend_key_behaviours, set_spend_ref = list(), list(), ""

        for campaign_detail in campaign_details:
            spend_query_temp, spend_union_op = "", ""
            key_behaviour = next(iter(campaign_detail))
            prefix, counter = f"{key_behaviour}_source", 1

            for spend_info in campaign_detail[key_behaviour]:
                set_spend_ref = (
                    set_spend_ref
                    + f"{prefix}{counter} = this.DeRef('{spend_info['from']}/var_table') "
                )
                select_info = f"SELECT {campaign_id_column_name}, {spend_info['date']} AS date, {spend_info['select']} AS {key_behaviour}"
                from_info = f"FROM {{{{{prefix}{counter}}}}}"
                group_by_info = (
                    f"GROUP BY {campaign_id_column_name}, {spend_info['date']}"
                )
                spend_query_temp = f"""{spend_query_temp}
                                    {spend_union_op}
                                    {select_info}
                                    {from_info}
                                    {group_by_info}
                                    """
                spend_union_op = " UNION ALL "
                counter += 1

            spend_query_temp = f""" 
                                daily_{key_behaviour}_cte AS 
                                    (SELECT {campaign_id_column_name}, date, 
                                            SUM({key_behaviour}) AS {key_behaviour} FROM ({spend_query_temp})
                                            GROUP BY 
                                            {campaign_id_column_name}, date) """
            spend_query_list.append(spend_query_temp)
            spend_key_behaviours.append(key_behaviour)

        spend_query = """,
                """.join(
            spend_query_list
        )
        return spend_query, spend_key_behaviours, set_spend_ref

    def _create_user_journey_cte(
        self, user_journeys, entity_id_column_name, campaign_id_column_name
    ):
        # creating user journeys
        journey_query, union_op, set_jouney_ref = "", "", ""
        prefix, counter = "Table", 1
        for journey_info in user_journeys:
            set_jouney_ref = (
                set_jouney_ref
                + f"{prefix}{counter} = this.DeRef('{journey_info['from']}/var_table') "
            )
            select_info = f"SELECT {entity_id_column_name}, {campaign_id_column_name}, {journey_info['timestamp']} AS timestamp"
            from_info = f"FROM {{{{{prefix}{counter}}}}}"
            where_info = f"WHERE {campaign_id_column_name} is not NULL"

            journey_query = f"""{journey_query} 
                                {union_op} 
                                {select_info} 
                                {from_info} 
                                {where_info}"""
            union_op = f"UNION ALL "
            counter += 1
        return journey_query, set_jouney_ref

    def _define_input_dependency(self, user_journeys, campaign_details):
        self.inputs.add(f"{self.conversion_entity}/all/var_table")
        for obj in user_journeys:
            tbl = obj["from"]
            self.inputs.update(
                (
                    tbl,
                    f"{tbl}/var_table",
                    f"{tbl}/var_table/{self.campaign_id_column_name}",
                    f"{tbl}/var_table/{self.entity_id_column_name}",
                )
            )

        for campaign_detail in campaign_details:
            for _, values in campaign_detail.items():
                for obj in values:
                    tbl = obj["from"]
                    self.inputs.update(
                        (
                            tbl,
                            f"{tbl}/var_table",
                            f"{tbl}/var_table/{self.campaign_id_column_name}",
                        )
                    )

        self.inputs.add(f"entity/{self.campaign_entity}/{self.campaign_start_date}")
        self.inputs.add(f"entity/{self.campaign_entity}/{self.campaign_end_date}")

    def register_dependencies(self, this: WhtMaterial):
        user_journeys = self.config[CONVERSION][TOUCHPOINTS]
        conversions = self.config[CONVERSION][CONVERSION_VARS]
        campaign_details = self.config[CAMPAIGN][CAMPAIGN_DETAILS]

        self.conversion_entity = self.config[ENTITY_KEY]
        self.campaign_entity = self.config[CAMPAIGN][ENTITY_KEY]
        self.campaign_start_date = self.config[CAMPAIGN][CAMPAIGN_START_DATE]
        self.campaign_end_date = self.config[CAMPAIGN][CAMPAIGN_END_DATE]
        self.index_table_name = f"{this.name()}_index_table_temp".upper()

        entities = this.base_wht_project.entities()
        self.entity_id_column_name = entities[self.conversion_entity]["IdColumnName"]
        self.campaign_id_column_name = entities[self.campaign_entity]["IdColumnName"]

<<<<<<< HEAD
        self.inputs = set()
        self._define_input_dependency(user_journeys, campaign_details)
=======
        self.inputs = []
        self._define_input_dependency(user_journeys, campaign_info)
        campaign_var_table = this.de_ref(
            f"entity/{self.campaign_entity}/var_table"
        ).string()
>>>>>>> 37f726bc

        for dependency in self.inputs:
            this.de_ref(dependency)

        journey_query, set_jouney_ref = self._create_user_journey_cte(
            user_journeys, self.entity_id_column_name, self.campaign_id_column_name
        )
        spend_query, spend_key_behaviours, set_spend_ref = self._create_spend_cte(
            campaign_details, self.campaign_id_column_name
        )

        # creating user conversion
        conversion_query = ""
        cte_query_list, conversion_name_list, value_flag_list = list(), list(), list()
        for conversion_info in conversions:
            conversion_name = conversion_info["name"]
            conversion_info_column_name_timestamp = (
                f"{{{{{conversion_info['timestamp']}.Model.DbObjectNamePrefix()}}}}"
            )
            value_flag = "value" in conversion_info
            conversion_name_list.append(conversion_name)
            value_flag_list.append(value_flag)

            select_info = f"SELECT {self.entity_id_column_name}, {conversion_info_column_name_timestamp} AS converted_date"

            if value_flag:
                conversion_info_column_name_value = (
                    f"{{{{{conversion_info['value']}.Model.DbObjectNamePrefix()}}}}"
                )
                select_info += (
                    f", {conversion_info_column_name_value} AS conversion_value"
                )

            from_info = f"FROM {{{{entityVarTable}}}}"
            where_info = f"WHERE {conversion_info_column_name_timestamp} is not NULL"

            conversion_query = f"""
                                {select_info} 
                                {from_info} 
                                {where_info}"""

            with_query_template = self._create_with_query_template(
                conversion_name,
                self.entity_id_column_name,
                self.campaign_id_column_name,
                value_flag,
                journey_query,
                conversion_query,
            )
            cte_query_list.append(with_query_template)

        multiconversion_cte_query = """,
                                        """.join(
            cte_query_list
        )

        journey_cte_query = self._get_journey_aggregation_cte(
            journey_query, self.campaign_id_column_name, self.entity_id_column_name
        )

        index_cte_query = self._get_index_cte(self.campaign_id_column_name)

        selector_sql = self._get_final_selector_sql(
            self.campaign_id_column_name,
            conversion_name_list,
            value_flag_list,
<<<<<<< HEAD
            spend_key_behaviours,
=======
            self.config[CAMPAIGN]["campaign_vars"],
            campaign_var_table,
>>>>>>> 37f726bc
        )

        input_material_template = f"this.DeRef(makePath({conversions[0]['timestamp']}.Model.GetVarTableRef()))"
        query_template = f"""
            {{% macro begin_block() %}}
                {{% macro selector_sql() %}}
                    {{% with entityVarTable = {input_material_template} {set_jouney_ref} {set_spend_ref} %}}
                    WITH {multiconversion_cte_query}
                        , {journey_cte_query}
                        , {spend_query}
                        , {index_cte_query}
                        {selector_sql}
                    {{% endwith %}}
                {{% endmacro %}}
                {{% exec %}} {{{{warehouse.CreateReplaceTableAs(this.Name(), selector_sql())}}}} {{% endexec %}}
            {{% endmacro %}}
            {{% exec %}} {{{{warehouse.BeginEndBlock(begin_block())}}}} {{% endexec %}}"""

        self.sql = this.execute_text_template(query_template)
        return

    def execute(self, this: WhtMaterial):
        self._create_index_table(
            this,
            self.campaign_id_column_name,
            self.campaign_start_date,
            self.campaign_end_date,
            self.campaign_entity,
        )
        this.wht_ctx.client.query_sql_without_result(self.sql)
        query_drop_index_table = f"drop table if exists {this.wht_ctx.client.schema}.{self.index_table_name};"
        this.wht_ctx.client.query_sql_without_result(query_drop_index_table)<|MERGE_RESOLUTION|>--- conflicted
+++ resolved
@@ -312,12 +312,9 @@
         campaign_id_column_name,
         conversion_name_list,
         value_flag_list,
-<<<<<<< HEAD
         spend_key_behaviours,
-=======
         campaign_vars,
         campaign_var_table,
->>>>>>> 37f726bc
     ):
         select_query = f"""
                         SELECT a.date, a.{campaign_id_column_name},"""
@@ -364,7 +361,6 @@
                 LEFT JOIN journey_views_cte ON a.date = journey_views_cte.date and a.{campaign_id_column_name} = journey_views_cte.{campaign_id_column_name} """
         )
 
-<<<<<<< HEAD
         # Adding daily_spend_cte
         for key_behaviour in spend_key_behaviours:
             select_query = (
@@ -377,12 +373,17 @@
                 + f""" 
                 LEFT JOIN daily_{key_behaviour}_cte ON a.date = daily_{key_behaviour}_cte.date and a.{campaign_id_column_name} = daily_{key_behaviour}_cte.{campaign_id_column_name} """
             )
-=======
+
         campaign_vars_cte = f"SELECT {campaign_id_column_name}, {', '.join(campaign_vars)} FROM {campaign_var_table}"
-        select_query += f", {', '.join([f'campaign_var_cte.{var} as {var}' for var in campaign_vars])}"
-        from_query += f"""
-                       LEFT JOIN ({campaign_vars_cte}) AS campaign_var_cte ON a.{campaign_id_column_name} = campaign_var_cte.{campaign_id_column_name}"""
->>>>>>> 37f726bc
+        select_query = (
+            select_query
+            + f""", {', '.join([f'campaign_var_cte.{var} as {var}' for var in campaign_vars])}"""
+        )
+        from_query = (
+            from_query
+            + f"""
+                LEFT JOIN ({campaign_vars_cte}) AS campaign_var_cte ON a.{campaign_id_column_name} = campaign_var_cte.{campaign_id_column_name}"""
+        )
 
         final_selector_sql = select_query + from_query
         return final_selector_sql
@@ -484,8 +485,9 @@
 
     def register_dependencies(self, this: WhtMaterial):
         user_journeys = self.config[CONVERSION][TOUCHPOINTS]
-        conversions = self.config[CONVERSION][CONVERSION_VARS]
+        conversion_vars = self.config[CONVERSION][CONVERSION_VARS]
         campaign_details = self.config[CAMPAIGN][CAMPAIGN_DETAILS]
+        campaign_vars = self.config[CAMPAIGN][CAMPAIGN_VARS]
 
         self.conversion_entity = self.config[ENTITY_KEY]
         self.campaign_entity = self.config[CAMPAIGN][ENTITY_KEY]
@@ -497,16 +499,11 @@
         self.entity_id_column_name = entities[self.conversion_entity]["IdColumnName"]
         self.campaign_id_column_name = entities[self.campaign_entity]["IdColumnName"]
 
-<<<<<<< HEAD
         self.inputs = set()
         self._define_input_dependency(user_journeys, campaign_details)
-=======
-        self.inputs = []
-        self._define_input_dependency(user_journeys, campaign_info)
         campaign_var_table = this.de_ref(
             f"entity/{self.campaign_entity}/var_table"
         ).string()
->>>>>>> 37f726bc
 
         for dependency in self.inputs:
             this.de_ref(dependency)
@@ -521,7 +518,7 @@
         # creating user conversion
         conversion_query = ""
         cte_query_list, conversion_name_list, value_flag_list = list(), list(), list()
-        for conversion_info in conversions:
+        for conversion_info in conversion_vars:
             conversion_name = conversion_info["name"]
             conversion_info_column_name_timestamp = (
                 f"{{{{{conversion_info['timestamp']}.Model.DbObjectNamePrefix()}}}}"
@@ -573,15 +570,12 @@
             self.campaign_id_column_name,
             conversion_name_list,
             value_flag_list,
-<<<<<<< HEAD
             spend_key_behaviours,
-=======
-            self.config[CAMPAIGN]["campaign_vars"],
+            campaign_vars,
             campaign_var_table,
->>>>>>> 37f726bc
-        )
-
-        input_material_template = f"this.DeRef(makePath({conversions[0]['timestamp']}.Model.GetVarTableRef()))"
+        )
+
+        input_material_template = f"this.DeRef(makePath({conversion_vars[0]['timestamp']}.Model.GetVarTableRef()))"
         query_template = f"""
             {{% macro begin_block() %}}
                 {{% macro selector_sql() %}}
