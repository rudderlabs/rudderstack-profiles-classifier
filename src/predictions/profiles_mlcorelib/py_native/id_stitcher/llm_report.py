import os
from typing import Dict
import requests
from profiles_rudderstack.material import WhtMaterial

from .config import LLM_ID_DEBUG_URL, LLM_INVOKE_URL
from .prompts import id_stitcher_static_report_prompt
from .table_report import TableReport
from .consent_manager import ConsentManager
from profiles_rudderstack.logger import Logger

<<<<<<< HEAD
# TODO: Uncomment the following line after adding the Reader class to the profiles_rudderstack package
# from profiles_rudderstack.reader import Reader

=======
from profiles_rudderstack.reader import Reader
>>>>>>> baa9e998
from enum import Enum
from colorama import init, Fore, Style

init()  # Initialize colorama


class Colors:
    BLUE = Fore.BLUE
    YELLOW = Fore.YELLOW
    GREEN = Fore.GREEN
    ENDC = Style.RESET_ALL


class ProgramState(Enum):
    STOP = 1


class LLMReport:
    def __init__(
        self,
        reader,
        this: WhtMaterial,
        access_token: str,
        logger: Logger,
        table_report: TableReport,
        entity: Dict,
    ):
        self.access_token = access_token
        self.warehouse_credentials = this.base_wht_project.warehouse_credentials()
        self.table_report = table_report
        self.reader = reader
        self.entity = entity
        self.session_id = ""
        self.logger = logger

    def check_consent(self):
        consent_manager = ConsentManager(self.logger)
        consent = consent_manager.get_stored_consent()
        if consent is None:
            consent = consent_manager.prompt_for_consent(self.reader)
        return consent

    def run(self):
        consent = self.check_consent()
        if not consent:
            print("LLM-based analysis is disabled. Skipping LLM-based analysis.")
            return

        if not self.access_token:
            state = self._prompt_for_access_token(
                "We couldn't find RudderStack access token in your siteconfig file. To access the LLM analysis, please enter an access token (if you don't have one, you can create it from the RudderStack dashboard)."
            )
            if state == ProgramState.STOP:
                return
        try:
            self._interpret_results_with_llm()
        except Exception:
            # If the Analysis of the report fails, we don't want to stop the program.
            pass
        print("You can now ask questions about the ID Stitcher analysis results.")
        self.run_interactive_session()

    def run_interactive_session(self):
        while True:
            user_input: str = self.reader.get_input(
                "Enter your question. (or 'quit' to skip this step): \n"
            )
            if user_input.lower() in ["quit", "exit", "done"]:
                break
            body = {
                "prompt": user_input,
                "session_id": self.session_id,
                "tables": {
                    "edges": self.table_report.edges_table,
                    "id_graph": self.table_report.output_table,
                },
                "warehouse_credentials": self.warehouse_credentials,
                "report": self._get_report(self.table_report.analysis_results),
            }
            response = self._request(LLM_ID_DEBUG_URL, body)
            if response == ProgramState.STOP:
                break
            debug_info_message = response["debug_info"]["messages"][0]
            response_message = response["result"]["message"]
            self.session_id = response["session_id"]
            print(
                f"\n\n{Colors.BLUE}Question:{Colors.ENDC}\n\t{user_input}\n\n{Colors.YELLOW}Thought:{Colors.ENDC}\n\t{debug_info_message}\n\n{Colors.GREEN}Response:{Colors.ENDC}\n\t{response_message}\n\n"
            )

    def _interpret_results_with_llm(self) -> str:
        results = self.table_report.analysis_results
        prompt = id_stitcher_static_report_prompt.format(
            entity_name=self.entity["Name"],
            node_types=results["node_types"],
            unique_id_counts=results["unique_id_counts"],
            top_nodes=results["top_nodes"],
            average_edge_count=results["average_edge_count"],
            potential_issues=results["potential_issues"],
            clusters=results["clusters"],
            top_clusters=results["top_clusters"],
            singleton_analysis=results["singleton_analysis"],
            cluster_stats=results["cluster_stats"],
        )
        body = {
            "prompt": prompt,
        }
        response = self._request(LLM_INVOKE_URL, body)
        if response == ProgramState.STOP:
            return
        message = response["message"]
        print(f"\n{message}\n\n")

    def _prompt_for_access_token(self, prompt: str) -> ProgramState:
        user_input = self.reader.get_input(
            prompt
            + " If you'd prefer to complete this step later, you can choose 'quit' to skip it for now."
        )
        if user_input.lower() in ["quit", "exit", "done"]:
            return ProgramState.STOP
        self.access_token = user_input
        print(
            "Please add this token to the 'rudderstack_access_token' key in your siteconfig file to avoid entering it each time."
        )

    def _get_report(self, report):
        unique_id_counts = []
        for key, value in report["unique_id_counts"].items():
            unique_id_counts.append({"id_type": key, "count": int(value)})
        singleton_node_analysis = []
        for key, value in report["singleton_analysis"].items():
            singleton_node_analysis.append(
                {"id_type": key, "singleton_count": int(value)}
            )
        return {
            "entity": self.entity["Name"],
            "main_id_column_name": self.entity["IdColumnName"],
            "average_edge_count": float(report["average_edge_count"]),
            "node_types": report["node_types"],
            "top_nodes": report["top_nodes"],
            "clusters": int(report["clusters"]),
            "top_clusters": report["top_clusters"],
            "potential_issues": report["potential_issues"],
            "unique_id_counts": unique_id_counts,
            "singleton_node_analysis": singleton_node_analysis,
        }

    def _request(self, url, body):
        headers = {
            "Authorization": f"Bearer {self.access_token}",
            "Content-Type": "application/json",
        }
        response = requests.post(url, json=body, headers=headers)
        if not response.ok:
            status_code = response.status_code
            error_response = response.json()["message"]
            if status_code == 401 or status_code == 403:
                return self._prompt_for_access_token(
                    f"\n{error_response}: The provided access token is invalid. Please enter a valid access token."
                )
            print(f"\n{status_code} {error_response}\n")
        else:
            data = response.json()
            return data<|MERGE_RESOLUTION|>--- conflicted
+++ resolved
@@ -9,13 +9,7 @@
 from .consent_manager import ConsentManager
 from profiles_rudderstack.logger import Logger
 
-<<<<<<< HEAD
-# TODO: Uncomment the following line after adding the Reader class to the profiles_rudderstack package
-# from profiles_rudderstack.reader import Reader
-
-=======
 from profiles_rudderstack.reader import Reader
->>>>>>> baa9e998
 from enum import Enum
 from colorama import init, Fore, Style
 
