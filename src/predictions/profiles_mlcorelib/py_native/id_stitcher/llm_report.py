--- conflicted
+++ resolved
@@ -43,15 +43,13 @@
         return consent
 
     def run(self):
-<<<<<<< HEAD
-        print("\n\nGenerating id_stitcher analysis:")
-        self._interpret_results_with_llm()
-=======
         consent = self.check_consent()
         if not consent:
             print("LLM-based analysis is disabled. Skipping LLM-based analysis.")
             return
->>>>>>> 4055c8c4
+       
+        print("\n\nGenerating id_stitcher analysis:")
+        self._interpret_results_with_llm()
         print("You can now ask questions about the ID Stitcher analysis results.")
         self.run_interactive_session()
 
