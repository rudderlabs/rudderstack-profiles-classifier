--- conflicted
+++ resolved
@@ -19,10 +19,7 @@
             **EntityKeyBuildSpecSchema["properties"],
             **EntityIdsBuildSpecSchema["properties"],
             "prompt": {"type": "string"},
-<<<<<<< HEAD
             "eligible_users": {"type": ["string", "null"]},
-            "var_inputs": {"type": "array", "items": {"type": "string"}},
-=======
             "var_inputs": {"type": ["array", "null"], "items": {"type": "string"}},
             "table_inputs": {
                 "type": ["array", "null"],
@@ -35,7 +32,6 @@
                     "required": ["select", "from"],
                 },
             },
->>>>>>> 3a88c652
             "sql_inputs": {"type": "array", "items": {"type": "string"}},
             "llm_model_name": {"type": ["string", "null"]},
             "run_for_top_k_distinct": {"type": ["integer", "null"]},
@@ -48,7 +44,6 @@
         "eligible_users": "",
         "sql_inputs": [],
         "llm_model_name": "llama2-70b-chat",
-        "run_for_top_k_distinct": 10,
     }
 
     def __init__(self, build_spec: dict, schema_version: int, pb_version: str) -> None:
@@ -62,17 +57,10 @@
                     "entity": entity_key,
                 }
             ]
-        if "llm_model_name" not in build_spec:
-            build_spec["llm_model_name"] = self.DEFAULT_LLM_MODEL
         super().__init__(build_spec, schema_version, pb_version)
-<<<<<<< HEAD
-        for key in ("eligible_users", "sql_inputs", "llm_model_name"):
+        for key in self.DEFAULT_VALUES.keys():
             if key not in self.build_spec or self.build_spec[key] is None:
                 self.build_spec[key] = self.DEFAULT_VALUES[key]
-=======
-        if "sql_inputs" not in self.build_spec:
-            self.build_spec["sql_inputs"] = self.DEFAULT_SQL_INPUTS
->>>>>>> 3a88c652
 
     def get_material_recipe(self) -> PyNativeRecipe:
         return LLMModelRecipe(self.build_spec)
@@ -92,17 +80,13 @@
         }
 
         prompt = self.build_spec["prompt"]
-<<<<<<< HEAD
         eligible_users = self.build_spec["eligible_users"]
-        var_input_lst = self.build_spec["var_inputs"]
-=======
         if "var_inputs" in self.build_spec:
             var_inputs = self.build_spec["var_inputs"]
             table_inputs = None
         else:
             var_inputs = None
             table_inputs = self.build_spec["table_inputs"]
->>>>>>> 3a88c652
         sql_inputs_lst = self.build_spec["sql_inputs"]
         model_name = self.build_spec["llm_model_name"]
         prompt_tokens = len(prompt.split())
@@ -116,7 +100,6 @@
         for text_input in (prompt, eligible_users):
             text_input_replaced = text_input.replace("'", "''", -1)
             input_indices.extend(re.findall(r"{(\w+)\[(\d+)\]}", text_input_replaced))
-
         max_var_inputs_index, max_sql_inputs_index = -1, -1
         if len(input_indices) > 0:
             max_var_inputs_index = max(
@@ -157,18 +140,13 @@
 class LLMModelRecipe(PyNativeRecipe):
     def __init__(self, build_spec: dict) -> None:
         self.prompt = build_spec["prompt"]
-<<<<<<< HEAD
         self.eligible_users = build_spec["eligible_users"]
-        self.var_inputs = build_spec["var_inputs"]
-        self.sql_inputs = build_spec["sql_inputs"]
-=======
         if "var_inputs" in build_spec:
             self.var_inputs = build_spec["var_inputs"]
             self.table_inputs = None
         else:
             self.var_inputs = None
             self.table_inputs = build_spec["table_inputs"]
->>>>>>> 3a88c652
         self.logger = Logger("llm_model_recipe")
         self.llm_model_name = build_spec["llm_model_name"]
         self.k_distinct_values = (
@@ -182,8 +160,14 @@
     def describe(self, this: WhtMaterial):
         return self.sql, ".sql"
 
-<<<<<<< HEAD
-    def register_dependencies(self, this: WhtMaterial):
+    def query_template_creator(
+        self,
+        input_material_template,
+        column_name,
+        entity_id_column_name,
+        input_columns_vars,
+        sql_inputs_df,
+    ):
         def _get_index_list(text_input):
             return re.findall(r"{(\w+)\[(\d+)\]}", text_input)
 
@@ -192,7 +176,7 @@
             eligible_users_indices,
             task_prompt,
             eligible_users_prompt,
-            input_columns,
+            input_columns_vars,
             sql_inputs_df=None,
         ):
             def _replace_inputs_references(
@@ -212,7 +196,7 @@
                 replacement_prompt = ""
                 index = int(index)
                 if word == "var_inputs":
-                    replacement_prompt = "' ||" + input_columns[index] + "|| ' "
+                    replacement_prompt = "' ||" + input_columns_vars[index] + "|| ' "
                 elif word == "sql_inputs" and sql_inputs_df:
                     replacement_prompt = sql_inputs_df[index]
                 var_inputs_prompt_replaced = _replace_inputs_references(
@@ -223,30 +207,18 @@
                 replacement_prompt = ""
                 index = int(index)
                 if word == "var_inputs":
-                    replacement_prompt = input_columns[index]
+                    replacement_prompt = input_columns_vars[index]
                 eligible_users_prompt_replaced = _replace_inputs_references(
                     word, index, eligible_users_prompt, replacement_prompt
                 )
 
             return var_inputs_prompt_replaced, eligible_users_prompt_replaced
 
-        entity = this.model.entity()
-        column_name = this.model.name()
-        if entity is None:
-            raise Exception("no entity found for model")
-        input_columns = [
-            f"{{{{{var}.Model.DbObjectNamePrefix()}}}}"  # Assuming var is already in the format "user.Var('profession')"
-            for var in self.var_inputs
-        ]
-        sql_inputs_df = None
-        if not this.wht_ctx.is_null_ctx and len(self.sql_inputs) > 0:
-            sql_inputs_df = [
-                this.wht_ctx.client.query_sql_with_result(sql_query).to_json(
-                    orient="records"
-                )
-                for sql_query in self.sql_inputs
-            ]
-        entity_id_column_name = this.model.entity().get("IdColumnName")
+        limit_top_k = (
+            f"ORDER BY frequency DESC LIMIT {self.k_distinct_values}"
+            if self.k_distinct_values
+            else ""
+        )
 
         var_inputs_indices = _get_index_list(self.prompt)
         eligible_users_indices = _get_index_list(self.eligible_users)
@@ -259,41 +231,10 @@
             eligible_users_indices,
             self.prompt,
             self.eligible_users,
-            input_columns,
+            input_columns_vars,
             sql_inputs_df,
         )
 
-        var_table_ref = (
-            f"this.DeRef(makePath({self.var_inputs[0]}.Model.GetVarTableRef()))"
-        )
-=======
-    def query_template_creator(
-        self,
-        input_material_template,
-        column_name,
-        entity_id_column_name,
-        input_columns_vars,
-        sql_inputs_df,
-    ):
-        limit_top_k = (
-            f"ORDER BY frequency DESC LIMIT {self.k_distinct_values}"
-            if self.k_distinct_values
-            else ""
-        )
-        prompt_replaced = self.prompt.replace(
-            "'", "''", -1
-        )  # This is to escape single quotes
-        input_indices = re.findall(r"{(\w+)\[(\d+)\]}", prompt_replaced)
-        for word, index in input_indices:
-            index = int(index)
-            placeholder = f"{{{word}[{index}]}}"
-            replacement_prompt = ""
-            if word == "var_inputs":
-                replacement_prompt = "' ||" + input_columns_vars[index] + "|| ' "
-            elif word == "sql_inputs" and sql_inputs_df:
-                replacement_prompt = sql_inputs_df[index]
-            prompt_replaced = prompt_replaced.replace(placeholder, replacement_prompt)
->>>>>>> 3a88c652
         # Joined_columns used to create a comma seperated string in order to mention
         # all the columns that are used as input in the query.
         joined_columns = ", ".join(input_columns_vars)
@@ -302,7 +243,6 @@
         join_condition = " AND ".join(
             [f"a.{col} = b.{col}" for col in input_columns_vars]
         )
-<<<<<<< HEAD
 
         filtered_entity_var_str = (
             f"WHERE {eligible_users_prompt_replaced}"
@@ -311,8 +251,6 @@
         )
         filtered_entity_var_table_cte = f"WITH filtered_entity_var_table AS (SELECT * FROM {{{{entityVarTable}}}} {filtered_entity_var_str})"
 
-=======
->>>>>>> 3a88c652
         # model_creator_sql
         query_template = f"""
             {{% macro begin_block() %}}
@@ -330,13 +268,8 @@
                         FROM top_k_distinct_attribute
                     )
                     SELECT a.{entity_id_column_name}, b.{column_name}
-<<<<<<< HEAD
                     FROM filtered_entity_var_table a
-                    -- Perform a LEFT JOIN between the original table and the predicted attributes to fill all the 
-=======
-                    FROM {{{{entityVarTable}}}} a
                     -- Perform a LEFT JOIN between the original table and the predicted attributes to fill all the
->>>>>>> 3a88c652
                     -- attribute values with their corresponding predicted value.
                     LEFT JOIN predicted_attribute b ON {join_condition}
                 {{% endmacro %}}
