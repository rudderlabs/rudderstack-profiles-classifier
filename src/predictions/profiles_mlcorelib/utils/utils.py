from functools import reduce
import math
import re
import warnings
from numba.core.errors import NumbaDeprecationWarning, NumbaPendingDeprecationWarning

warnings.filterwarnings("ignore", category=FutureWarning)
warnings.filterwarnings("ignore", category=NumbaDeprecationWarning)
warnings.simplefilter("ignore", category=NumbaPendingDeprecationWarning)

from pycaret.classification import predict_model as classification_predict_model
from pycaret.regression import predict_model as regression_predict_model

from sklearn.metrics import (
    auc,
    roc_curve,
    precision_recall_curve,
)

from sklearn.model_selection import train_test_split
import numpy as np
import pandas as pd
from typing import Tuple, List, Union, Dict
from scipy.optimize import minimize_scalar

import snowflake.snowpark
from snowflake.snowpark.session import Session
import snowflake.snowpark.functions as F
import snowflake.snowpark.types as T
from snowflake.snowpark.functions import col

import yaml

from datetime import datetime, timedelta, timezone


import os
import gzip
import shutil
from pathlib import Path
import matplotlib.pyplot as plt
import seaborn as sns

from sklearn.preprocessing import OneHotEncoder
import shap
from ..utils import constants
import joblib
import json
import subprocess

from dataclasses import dataclass
from ..utils.logger import logger


@dataclass
class PreprocessorConfig:
    """PreprocessorConfig class is used to store the preprocessor configuration parameters"""

    timestamp_columns: List[str]
    arraytype_columns: List[str]
    booleantype_columns: List[str]
    booleantype_columns: List[str]
    ignore_features: List[str]
    numeric_features: List[str]
    categorical_features: List[str]
    imputation_strategy: dict
    train_size: float
<<<<<<< HEAD
=======
    test_size: float
    val_size: float
    top_k_array_categories: int
>>>>>>> 3a88c652


@dataclass
class OutputsConfig:
    """OutputsConfig class is used to store the outputs configuration parameters"""

    column_names: dict
    feature_meta_data: List[dict]


def split_train_test(
    feature_df: pd.DataFrame,
    label_column: str,
    entity_column: str,
    train_size: float,
    isStratify: bool,
) -> Tuple:
    """Returns the train_x, train_y, test_x, test_y, val_x, val_y in form of pd.DataFrame"""
    feature_df.columns = feature_df.columns.str.upper()
    X_train, X_test = train_test_split(
        feature_df,
        train_size=train_size,
        random_state=42,
        stratify=feature_df[label_column.upper()].values if isStratify else None,
    )

    train_x = X_train.drop([entity_column.upper(), label_column.upper()], axis=1)
    train_y = X_train[[label_column.upper()]]

    test_x = X_test.drop([entity_column.upper(), label_column.upper()], axis=1)
    test_y = X_test[[label_column.upper()]]

    return train_x, train_y, test_x, test_y


def load_yaml(file_path: str) -> dict:
    with open(file_path, "r") as f:
        data = yaml.safe_load(f)
    return data


def combine_config(default_config: dict, profiles_config: dict = None) -> dict:
    """Combine the configs after overwriting values of profiles.yaml in model_configs.yaml"""
    if not isinstance(profiles_config, dict):
        return default_config

    merged_config = dict()
    for key in profiles_config:
        if key in default_config:
            if isinstance(profiles_config[key], dict) and isinstance(
                default_config[key], dict
            ):
                merged_config[key] = combine_config(
                    default_config[key], profiles_config[key]
                )
            elif profiles_config[key] is None:
                merged_config[key] = default_config[key]
            else:
                merged_config[key] = profiles_config[key]
        else:
            merged_config[key] = profiles_config[key]

    for key in default_config:
        if key not in profiles_config:
            merged_config[key] = default_config[key]
    return merged_config


def get_feature_table_column_types(
    feature_table,
    input_column_types: dict,
    label_column: str,
    entity_column: str,
    transformed_arraytype_cols: List[str],
    transformed_booleantype_cols: List[str],
    dtype_mapping: dict,
):
    feature_table_column_types = {}

    for col in transformed_arraytype_cols:
        input_column_types["numeric"][col] = dtype_mapping["numeric"]

    for col in transformed_booleantype_cols:
        input_column_types["numeric"][col] = dtype_mapping["numeric"]

    for col in input_column_types["timestamp"]:
        input_column_types["numeric"][col] = dtype_mapping["numeric"]

    for col in feature_table.columns:
        if col.upper() in (label_column.upper(), entity_column.upper()):
            continue
        elif col in input_column_types["numeric"]:
            feature_table_column_types[col] = input_column_types["numeric"][col]
        elif col in input_column_types["categorical"]:
            feature_table_column_types[col] = input_column_types["categorical"][col]
        else:
            raise Exception(
                f"Column {col.upper()} in feature table is not numeric or categorical"
            )
    return feature_table_column_types


def get_all_ignore_features(
    feature_table, config_ignore_features, high_cardinal_features
):
    ignore_features_ = merge_lists_to_unique(
        high_cardinal_features, config_ignore_features
    )

    uppercase_list = lambda names: [name.upper() for name in names]
    lowercase_list = lambda names: [name.lower() for name in names]

    ignore_features = [
        col
        for col in feature_table.columns
        if col in uppercase_list(ignore_features_)
        or col in lowercase_list(ignore_features_)
    ]
    return ignore_features


def parse_warehouse_creds(creds: dict, mode: str) -> dict:
    if mode == constants.RUDDERSTACK_MODE:
        wh_creds_str = os.environ[constants.K8S_WH_CREDS_KEY]
        wh_creds = json.loads(wh_creds_str)
    else:
        wh_creds = creds
    return wh_creds


def convert_ts_str_to_dt_str(timestamp_str: str) -> str:
    try:
        if "+" in timestamp_str:
            timestamp = datetime.strptime(timestamp_str, "%Y-%m-%d %H:%M:%S%z")
        elif " " in timestamp_str:
            timestamp = datetime.strptime(timestamp_str, "%Y-%m-%d %H:%M:%S")
        else:
            timestamp = datetime.strptime(timestamp_str, constants.MATERIAL_DATE_FORMAT)
        string_date = timestamp.strftime(constants.MATERIAL_DATE_FORMAT)
        return string_date
    except Exception as e:
        logger.error(f"Error occurred while converting timestamp to date string: {e}")
        raise Exception(
            f"Error occurred while converting timestamp to date string: {e}"
        )


def get_column_names(onehot_encoder: OneHotEncoder, col_names: List[str]) -> List[str]:
    """Returns List of categorical column names of the output dataframe
    including categories after applying onehot transformation.
    """
    category_names = []
    for col_id, col in enumerate(col_names):
        for value in onehot_encoder.categories_[col_id]:
            category_names.append(f"{col}_{value}")
    return category_names


def get_output_directory(folder_path: str) -> str:
    file_list = [file for file in os.listdir(folder_path) if file.endswith(".py")]
    if file_list == []:
        latest_filename = "train"
    else:
        files_creation_ts = [
            os.path.getctime(os.path.join(folder_path, file)) for file in file_list
        ]
        latest_filename = file_list[int(np.array(files_creation_ts).argmax())]

    materialized_folder = os.path.splitext(latest_filename)[0]
    target_path = Path(os.path.join(folder_path, f"{materialized_folder}_reports"))
    target_path.mkdir(parents=True, exist_ok=True)
    return str(target_path)


def delete_file(file_path: str) -> None:
    try:
        os.remove(file_path)
        logger.info(f"File '{file_path}' deleted successfully from local.")
    except FileNotFoundError:
        logger.error(f"Error: File '{file_path}' not found.")
    except PermissionError:
        logger.error(f"Error: Permission denied. Unable to delete '{file_path}'.")
    except OSError as e:
        logger.error(f"Error occurred while deleting file '{file_path}': {e}")


def delete_folder(folder_path: str) -> None:
    try:
        shutil.rmtree(folder_path)
        logger.info(f"Folder '{folder_path}' deleted successfully from local.")
    except FileNotFoundError:
        logger.error(f"Error: Folder '{folder_path}' not found.")
    except PermissionError:
        logger.error(f"Error: Permission denied. Unable to delete '{folder_path}'.")
    except OSError as e:
        logger.error(f"Error occurred while deleting folder '{folder_path}': {e}")


def get_date_range(creation_ts: datetime, prediction_horizon_days: int) -> Tuple:
    start_date = creation_ts - timedelta(days=2 * prediction_horizon_days)
    end_date = creation_ts - timedelta(days=prediction_horizon_days)
    if isinstance(start_date, datetime):
        start_date = start_date.date()
        end_date = end_date.date()
    return str(start_date), str(end_date)


def date_add(reference_date: str, add_days: int) -> str:
    """
    Adds the horizon days to the reference date (in the format "YYYY-MM-DD") and
    returns the new date (in the format "YYYY-MM-DD") as a string.
    """
    new_timestamp = datetime.strptime(
        reference_date, constants.MATERIAL_DATE_FORMAT
    ) + timedelta(days=add_days)
    new_date = new_timestamp.strftime(constants.MATERIAL_DATE_FORMAT)
    return new_date


def get_abs_date_diff(ref_date1: str, ref_date2: str) -> int:
    """
    For given two dates (in the format "YYYY-MM-DD") in string format, it will return the difference in days
    """
    d1 = datetime.strptime(ref_date1, constants.MATERIAL_DATE_FORMAT)
    d2 = datetime.strptime(ref_date2, constants.MATERIAL_DATE_FORMAT)
    diff = d2 - d1
    return abs(diff.days)


def dates_proximity_check(reference_date: str, dates: list, distance: int) -> bool:
    """
    For given reference date and list of training dates, it will check
    whether a given date(reference_date) is farther from every date in the dates list, by minimum "distance" days.
    """
    for d in dates:
        if get_abs_date_diff(reference_date, d) < distance:
            return False
    return True


def datetime_to_date_string(datetime_str: str) -> str:
    try:
        if "+" in datetime_str:
            datetime_obj = datetime.strptime(datetime_str, "%Y-%m-%d %H:%M:%S%z")
        elif " " in datetime_str:
            datetime_obj = datetime.strptime(datetime_str, "%Y-%m-%d %H:%M:%S")
        else:
            datetime_obj = datetime.strptime(
                datetime_str, constants.MATERIAL_DATE_FORMAT
            )
    except ValueError:
        # Value error will be raised if its not able
        # to match datetime string with given format
        # In this case datetime sting is in "%Y-%m-%d" format
        # and returning empty string
        logger.warning(
            f"Not able to extract date string from datetime string {datetime_str}"
        )
        return ""

    date = datetime_obj.date()
    return str(date)


def generate_new_training_dates(
    max_feature_date: str,
    min_feature_date: str,
    training_dates: list,
    prediction_horizon_days: int,
    feature_data_min_date_diff: int,
) -> Tuple:
    # Find next valid feature date
    # It is guaranteed that new training date will be found within 'max_num_of_tries' iterations
    num_days_diff = get_abs_date_diff(max_feature_date, min_feature_date)
    max_num_of_tries = math.ceil(num_days_diff / feature_data_min_date_diff) + 1

    for idx in range(max_num_of_tries):
        # d3 = d2 - t
        generated_feature_date = date_add(
            max_feature_date, -1 * (idx + 1) * feature_data_min_date_diff
        )

        found = dates_proximity_check(
            generated_feature_date, training_dates, feature_data_min_date_diff
        )

        if found:
            break

    if not found:
        logger.warning(
            "Couldn't find a date honouring proximity check. "
            f"Proceeding with {generated_feature_date} as feature_date"
        )

    feature_date = generated_feature_date
    label_date = date_add(feature_date, prediction_horizon_days)

    return (feature_date, label_date)


def merge_lists_to_unique(l1: list, l2: list) -> list:
    return list(set(l1 + l2))


def fetch_key_from_dict(dictionary, key, default_value=None):
    if not dictionary:
        dictionary = dict()
    return dictionary.get(key, default_value)


def get_feature_package_path(input_models: List[str]) -> str:
    assert (
        len(input_models) > 0
    ), "No input models provided in the config. Path to profiles input models (ex: models/<entity_var_name>) must be specified in the train data config."
    return ",".join(input_models)


def subprocess_run(args):
    try:
        response = subprocess.run(
            args, stdout=subprocess.PIPE, stderr=subprocess.PIPE, text=True
        )
    except Exception as e:
        raise Exception(
            f"Error occurred while running subprocess with params {args}: {e}"
        )
    if response.returncode != 0:
        logger.error(f"Error occurred. Exit code:{response.returncode}")
        logger.debug(f"Subprocess Output: {response.stdout}")
        raise Exception(f"Subprocess Error: {response.stderr}")
    return response


def plot_regression_deciles(
    y_pred: np.array, y_true: np.array, deciles_file: str, label_column: str
):
    y_true = pd.Series(y_true)
    y_pred = pd.Series(y_pred)

    deciles = pd.qcut(y_pred, q=10, labels=False, duplicates="drop")
    deciles_df = pd.DataFrame(
        {"Actual": y_true, "Predicted": y_pred, "Deciles": deciles}
    )

    deciles_agg = (
        deciles_df.groupby("Deciles")
        .agg({"Actual": "mean", "Predicted": "mean"})
        .reset_index()
    )

    sns.set(style="ticks", context="notebook")
    plt.figure(figsize=(8, 6))
    plt.scatter(deciles_agg["Predicted"], deciles_agg["Actual"], color="b", alpha=0.5)
    plt.plot(
        [deciles_agg["Predicted"].min(), deciles_agg["Predicted"].max()],
        [deciles_agg["Predicted"].min(), deciles_agg["Predicted"].max()],
        color="r",
        linestyle="--",
        linewidth=2,
    )
    plt.title(f"Y-Actual vs Y-Predicted (Deciles) for {label_column}")
    plt.xlabel(f"Mean Predicted {label_column}")
    plt.ylabel(f"Mean Actual {label_column}")
    sns.despine()
    plt.grid(True)
    plt.savefig(deciles_file)
    plt.clf()


def plot_regression_residuals(y_pred: np.array, y_true: np.array, residuals_file: str):
    residuals = y_true - y_pred
    sns.set(style="ticks", context="notebook")
    plt.figure(figsize=(8, 6))
    plt.scatter(y_pred, residuals, color="b", alpha=0.5)
    plt.axhline(y=0, color="r", linestyle="--", linewidth=2)
    plt.title("Residuals Plot (Test data)")
    plt.xlabel("Predicted Values")
    plt.ylabel("Residuals")
    sns.despine()
    plt.grid(True)
    plt.savefig(residuals_file)
    plt.clf()


def regression_evaluation_plot(y_pred, y_true, regression_chart_file, num_bins=10):
    """Create a plot between the percentage of targeted data and the percentage of actual labels covered."""
    # Calculate deciles for y_true
    deciles = np.percentile(y_true, np.arange(0, 100, 100 / num_bins))

    # Calculate the percentage of targeted data
    percentage_targeted = [
        np.sum(y_pred <= decile) / len(y_pred) * 100 for decile in deciles
    ]

    # Calculate the percentage of actual labels covered
    percentage_covered = [
        np.sum(y_true[y_pred <= decile] <= decile) / len(y_true) * 100
        for decile in deciles
    ]

    # Plot the results
    plt.plot(
        percentage_targeted,
        percentage_covered,
        marker="o",
        linestyle="-",
        label="Regression Evaluation",
    )

    # Plot the base case line
    plt.plot([0, 100], [0, 100], linestyle="--", color="gray", label="Base Case")

    plt.xlabel("Percentage of Data Targeted")
    plt.ylabel("Percentage of Target Data Covered")
    plt.title("Regression Evaluation Plot")
    plt.legend()
    plt.savefig(regression_chart_file)
    plt.clf()


def plot_roc_auc_curve(y_pred: np.array, y_true: np.array, roc_auc_file: str) -> None:
    fpr, tpr, _ = roc_curve(y_true, y_pred)
    roc_auc = auc(fpr, tpr)
    sns.set(style="ticks", context="notebook")
    plt.figure(figsize=(8, 6))
    plt.plot(fpr, tpr, color="b", label=f"ROC AUC = {roc_auc:.2f}", linewidth=2)
    plt.plot([0, 1], [0, 1], color="gray", linestyle="--", linewidth=2)
    plt.title("ROC Curve (Test Data)")
    plt.xlabel("False Positive Rate")
    plt.ylabel("True Positive Rate")
    plt.legend(loc="lower right")
    sns.despine()
    plt.grid(True)
    plt.savefig(roc_auc_file)
    plt.clf()


def plot_pr_auc_curve(y_pred: np.array, y_true: np.array, pr_auc_file: str) -> None:
    precision, recall, _ = precision_recall_curve(y_true, y_pred)
    pr_auc = auc(recall, precision)
    sns.set(style="ticks", context="notebook")
    plt.figure(figsize=(8, 6))
    plt.plot(recall, precision, color="b", label=f"PR AUC = {pr_auc:.2f}", linewidth=2)
    plt.ylim([int(min(precision) * 20) / 20, 1.0])
    plt.xlim([int(min(recall) * 20) / 20, 1.0])
    plt.title("Precision-Recall Curve (Test data)")
    plt.xlabel("Recall")
    plt.ylabel("Precision")
    plt.legend(loc="lower left")
    sns.despine()
    plt.grid(True)
    plt.savefig(pr_auc_file)
    plt.clf()


def plot_lift_chart(y_pred: np.array, y_true: np.array, lift_chart_file: str) -> None:
    """Generates a lift chart for a binary classification model."""
    data = pd.DataFrame()
    data["label"] = y_true
    data["pred"] = y_pred

    sorted_indices = np.argsort(data["pred"].values, kind="heapsort")[::-1]
    cumulative_actual = np.cumsum(data["label"][sorted_indices].values)
    cumulative_percentage = np.linspace(0, 1, len(cumulative_actual) + 1)

    sns.set(style="ticks", context="notebook")
    plt.figure(figsize=(8, 6))
    sns.lineplot(
        x=cumulative_percentage * 100,
        y=np.array([0] + list(100 * cumulative_actual / cumulative_actual[-1])),
        linewidth=2,
        color="b",
        label="Model Lift curve",
    )
    sns.despine()
    plt.plot(
        [0, 100 * data["label"].mean()],
        [0, 100],
        color="red",
        linestyle="--",
        label="Best Case",
        linewidth=1.5,
    )
    plt.plot(
        [0, 100],
        [0, 100],
        color="black",
        linestyle="--",
        label="Baseline",
        linewidth=1.5,
    )

    plt.title("Cumulative Gain Curve")
    plt.xlabel("Percentage of Predicted Target Users")
    plt.ylabel("Percent of Actual Target Users")
    plt.ylim([0, 100])
    plt.xlim([0, 100])
    plt.legend()
    plt.grid(True)
    plt.savefig(lift_chart_file)
    plt.clf()


def plot_top_k_feature_importance(
    model, train_x, figure_file, top_k_features=20
) -> None:
    try:
        if len(train_x) < 100:
            sample_data = train_x
        else:
            sample_data = train_x.sample(100, random_state=42)

        for col in list(sample_data):
            sample_data[col] = sample_data[col].astype(float)

        model_class = model.__class__.__name__
        explainer_class = constants.EXPLAINER_MAP[model_class]
        explainer = explainer_class(model, sample_data)

        shap_values = explainer(sample_data)
        if len(shap_values.shape) == 3:
            shap_values = shap_values[:, :, 1]

        model_name = model.__class__.__name__
        shap.plots.beeswarm(shap_values, max_display=top_k_features, show=False)
        plt.title(f"Feature Importance for trained {model_name}")
        plt.savefig(figure_file, bbox_inches="tight")

        return None

    except Exception as e:
        logger.warning(f"Exception occured while plotting feature importance {e}")


def fetch_staged_file(
    session: snowflake.snowpark.Session,
    stage_name: str,
    file_name: str,
    target_folder: str,
) -> None:
    file_stage_path = f"{stage_name}/{file_name}"
    _ = session.file.get(file_stage_path, target_folder)
    input_file_path = os.path.join(target_folder, f"{file_name}.gz")
    output_file_path = os.path.join(target_folder, file_name)

    with gzip.open(input_file_path, "rb") as gz_file:
        with open(output_file_path, "wb") as target_file:
            shutil.copyfileobj(gz_file, target_file)
    os.remove(input_file_path)


def load_stage_file_from_local(
    session: snowflake.snowpark.Session,
    stage_name: str,
    file_name: str,
    target_folder: str,
    filetype: str,
):
    """Fetches a file from a Snowflake stage to local, loads it into memory and delete that file from local.

    Returns:
        The loaded file object, either as a JSON object or a joblib object, depending on the `filetype`.
    """
    fetch_staged_file(session, stage_name, file_name, target_folder)
    if filetype == "json":
        f = open(os.path.join(target_folder, file_name), "r")
        output_file = json.load(f)
    elif filetype == "joblib":
        output_file = joblib.load(os.path.join(target_folder, file_name))
    os.remove(os.path.join(target_folder, file_name))
    return output_file


#### Kept here for explain_prediction function ####
def remap_credentials(credentials: dict) -> dict:
    new_creds = {
        k if k != "dbname" else "database": v
        for k, v in credentials.items()
        if k != "type"
    }
    return new_creds


def get_timestamp_columns(table: snowflake.snowpark.Table) -> List[str]:
    timestamp_columns = []
    for field in table.schema.fields:
        if field.datatype in [T.TimestampType(), T.DateType(), T.TimeType()]:
            timestamp_columns.append(field.name)
    return timestamp_columns


# TODO: Remove this unused code
def explain_prediction(
    creds: dict,
    user_main_id: str,
    predictions_table_name: str,
    feature_table_name: str,
    predict_config: dict,
) -> None:
    """
    Function to generate user-specific feature-importance data.

    Args:
        creds (dict): A dictionary containing the data warehouse credentials.
        user_main_id (str): The main ID of the user for whom the feature importance data is generated.
        predictions_table_name (str): The name of the table containing the prediction results.
        feature_table_name (str): The name of the table containing the feature data.
        predict_config (dict): A dictionary containing the configuration settings for the prediction.

    Returns:
        None
    """
    # Existing code remains unchanged
    connection_parameters = remap_credentials(creds)
    session = Session.builder.configs(connection_parameters).create()

    current_dir = os.getcwd()
    config_path = os.path.join(current_dir, "config", "model_configs.yaml")
    notebook_config = load_yaml(config_path)
    merged_config = combine_config(notebook_config, predict_config)

    stage_name = constants.STAGE_NAME
    model_file_name = constants.MODEL_FILE_NAME

    prediction_table = session.table(predictions_table_name)
    model_id = prediction_table.select(F.col("model_id")).limit(1).collect()[0].MODEL_ID
    output_profiles_ml_model = merged_config["data"]["output_profiles_ml_model"]
    entity_column = merged_config["data"]["entity_column"]
    timestamp_columns = merged_config["preprocessing"]["timestamp_columns"]
    index_timestamp = merged_config["data"]["index_timestamp"]
    score_column_name = merged_config["outputs"]["column_names"]["score"]
    top_k = merged_config["data"]["top_k"]
    bottom_k = merged_config["data"]["bottom_k"]

    column_dict = load_stage_file_from_local(
        session,
        stage_name,
        f"{output_profiles_ml_model}_{model_id}_column_names.json",
        ".",
        "json",
    )
    numeric_columns = column_dict["numeric_columns"]
    categorical_columns = column_dict["categorical_columns"]

    prediction_table = prediction_table.select(
        F.col(entity_column), F.col(score_column_name)
    )
    feature_table = session.table(feature_table_name)
    if len(timestamp_columns) == 0:
        timestamp_columns = get_timestamp_columns(session, feature_table)
    for ts_col in timestamp_columns:
        feature_table = feature_table.withColumn(
            col, F.datediff("day", F.col(ts_col), F.col(index_timestamp))
        )
    feature_table = feature_table.select(
        [entity_column] + numeric_columns + categorical_columns
    )

    feature_df = (
        feature_table.join(prediction_table, [entity_column], join_type="left")
        .sort(F.col(score_column_name).desc())
        .to_pandas()
    )
    final_df = pd.concat(
        [feature_df.head(int(top_k)), feature_df.tail(int(bottom_k))], axis=0
    )

    final_df[numeric_columns] = final_df[numeric_columns].replace({pd.NA: np.nan})
    final_df[categorical_columns] = final_df[categorical_columns].replace({pd.NA: None})

    data_x = final_df.drop([entity_column.upper(), score_column_name.upper()], axis=1)
    data_y = final_df[[entity_column.upper(), score_column_name.upper()]]

    pipe = load_stage_file_from_local(
        session, stage_name, model_file_name, ".", "joblib"
    )
    onehot_encoder_columns = get_column_names(
        dict(pipe.steps)["preprocessor"].transformers_[1][1].named_steps["encoder"],
        categorical_columns,
    )
    col_names_ = (
        numeric_columns
        + onehot_encoder_columns
        + [
            col
            for col in list(data_x)
            if col not in numeric_columns and col not in categorical_columns
        ]
    )

    explainer = shap.TreeExplainer(pipe["model"], feature_names=col_names_)
    shap_score = explainer(pipe["preprocessor"].transform(data_x).astype(np.int_))
    shap_df = pd.DataFrame(shap_score.values, columns=col_names_)
    shap_df.insert(0, entity_column.upper(), data_y[entity_column.upper()].values)
    shap_df.insert(
        len(shap_df.columns),
        score_column_name.upper(),
        data_y[score_column_name.upper()].values,
    )
    session.write_pandas(
        shap_df,
        table_name="Material_shopify_feature_importance",
        auto_create_table=True,
        overwrite=True,
    )


# Not being called currently. Functions for plotting feature importance score for single user. ####
def plot_user_feature_importance(
    pipe, user_featues, numeric_columns, categorical_columns
):
    """
    Plot the feature importance score for a single user.

    Parameters:
    pipe (pipeline object): The pipeline object that includes the model and preprocessor.
    user_features (array-like): The user features for which the feature importance scores will be calculated and plotted.
    numeric_columns (list): The list of numeric columns in the user features.
    categorical_columns (list): The list of categorical columns in the user features.

    Returns:
    figure object and a dictionary of feature importance scores for the user.
    """
    onehot_encoder_columns = get_column_names(
        dict(pipe.steps)["preprocessor"].transformers_[1][1].named_steps["encoder"],
        categorical_columns,
    )
    col_names_ = (
        numeric_columns
        + onehot_encoder_columns
        + [
            col
            for col in list(user_featues)
            if col not in numeric_columns and col not in categorical_columns
        ]
    )

    explainer = shap.TreeExplainer(pipe["model"], feature_names=col_names_)
    shap_score = explainer(pipe["preprocessor"].transform(user_featues).astype(np.int_))
    user_feat_imp_dict = dict(zip(col_names_, shap_score.values[0]))
    figure = shap.plots.waterfall(shap_score[0], max_display=10, show=False)
    return figure, user_feat_imp_dict


def replace_seq_no_in_query(query: str, seq_no: int) -> str:
    match = re.search(r"(_\d+)(`|$)", query)
    if match:
        replaced_query = (
            query[: match.start(1)] + "_" + str(seq_no) + query[match.end(1) :]
        )
        return replaced_query
    else:
        raise Exception(f"Couldn't find an integer seq_no in the input query: {query}")


def extract_seq_no_from_select_query(select_query: str) -> int:
    schema_table_name = select_query.split(" ")[-1]
    table_name_wo_schema = schema_table_name.split(".")[-1]
    if table_name_wo_schema.startswith("`") and table_name_wo_schema.endswith("`"):
        table_name = table_name_wo_schema[1:-1]
    else:
        table_name = table_name_wo_schema
    seq_no = int(table_name.split("_")[-1])
    return seq_no


def get_model_configs_file_path() -> str:
    current_dir = os.path.dirname(os.path.abspath(__file__))
    return os.path.join(
        os.path.dirname(current_dir),
        "config",
        "model_configs.yaml",
    )<|MERGE_RESOLUTION|>--- conflicted
+++ resolved
@@ -65,12 +65,9 @@
     categorical_features: List[str]
     imputation_strategy: dict
     train_size: float
-<<<<<<< HEAD
-=======
     test_size: float
     val_size: float
     top_k_array_categories: int
->>>>>>> 3a88c652
 
 
 @dataclass
