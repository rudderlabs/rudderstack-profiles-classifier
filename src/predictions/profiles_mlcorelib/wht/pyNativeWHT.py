import os
from datetime import datetime, timedelta
from typing import List, Tuple, Dict

from ..utils import utils

from ..utils.constants import TrainTablesInfo
from ..connectors.Connector import Connector
from .pythonWHT import PythonWHT
from profiles_rudderstack.material import WhtMaterial


class PyNativeWHT:
    def __init__(self, whtMaterial: WhtMaterial) -> None:
        self.pythonWHT = PythonWHT()
        self.whtMaterial = whtMaterial

    def init(
        self,
        connector: Connector = None,
        site_config_path: str = None,
        project_folder_path: str = None,
    ) -> None:
        self.pythonWHT.init(connector, site_config_path, project_folder_path)

    def get_date_range(
        self, creation_ts: datetime, prediction_horizon_days: int
    ) -> Tuple:
        start_date, end_date = self.whtMaterial.wht_ctx.time_info()
        if end_date is None:
            start_date, end_date = self.pythonWHT.get_date_range(
                creation_ts, prediction_horizon_days
            )
        else:
            if (start_date is None) or (
                start_date is not None
                and (end_date - start_date)
                >= timedelta(days=2 * prediction_horizon_days)
            ):
                start_date, end_date = self.pythonWHT.get_date_range(
                    end_date, prediction_horizon_days
                )
            elif start_date is not None and (end_date - start_date) < timedelta(
                days=2 * prediction_horizon_days
            ):
                raise Exception(
                    f"begin_time and end_time needs to be atleast {2*prediction_horizon_days} days apart for the predictive feature {self.whtMaterial.model.name()} with prediction_horizon_days: {prediction_horizon_days}"
                )

        return str(start_date), str(end_date)

    def get_latest_entity_var_table(self, entity_key: str) -> Tuple[str, str, str]:
        model_ref = f"entity/{entity_key}/var_table"
        material = self.whtMaterial.de_ref(model_ref)
        if material is None:
            raise Exception(f"Material not found for model ref: {model_ref}")
        material_split = self.pythonWHT.split_material_name(material.name())
        creation_ts = self.pythonWHT.get_model_creation_ts(
            material_split["model_hash"],
            entity_key,
        )
        return material_split["model_hash"], material_split["model_name"], creation_ts

    def update_config_info(self, merged_config):
        entity = self.whtMaterial.model.entity()
        merged_config["data"]["entity_key"] = entity["Name"]
<<<<<<< HEAD
        merged_config["data"]["entity_column"] = entity["IdColumnName"]
        merged_config["data"][
            "output_profiles_ml_model"
        ] = self.whtMaterial.model.name()
=======
        merged_config["data"][
            "entity_column"
        ] = self.pythonWHT.connector.get_entity_column_case_corrected(
            entity["IdColumnName"]
        )
>>>>>>> ffefe582
        return merged_config

    def get_material_names(
        self,
        start_date: str,
        end_date: str,
        entity_var_model_name: str,
        model_hash: str,
        prediction_horizon_days: int,
        input_models: List[str],
        input_material_or_selector_sql: List[str],
        feature_data_min_date_diff: int,
    ) -> List[TrainTablesInfo]:
        return self.pythonWHT.get_material_names(
            start_date,
            end_date,
            entity_var_model_name,
            model_hash,
            prediction_horizon_days,
            input_models,
            input_material_or_selector_sql,
            False,
            feature_data_min_date_diff,
        )

    def run(self, feature_package_path: str, date: str):
        self.pythonWHT.run(feature_package_path, date)

    def compute_material_name(
        self, model_name: str, model_hash: str, seq_no: int
    ) -> str:
        return self.pythonWHT.compute_material_name(model_name, model_hash, seq_no)

    def get_registry_table_name(self) -> str:
        return self.pythonWHT.get_registry_table_name()

    def get_input_models(
        self, input_material: List[str], entity_var_table: str
    ) -> Dict[str, Dict[str, str]]:
        return self.pythonWHT.get_input_models(input_material, entity_var_table)

    def get_credentials(self, project_path: str, site_config_path: str) -> str:
        connection_name = utils.load_yaml(
            os.path.join(project_path, "pb_project.yaml")
        )["connection"]
        connection = utils.load_yaml(site_config_path)["connections"][connection_name]
        return connection["outputs"][connection["target"]]<|MERGE_RESOLUTION|>--- conflicted
+++ resolved
@@ -64,18 +64,14 @@
     def update_config_info(self, merged_config):
         entity = self.whtMaterial.model.entity()
         merged_config["data"]["entity_key"] = entity["Name"]
-<<<<<<< HEAD
-        merged_config["data"]["entity_column"] = entity["IdColumnName"]
-        merged_config["data"][
-            "output_profiles_ml_model"
-        ] = self.whtMaterial.model.name()
-=======
         merged_config["data"][
             "entity_column"
         ] = self.pythonWHT.connector.get_entity_column_case_corrected(
             entity["IdColumnName"]
         )
->>>>>>> ffefe582
+        merged_config["data"][
+            "output_profiles_ml_model"
+        ] = self.whtMaterial.model.name()
         return merged_config
 
     def get_material_names(
