from datetime import datetime, timedelta
import re
from typing import List, Dict, Optional, Sequence, Tuple

from .rudderPB import MATERIAL_PREFIX

from ..utils import utils

from ..utils.constants import TrainTablesInfo, MATERIAL_DATE_FORMAT
from ..utils.logger import logger
from ..connectors.Connector import Connector
from .rudderPB import RudderPB
from .mockPB import MockPB

import json


def split_key(item):
    parts = item.split("_")
    if len(parts) > 1 and parts[-1].isdigit():
        return int(parts[-1])
    return 0


class PythonWHT:
    def init(
        self,
        connector: Connector,
        site_config_path: str,
        project_folder_path: str,
    ) -> None:
        self.connector = connector
        self.site_config_path = site_config_path
        self.project_folder_path = project_folder_path
        self.cached_registry_table_name = ""

    def _getPB(self):
        mock = False
        if mock:
            return MockPB()
        return RudderPB()

<<<<<<< HEAD
    def _get_selector_sql(self, entity_var_table, input, model_ref, model_type):
        if "select" in input.lower():
            return input

        if model_type == "feature_table_model":
            return f"SELECT * FROM {self.connector.schema}.{input}"
        elif model_type == "entity_var_item":
            var_name = model_ref.split("/")[-1]
            return f"SELECT {var_name} FROM {self.connector.get_entity_var_table_ref(entity_var_table)}"
        else:
            raise Exception(
                f"Error creating selector sql from given input models. Unknown model type: {model_type} for given inputs. Please check inputs."
            )
=======
    def get_date_range(
        self, creation_ts: datetime, prediction_horizon_days: int
    ) -> Tuple:
        start_date = creation_ts - timedelta(days=2 * prediction_horizon_days)
        end_date = creation_ts - timedelta(days=prediction_horizon_days)
        if isinstance(start_date, datetime):
            start_date = start_date.date()
            end_date = end_date.date()
        return str(start_date), str(end_date)
>>>>>>> b8e1bdb7

    def get_input_models(
        self,
        inputs: List[str],
        entity_var_table: str,
    ) -> Dict[str, Dict[str, str]]:
        """Returns Dict of input model_refs as keys and another dictionary with key-value pair as it's selector_sql and model_type as values -
        full paths in the profiles project for models that are required to generate the current model.
        """

        def extract_ref_from_query(query: str):
            select_column_pattern = re.compile(
                r"SELECT [\"']?(\w+)[\"']? FROM", re.IGNORECASE
            )
            match_column = select_column_pattern.match(query.strip())
            if match_column:
                column_name = match_column.group(1)
                return column_name
            return self.split_material_name(query)["model_name"]

        partial_model_refs = [extract_ref_from_query(input_) for input_ in inputs]

        args = {
            "site_config_path": self.site_config_path,
            "project_folder": self.project_folder_path,
        }

        # Fetch models information from the project
        pb_show_models_response_output = self._getPB().show_models(args)
        models_info = self._getPB().extract_json_from_stdout(
            pb_show_models_response_output
        )

        # Find matching models in the project
        result = dict()

        for ind in range(len(partial_model_refs)):
            partial_ref = partial_model_refs[ind]
            matching_models = [
                # Ignoring first element since it is the name of the project
                (key.split("/", 1)[-1], models_info[key]["model_type"])
                for key in models_info
                if key.endswith(partial_ref)
            ]

            model_ref, model_type = matching_models[0][0], matching_models[0][1]
            selector_sql = self._get_selector_sql(
                entity_var_table, inputs[ind], model_ref, model_type
            )

            if len(matching_models) == 1:
                result.update(
                    {
                        model_ref: {
                            "selector_sql": selector_sql,
                            "model_type": model_type,
                        }
                    }
                )
            elif len(matching_models) > 1:
                raise ValueError(
                    f"Multiple models with name {partial_ref} are found. Please ensure the models added in inputs are named uniquely and retry"
                )
            elif len(matching_models) == 0:
                raise ValueError(f"No match found for ref {partial_ref} in show models")

        logger.get().info(f"Found input models: {result}")
        return result

    def get_registry_table_name(self):
        if self.cached_registry_table_name == "":
            material_registry_tables = self.connector.get_tables_by_prefix(
                "MATERIAL_REGISTRY"
            )

            sorted_material_registry_tables = sorted(
                material_registry_tables, key=split_key, reverse=True
            )
            self.cached_registry_table_name = sorted_material_registry_tables[0]
        return self.cached_registry_table_name

    def get_latest_entity_var_table(self, entity_key: str) -> Tuple[str, str, str]:
        model_hash, entity_var_model_name = self._getPB().get_latest_material_hash(
            entity_key,
            self.site_config_path,
            self.project_folder_path,
        )
        creation_ts = self.get_model_creation_ts(model_hash, entity_key)
        return model_hash, entity_var_model_name, creation_ts

    def get_model_creation_ts(self, model_hash: str, entity_key: str):
        return self.connector.get_creation_ts(
            self.get_registry_table_name(),
            model_hash,
            entity_key,
        )

    def _validate_historical_materials_hash(
        self,
        material_table_query: str,
        feature_material_seq_no: Optional[int],
        label_material_seq_no: Optional[int],
    ) -> bool:
        """
        entity_var_table hash doesn't necessarily change if the underlying entity vars change.
        So, we need to validate if the historic entity var tables were generated by the same model
        that is generating current entity var table.
        We do that by checking the input tables that generate entity var table, by replacing
        the current seq no with historic seq nos and verify those tables exist.
        This relies on the input sql queries sent by profiles which point to the current materialised tables.

        Returns:
            bool: True if the material table exists with given seq no else False
        """
        try:
            # Replace the last seq_no with the current seq_no
            # and prepare sql statement to check for the table existence
            # Ex. select * from material_shopify_user_features_fa138b1a_785 limit 1
            if feature_material_seq_no is not None:
                feature_table_query = utils.replace_seq_no_in_query(
                    material_table_query, int(feature_material_seq_no)
                )
                assert self.connector.check_table_entry_in_material_registry(
                    self.get_registry_table_name(),
                    self.split_material_name(feature_table_query),
                ), f"Material table {feature_table_query} does not exist"

            if label_material_seq_no is not None:
                label_table_query = utils.replace_seq_no_in_query(
                    material_table_query, int(label_material_seq_no)
                )
                assert self.connector.check_table_entry_in_material_registry(
                    self.get_registry_table_name(),
                    self.split_material_name(label_table_query),
                ), f"Material table {label_table_query} does not exist"

            return True
        except AssertionError as e:
            logger.get().debug(
                f"{e}. Skipping the sequence tuple {feature_material_seq_no, label_material_seq_no} as it is not valid"
            )
            return False

    def _fetch_valid_historic_materials(
        self,
        table_row,
        entity_var_model_name,
        model_hash,
        inputs,
        materials,
        return_partial_pairs: bool = False,
    ):
        feature_material_name, label_material_name = None, None
        if table_row.FEATURE_SEQ_NO is not None:
            feature_material_name = self.compute_material_name(
                entity_var_model_name, model_hash, table_row.FEATURE_SEQ_NO
            )
        if table_row.LABEL_SEQ_NO is not None:
            label_material_name = self.compute_material_name(
                entity_var_model_name, model_hash, table_row.LABEL_SEQ_NO
            )

        found_feature_material = False
        found_label_material = False

        if feature_material_name is not None and self.connector.is_valid_table(
            feature_material_name
        ):
            found_feature_material = True

        if label_material_name is not None and self.connector.is_valid_table(
            label_material_name
        ):
            found_label_material = True

        # Both not found in the warehouse (no point in including invalid pairs)
        if not found_feature_material and not found_label_material:
            return

        # One of them is not found in the warehouse and we don't want to include invalid pairs
        # Other possibilities are:
        # feature found + label found + return_partial_pairs = Final result
        #  True         + False       + False                 = Exit
        #  False        + True        + False                 = Exit
        #  True         + False       + True                  = Continue
        #  False        + True        + True                  = Continue
        #  True         + True        + False                 = Continue
        if (
            not (found_feature_material and found_label_material)
            and not return_partial_pairs
        ):
            return

        # Iterate over inputs and validate material names
        validation_flag = True
        for input_material_query in inputs:
            if not self._validate_historical_materials_hash(
                input_material_query,
                table_row.FEATURE_SEQ_NO,
                table_row.LABEL_SEQ_NO,
            ):
                validation_flag = False
                break

        if validation_flag:
            feature_table_date = (
                "None"
                if table_row.FEATURE_END_TS is None
                else table_row.FEATURE_END_TS.strftime(MATERIAL_DATE_FORMAT)
            )

            label_table_date = (
                "None"
                if table_row.LABEL_END_TS is None
                else table_row.LABEL_END_TS.strftime(MATERIAL_DATE_FORMAT)
            )

            train_table_info = TrainTablesInfo(
                feature_table_name=feature_material_name,
                feature_table_date=feature_table_date,
                label_table_name=label_material_name,
                label_table_date=label_table_date,
            )
            materials.append(train_table_info)

    def _get_material_names(
        self,
        start_time: str,
        end_time: str,
        entity_var_model_name: str,
        model_hash: str,
        prediction_horizon_days: int,
        inputs: List[str],
        return_partial_pairs: bool = False,
        feature_data_min_date_diff: int = 3,
    ) -> List[TrainTablesInfo]:
        """Generates material names as list containing feature table name and label table name
            required to create the training model and their corresponding training dates.

        Returns:
            List[TrainTablesInfo]: A list of TrainTablesInfo objects,
            each containing the names of the feature and label tables, as well as their corresponding training dates.
        """
        feature_label_df = self.connector.join_feature_label_tables(
            self.get_registry_table_name(),
            entity_var_model_name,
            model_hash,
            start_time,
            end_time,
            prediction_horizon_days,
        )

        materials = list()
        for row in feature_label_df:
            self._fetch_valid_historic_materials(
                row,
                entity_var_model_name,
                model_hash,
                inputs,
                materials,
                return_partial_pairs,
            )

        return materials

    def _generate_training_materials(
        self,
        materials: List[TrainTablesInfo],
        start_date: str,
        prediction_horizon_days: int,
        input_models: List[str],
    ) -> None:
        """
        Generates training dataset from start_date and end_date, and fetches the resultant table names from the material_table.

        Returns:
            Tuple[str, str]: A tuple containing feature table date and label table date strings
        """
        feature_package_path = utils.get_feature_package_path(input_models)
        feature_date, label_date = self._get_valid_feature_label_dates(
            materials,
            start_date,
            prediction_horizon_days,
        )

        materialise_data = True
        for date in [feature_date, label_date]:
            if date is not None:
                self.run(feature_package_path, date)

        if not materialise_data:
            logger.get().error(
                "Failed to materialise feature and label data. Will attempt to fetch materialised data from warehouse registry table"
            )

    def run(self, feature_package_path: str, date: str):
        args = {
            "feature_package_path": feature_package_path,
            "features_valid_time": date,
            "site_config_path": self.site_config_path,
            "project_folder": self.project_folder_path,
        }
        self._getPB().run(args)
        logger.get().info(f"Materialised data successfully, for date {date}")

    def _get_valid_feature_label_dates(
        self,
        materials,
        start_date,
        prediction_horizon_days,
    ):
        if len(materials) == 0:
            feature_date = utils.date_add(start_date, prediction_horizon_days)
            label_date = utils.date_add(feature_date, prediction_horizon_days)
            return feature_date, label_date

        feature_date, label_date = None, None
        for material_info in materials:
            if (
                material_info.feature_table_name is not None
                and material_info.label_table_name is None
            ):
                feature_table_name_ = material_info.feature_table_name
                assert (
                    self.connector.is_valid_table(feature_table_name_) is True
                ), f"Failed to fetch \
                    valid feature_date and label_date because table {feature_table_name_} does not exist in the warehouse"
                label_date = utils.date_add(
                    material_info.feature_table_date.split()[0],
                    prediction_horizon_days,
                )
            elif (
                material_info.feature_table_name is None
                and material_info.label_table_name is not None
            ):
                label_table_name_ = material_info.label_table_name
                assert (
                    self.connector.is_valid_table(label_table_name_) is True
                ), f"Failed to fetch \
                    valid feature_date and label_date because table {label_table_name_} does not exist in the warehouse"
                feature_date = utils.date_add(
                    material_info.label_table_date.split()[0],
                    -prediction_horizon_days,
                )
            elif (
                material_info.feature_table_name is None
                and material_info.label_table_name is None
            ):
                feature_date = utils.date_add(start_date, prediction_horizon_days)
                label_date = utils.date_add(feature_date, prediction_horizon_days)
            else:
                logger.get().exception(
                    f"We don't need to fetch feature_date and label_date to materialise new datasets because Tables {material_info.feature_table_name} and {material_info.label_table_name} already exist. Please check generated materials for discrepancies."
                )
                raise Exception(
                    f"We don't need to fetch feature_date and label_date to materialise new datasets because Tables {material_info.feature_table_name} and {material_info.label_table_name} already exist. Please check generated materials for discrepancies."
                )
        return feature_date, label_date

    def split_material_name(self, name: str) -> dict:
        mlower = name.lower()
        # TODO - Move this logic to bigquery conenctor
        if "`" in mlower:  # BigQuery case table name
            table_name = mlower.split("`")[-2]
        else:
            table_name = mlower.split()[-1]
        table_suffix = table_name.split(MATERIAL_PREFIX.lower())[-1]
        table_suffix = table_suffix.strip("\"'")
        split_parts = table_suffix.split("_")
        try:
            seq_no = int(split_parts[-1])
        except ValueError:
            raise Exception(f"Unable to extract seq_no from material name {name}")
        model_hash = split_parts[-2]
        model_name = "_".join(split_parts[0:-2])
        return {
            "model_name": model_name,
            "model_hash": model_hash,
            "seq_no": seq_no,
        }

    def get_past_materials_with_valid_date_range(
        self,
        materials: List[TrainTablesInfo],
        prediction_horizon_days: int,
        feature_data_min_date_diff,
    ):
        valid_feature_dates = []
        valid_materials = []

        for material in materials:
            feature_date = None
            if material.feature_table_date != "None":
                feature_date = material.feature_table_date
            elif material.label_table_date != "None":
                feature_date = utils.date_add(
                    material.label_table_date, -1 * prediction_horizon_days
                )

            if feature_date is None:
                continue

            sorted_feature_dates = sorted(
                valid_feature_dates,
                key=lambda x: datetime.strptime(x, MATERIAL_DATE_FORMAT),
                reverse=True,
            )
            is_valid_date = utils.dates_proximity_check(
                feature_date, sorted_feature_dates, feature_data_min_date_diff
            )

            if is_valid_date:
                valid_feature_dates.append(feature_date)
                valid_materials.append(material)

        return valid_materials

    def get_material_names(
        self,
        start_date: str,
        end_date: str,
        entity_var_model_name: str,
        model_hash: str,
        prediction_horizon_days: int,
        input_models: List[str],
        inputs: List[str],
        return_partial_pairs: bool = False,
        feature_data_min_date_diff: int = 3,
    ) -> List[TrainTablesInfo]:
        """
        Retrieves the names of the feature and label tables, as well as their corresponding training dates, based on the provided inputs.
        If no materialized data is found within the specified date range, the function attempts to materialize the feature and label data using the `materialise_past_data` function.
        If no materialized data is found even after materialization, an exception is raised.

        Returns:
            List[TrainTablesInfo]: A list of TrainTablesInfo objects, each containing the names of the feature and label tables, as well as their corresponding training dates.
        """

        def get_complete_sequences(sequences: List[Sequence]) -> int:
            """
            A sequence is said to be complete if it does not have any Nones.
            """
            complete_sequences = [
                sequence
                for sequence in sequences
                if all(element is not None for element in sequence)
            ]
            return complete_sequences

        logger.get().info("getting material names")
        (materials) = self._get_material_names(
            start_date,
            end_date,
            entity_var_model_name,
            model_hash,
            prediction_horizon_days,
            inputs,
            return_partial_pairs,
        )

        # If we want to include partial pairs, we dont need to look for full valid sequences
        if return_partial_pairs:
            return self.get_past_materials_with_valid_date_range(
                materials, prediction_horizon_days, feature_data_min_date_diff
            )

        if len(get_complete_sequences(materials)) == 0:
            self._generate_training_materials(
                materials,
                start_date,
                prediction_horizon_days,
                input_models,
            )
            (materials) = self._get_material_names(
                start_date,
                end_date,
                entity_var_model_name,
                model_hash,
                prediction_horizon_days,
                inputs,
            )

        complete_sequences_materials = get_complete_sequences(materials)
        if len(complete_sequences_materials) == 0:
            raise Exception(
                f"Tried to materialise past data but no materialized data found for {entity_var_model_name} between dates {start_date} and {end_date}"
            )

        return self.get_past_materials_with_valid_date_range(
            complete_sequences_materials,
            prediction_horizon_days,
            feature_data_min_date_diff,
        )

    def compute_material_name(
        self, model_name: str, model_hash: str, seq_no: int
    ) -> str:
        return f"{MATERIAL_PREFIX}{model_name}_{model_hash}_{seq_no:.0f}"<|MERGE_RESOLUTION|>--- conflicted
+++ resolved
@@ -40,21 +40,6 @@
             return MockPB()
         return RudderPB()
 
-<<<<<<< HEAD
-    def _get_selector_sql(self, entity_var_table, input, model_ref, model_type):
-        if "select" in input.lower():
-            return input
-
-        if model_type == "feature_table_model":
-            return f"SELECT * FROM {self.connector.schema}.{input}"
-        elif model_type == "entity_var_item":
-            var_name = model_ref.split("/")[-1]
-            return f"SELECT {var_name} FROM {self.connector.get_entity_var_table_ref(entity_var_table)}"
-        else:
-            raise Exception(
-                f"Error creating selector sql from given input models. Unknown model type: {model_type} for given inputs. Please check inputs."
-            )
-=======
     def get_date_range(
         self, creation_ts: datetime, prediction_horizon_days: int
     ) -> Tuple:
@@ -64,7 +49,20 @@
             start_date = start_date.date()
             end_date = end_date.date()
         return str(start_date), str(end_date)
->>>>>>> b8e1bdb7
+
+    def _get_selector_sql(self, entity_var_table, input, model_ref, model_type):
+        if "select" in input.lower():
+            return input
+
+        if model_type == "feature_table_model":
+            return f"SELECT * FROM {self.connector.schema}.{input}"
+        elif model_type == "entity_var_item":
+            var_name = model_ref.split("/")[-1]
+            return f"SELECT {var_name} FROM {self.connector.get_entity_var_table_ref(entity_var_table)}"
+        else:
+            raise Exception(
+                f"Error creating selector sql from given input models. Unknown model type: {model_type} for given inputs. Please check inputs."
+            )
 
     def get_input_models(
         self,
