from datetime import datetime, timedelta
import re
from typing import List, Dict, Optional, Sequence, Tuple

from .rudderPB import MATERIAL_PREFIX

from ..utils import utils

from ..utils.constants import TrainTablesInfo, MATERIAL_DATE_FORMAT
from ..utils.logger import logger
from ..connectors.Connector import Connector
from .rudderPB import RudderPB
from .mockPB import MockPB

import json


def split_key(item):
    parts = item.split("_")
    if len(parts) > 1 and parts[-1].isdigit():
        return int(parts[-1])
    return 0


class PythonWHT:
    def init(
        self,
        connector: Connector = None,
        site_config_path: str = None,
        project_folder_path: str = None,
    ) -> None:
        self.connector = connector
        self.site_config_path = site_config_path
        self.project_folder_path = project_folder_path
        self.cached_registry_table_name = ""

<<<<<<< HEAD
    def update_config_info(self, merged_config):
=======
    def update_entity_info_config(self, merged_config):
        merged_config["data"][
            "entity_column"
        ] = self.connector.get_entity_column_case_corrected(
            merged_config["data"]["entity_column"]
        )
>>>>>>> ffefe582
        return merged_config

    def _getPB(self):
        mock = False
        if mock:
            return MockPB()
        return RudderPB()

    def get_date_range(
        self, creation_ts: datetime, prediction_horizon_days: int
    ) -> Tuple:
        start_date = creation_ts - timedelta(days=2 * prediction_horizon_days)
        end_date = creation_ts - timedelta(days=prediction_horizon_days)
        if isinstance(start_date, datetime):
            start_date = start_date.date()
            end_date = end_date.date()
        return str(start_date), str(end_date)

    def _get_selector_sql(
        self, entity_var_table, material_or_selector_sql, model_ref, model_type
    ):
        # in case if it is selector sql coming from pythonWHT
        if "select" in material_or_selector_sql.lower():
            return material_or_selector_sql

        # in case if it is material name coming from pyNativeWHT
        if model_type == "feature_table_model":
            return f"SELECT * FROM {self.connector.schema}.{material_or_selector_sql}"
        elif model_type == "entity_var_item":
            var_name = model_ref.split("/")[-1]
            return f"SELECT {var_name} FROM {self.connector.get_entity_var_table_ref(entity_var_table)}"
        else:
            raise Exception(
                f"Error creating selector sql from given input models. Unknown model type: {model_type} for the input {model_ref}. Please ensure all the inputs are either feature table models, or entity vars."
            )

    def get_input_models(
        self,
        input_material_or_selector_sql: List[str],
        entity_var_table: str,
    ) -> Dict[str, Dict[str, str]]:
        """Returns Dict of input model_refs as keys and another dictionary with key-value pair as it's selector_sql and model_type as values -
        full paths in the profiles project for models that are required to generate the current model.
        """

        def extract_ref_from_query(query: str):
            select_column_pattern = re.compile(
                r"SELECT [\"']?(\w+)[\"']? FROM", re.IGNORECASE
            )
            match_column = select_column_pattern.match(query.strip())
            if match_column:
                column_name = match_column.group(1)
                return column_name
            return self.split_material_name(query)["model_name"].lower()

        model_names = [
            extract_ref_from_query(input_material_or_selector_sql_)
            for input_material_or_selector_sql_ in input_material_or_selector_sql
        ]

        args = {
            "site_config_path": self.site_config_path,
            "project_folder": self.project_folder_path,
        }

        # Fetch models information from the project
        pb_show_models_response_output = self._getPB().show_models(args)
        models_info = self._getPB().extract_json_from_stdout(
            pb_show_models_response_output
        )

        # Find matching models in the project
        input_model_info = dict()
        for input_material_or_selector_sql_instance, input_model_name in zip(
            input_material_or_selector_sql, model_names
        ):
            matching_models = [
                # Ignoring first element since it is the name of the project
                (key.split("/", 1)[-1], models_info[key]["model_type"])
                for key in models_info
                if key.endswith(input_model_name)
            ]

            model_ref, model_type = matching_models[0][0], matching_models[0][1]
            selector_sql = self._get_selector_sql(
                entity_var_table,
                input_material_or_selector_sql_instance,
                model_ref,
                model_type,
            )

            if len(matching_models) == 1:
                input_model_info.update(
                    {
                        model_ref: {
                            "selector_sql": selector_sql,
                            "model_type": model_type,
                        }
                    }
                )
            elif len(matching_models) > 1:
                raise ValueError(
                    f"Multiple models with name {input_model_name} are found. Please ensure the models added in inputs are named uniquely and retry"
                )
            elif len(matching_models) == 0:
                raise ValueError(
                    f"No match found for ref {input_model_name} in show models"
                )

        logger.get().info(f"Found input models: {input_model_info}")
        return input_model_info

    def get_registry_table_name(self):
        if self.cached_registry_table_name == "":
            material_registry_tables = self.connector.get_tables_by_prefix(
                "MATERIAL_REGISTRY"
            )

            sorted_material_registry_tables = sorted(
                material_registry_tables, key=split_key, reverse=True
            )
            self.cached_registry_table_name = sorted_material_registry_tables[0]
        return self.cached_registry_table_name

    def get_latest_entity_var_table(self, entity_key: str) -> Tuple[str, str, str]:
        model_hash, entity_var_model_name = self._getPB().get_latest_material_hash(
            entity_key,
            self.site_config_path,
            self.project_folder_path,
        )
        creation_ts = self.get_model_creation_ts(model_hash, entity_key)
        return model_hash, entity_var_model_name, creation_ts

    def get_model_creation_ts(self, model_hash: str, entity_key: str):
        return self.connector.get_creation_ts(
            self.get_registry_table_name(),
            model_hash,
            entity_key,
        )

    def _validate_historical_materials_hash(
        self,
        material_table_query: str,
        feature_material_seq_no: Optional[int],
        label_material_seq_no: Optional[int],
    ) -> bool:
        """
        entity_var_table hash doesn't necessarily change if the underlying entity vars change.
        So, we need to validate if the historic entity var tables were generated by the same model
        that is generating current entity var table.
        We do that by checking the input tables that generate entity var table, by replacing
        the current seq no with historic seq nos and verify those tables exist.
        This relies on the input sql queries sent by profiles which point to the current materialised tables.

        Returns:
            bool: True if the material table exists with given seq no else False
        """
        try:
            # Replace the last seq_no with the current seq_no
            # and prepare sql statement to check for the table existence
            # Ex. select * from material_shopify_user_features_fa138b1a_785 limit 1
            if feature_material_seq_no is not None:
                feature_table_query = utils.replace_seq_no_in_query(
                    material_table_query, int(feature_material_seq_no)
                )
                assert self.connector.check_table_entry_in_material_registry(
                    self.get_registry_table_name(),
                    self.split_material_name(feature_table_query),
                ), f"Material table {feature_table_query} does not exist"

            if label_material_seq_no is not None:
                label_table_query = utils.replace_seq_no_in_query(
                    material_table_query, int(label_material_seq_no)
                )
                assert self.connector.check_table_entry_in_material_registry(
                    self.get_registry_table_name(),
                    self.split_material_name(label_table_query),
                ), f"Material table {label_table_query} does not exist"

            return True
        except AssertionError as e:
            logger.get().debug(
                f"{e}. Skipping the sequence tuple {feature_material_seq_no, label_material_seq_no} as it is not valid"
            )
            return False

    def _fetch_valid_historic_materials(
        self,
        table_row,
        entity_var_model_name,
        model_hash,
        input_material_or_selector_sql,
        materials,
        return_partial_pairs: bool = False,
    ):
        feature_material_name, label_material_name = None, None
        if table_row.FEATURE_SEQ_NO is not None:
            feature_material_name = self.compute_material_name(
                entity_var_model_name, model_hash, table_row.FEATURE_SEQ_NO
            )
        if table_row.LABEL_SEQ_NO is not None:
            label_material_name = self.compute_material_name(
                entity_var_model_name, model_hash, table_row.LABEL_SEQ_NO
            )

        found_feature_material = False
        found_label_material = False

        if feature_material_name is not None and self.connector.is_valid_table(
            feature_material_name
        ):
            found_feature_material = True

        if label_material_name is not None and self.connector.is_valid_table(
            label_material_name
        ):
            found_label_material = True

        # Both not found in the warehouse (no point in including invalid pairs)
        if not found_feature_material and not found_label_material:
            return

        # One of them is not found in the warehouse and we don't want to include invalid pairs
        # Other possibilities are:
        # feature found + label found + return_partial_pairs = Final result
        #  True         + False       + False                 = Exit
        #  False        + True        + False                 = Exit
        #  True         + False       + True                  = Continue
        #  False        + True        + True                  = Continue
        #  True         + True        + False                 = Continue
        if (
            not (found_feature_material and found_label_material)
            and not return_partial_pairs
        ):
            return

        # Iterate over input_material_or_selector_sql and validate material names
        validation_flag = True
        for input_material_query in input_material_or_selector_sql:
            if not self._validate_historical_materials_hash(
                input_material_query,
                table_row.FEATURE_SEQ_NO,
                table_row.LABEL_SEQ_NO,
            ):
                validation_flag = False
                break

        if validation_flag:
            feature_table_date = (
                "None"
                if table_row.FEATURE_END_TS is None
                else table_row.FEATURE_END_TS.strftime(MATERIAL_DATE_FORMAT)
            )

            label_table_date = (
                "None"
                if table_row.LABEL_END_TS is None
                else table_row.LABEL_END_TS.strftime(MATERIAL_DATE_FORMAT)
            )

            train_table_info = TrainTablesInfo(
                feature_table_name=feature_material_name,
                feature_table_date=feature_table_date,
                label_table_name=label_material_name,
                label_table_date=label_table_date,
            )
            materials.append(train_table_info)

    def _get_material_names(
        self,
        start_time: str,
        end_time: str,
        entity_var_model_name: str,
        model_hash: str,
        prediction_horizon_days: int,
        input_material_or_selector_sql: List[str],
        return_partial_pairs: bool = False,
        feature_data_min_date_diff: int = 3,
    ) -> List[TrainTablesInfo]:
        """Generates material names as list containing feature table name and label table name
            required to create the training model and their corresponding training dates.

        Returns:
            List[TrainTablesInfo]: A list of TrainTablesInfo objects,
            each containing the names of the feature and label tables, as well as their corresponding training dates.
        """
        feature_label_df = self.connector.join_feature_label_tables(
            self.get_registry_table_name(),
            entity_var_model_name,
            model_hash,
            start_time,
            end_time,
            prediction_horizon_days,
        )

        materials = list()
        for row in feature_label_df:
            self._fetch_valid_historic_materials(
                row,
                entity_var_model_name,
                model_hash,
                input_material_or_selector_sql,
                materials,
                return_partial_pairs,
            )

        return materials

    def _generate_training_materials(
        self,
        materials: List[TrainTablesInfo],
        start_date: str,
        prediction_horizon_days: int,
        input_models: List[str],
    ) -> None:
        """
        Generates training dataset from start_date and end_date, and fetches the resultant table names from the material_table.

        Returns:
            Tuple[str, str]: A tuple containing feature table date and label table date strings
        """
        feature_package_path = utils.get_feature_package_path(input_models)
        feature_date, label_date = self._get_valid_feature_label_dates(
            materials,
            start_date,
            prediction_horizon_days,
        )

        materialise_data = True
        for date in [feature_date, label_date]:
            if date is not None:
                self.run(feature_package_path, date)

        if not materialise_data:
            logger.get().error(
                "Failed to materialise feature and label data. Will attempt to fetch materialised data from warehouse registry table"
            )

    def run(self, feature_package_path: str, date: str):
        args = {
            "feature_package_path": feature_package_path,
            "features_valid_time": date,
            "site_config_path": self.site_config_path,
            "project_folder": self.project_folder_path,
        }
        self._getPB().run(args)
        logger.get().info(f"Materialised data successfully, for date {date}")

    def _get_valid_feature_label_dates(
        self,
        materials,
        start_date,
        prediction_horizon_days,
    ):
        if len(materials) == 0:
            feature_date = utils.date_add(start_date, prediction_horizon_days)
            label_date = utils.date_add(feature_date, prediction_horizon_days)
            return feature_date, label_date

        feature_date, label_date = None, None
        for material_info in materials:
            if (
                material_info.feature_table_name is not None
                and material_info.label_table_name is None
            ):
                feature_table_name_ = material_info.feature_table_name
                assert (
                    self.connector.is_valid_table(feature_table_name_) is True
                ), f"Failed to fetch \
                    valid feature_date and label_date because table {feature_table_name_} does not exist in the warehouse"
                label_date = utils.date_add(
                    material_info.feature_table_date.split()[0],
                    prediction_horizon_days,
                )
            elif (
                material_info.feature_table_name is None
                and material_info.label_table_name is not None
            ):
                label_table_name_ = material_info.label_table_name
                assert (
                    self.connector.is_valid_table(label_table_name_) is True
                ), f"Failed to fetch \
                    valid feature_date and label_date because table {label_table_name_} does not exist in the warehouse"
                feature_date = utils.date_add(
                    material_info.label_table_date.split()[0],
                    -prediction_horizon_days,
                )
            elif (
                material_info.feature_table_name is None
                and material_info.label_table_name is None
            ):
                feature_date = utils.date_add(start_date, prediction_horizon_days)
                label_date = utils.date_add(feature_date, prediction_horizon_days)
            else:
                logger.get().exception(
                    f"We don't need to fetch feature_date and label_date to materialise new datasets because Tables {material_info.feature_table_name} and {material_info.label_table_name} already exist. Please check generated materials for discrepancies."
                )
                raise Exception(
                    f"We don't need to fetch feature_date and label_date to materialise new datasets because Tables {material_info.feature_table_name} and {material_info.label_table_name} already exist. Please check generated materials for discrepancies."
                )
        return feature_date, label_date

    def split_material_name(self, name: str) -> dict:
        # TODO - Move this logic to bigquery conenctor
        if "`" in name:  # BigQuery case table name
            table_name = name.split("`")[-2]
        elif '"' in name:  # Redshift case table name
            table_name = name.split('"')[-2]
        else:
            table_name = name.split()[-1]

        if "." in table_name:
            table_name = table_name.split(".")[-1]
        table_suffix = table_name.strip("\"'")
        split_parts = table_suffix.split("_")
        try:
            seq_no = int(split_parts[-1])
        except ValueError:
            raise Exception(f"Unable to extract seq_no from material name {name}")
        model_hash = split_parts[-2]
        material_prefix = split_parts[0]
        model_name = "_".join(split_parts[1:-2])
        return {
            "model_name": model_name,
            "model_hash": model_hash,
            "seq_no": seq_no,
        }

    def get_past_materials_with_valid_date_range(
        self,
        materials: List[TrainTablesInfo],
        prediction_horizon_days: int,
        feature_data_min_date_diff,
    ):
        valid_feature_dates = []
        valid_materials = []

        for material in materials:
            feature_date = None
            if material.feature_table_date != "None":
                feature_date = material.feature_table_date
            elif material.label_table_date != "None":
                feature_date = utils.date_add(
                    material.label_table_date, -1 * prediction_horizon_days
                )

            if feature_date is None:
                continue

            sorted_feature_dates = sorted(
                valid_feature_dates,
                key=lambda x: datetime.strptime(x, MATERIAL_DATE_FORMAT),
                reverse=True,
            )
            is_valid_date = utils.dates_proximity_check(
                feature_date, sorted_feature_dates, feature_data_min_date_diff
            )

            if is_valid_date:
                valid_feature_dates.append(feature_date)
                valid_materials.append(material)

        return valid_materials

    def get_material_names(
        self,
        start_date: str,
        end_date: str,
        entity_var_model_name: str,
        model_hash: str,
        prediction_horizon_days: int,
        input_models: List[str],
        input_material_or_selector_sql: List[str],
        return_partial_pairs: bool = False,
        feature_data_min_date_diff: int = 3,
    ) -> List[TrainTablesInfo]:
        """
        Retrieves the names of the feature and label tables, as well as their corresponding training dates, based on the provided inputs.
        If no materialized data is found within the specified date range, the function attempts to materialize the feature and label data using the `materialise_past_data` function.
        If no materialized data is found even after materialization, an exception is raised.

        Returns:
            List[TrainTablesInfo]: A list of TrainTablesInfo objects, each containing the names of the feature and label tables, as well as their corresponding training dates.
        """

        def get_complete_sequences(sequences: List[Sequence]) -> int:
            """
            A sequence is said to be complete if it does not have any Nones.
            """
            complete_sequences = [
                sequence
                for sequence in sequences
                if all(element is not None for element in sequence)
            ]
            return complete_sequences

        logger.get().info("getting material names")
        (materials) = self._get_material_names(
            start_date,
            end_date,
            entity_var_model_name,
            model_hash,
            prediction_horizon_days,
            input_material_or_selector_sql,
            return_partial_pairs,
        )

        # If we want to include partial pairs, we dont need to look for full valid sequences
        if return_partial_pairs:
            return self.get_past_materials_with_valid_date_range(
                materials, prediction_horizon_days, feature_data_min_date_diff
            )

        if len(get_complete_sequences(materials)) == 0:
            self._generate_training_materials(
                materials,
                start_date,
                prediction_horizon_days,
                input_models,
            )
            (materials) = self._get_material_names(
                start_date,
                end_date,
                entity_var_model_name,
                model_hash,
                prediction_horizon_days,
                input_material_or_selector_sql,
            )

        complete_sequences_materials = get_complete_sequences(materials)
        if len(complete_sequences_materials) == 0:
            raise Exception(
                f"Tried to materialise past data but no materialized data found for {entity_var_model_name} between dates {start_date} and {end_date}"
            )

        return self.get_past_materials_with_valid_date_range(
            complete_sequences_materials,
            prediction_horizon_days,
            feature_data_min_date_diff,
        )

    def compute_material_name(
        self, model_name: str, model_hash: str, seq_no: int
    ) -> str:
        return f"{MATERIAL_PREFIX}{model_name}_{model_hash}_{seq_no:.0f}"<|MERGE_RESOLUTION|>--- conflicted
+++ resolved
@@ -34,16 +34,12 @@
         self.project_folder_path = project_folder_path
         self.cached_registry_table_name = ""
 
-<<<<<<< HEAD
     def update_config_info(self, merged_config):
-=======
-    def update_entity_info_config(self, merged_config):
         merged_config["data"][
             "entity_column"
         ] = self.connector.get_entity_column_case_corrected(
             merged_config["data"]["entity_column"]
         )
->>>>>>> ffefe582
         return merged_config
 
     def _getPB(self):
