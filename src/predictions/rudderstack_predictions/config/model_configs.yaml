data:
  # Related to the data that is used to train the model
  label_column: is_churned_7_days # Name of the entity_var that needs to be predicted in advance
  label_value: 1 # Value of the label_column when the entity does the event. Not required for regression tasks
  entity_column: user_main_id # Name of the entity defined in the profiles project. Ex: user_id, user_main_id, rudder_id etc
  entity_key: user # Name of the entity key defined in the profiles project. Ex: user, user_main, rudder etc
  output_profiles_ml_model: 'ltv_test'
  task: classification # classification or regression; Can support a few other tasks in the future, like ltv, churn etc which can be super classes of classification/regression.
  index_timestamp: valid_at
  eligible_users: # Can add an sql where condition to filter users. Ex: is_active = 1 and lower(country) = 'us'
  # train_start_dt: '2023-04-24'
  train_start_dt: # The start and end dates can be left empty. If not, the model uses these dates to get historic data for training. 
  # train_end_dt: '2023-05-01'
  train_end_dt:
  prediction_horizon_days: 7 # Days in advance to predict the label_column. 
  user_preference_order_infra: 
    - local
    - rudderstack-infra
    - native-warehouse
  max_row_count: 500000
  recall_to_precision_importance: 1.0 # Importance of recall to precision. If 1.0, then recall and precision are equally important.
  new_materialisations_config:
    strategy: "auto" # (auto|manual) Strategy for generating new materials
    feature_data_min_date_diff: 14 # Required for auto strategy only. Ignored for manual strategy if given. Minimum number of days in the difference between new generated material and existing materials
    max_no_of_dates: 3 # Required for auto strategy only. Ignored for manual strategy if given. Upper limit on how many new materials that can be generated.
    dates: # Required for manual strategy only. Ignored for auto strategy if given
      - '2024-01-01,2024-01-07' # (feature_date, label_date)
      - '2024-01-02,2024-01-08'
      - '2024-01-03,2024-01-09'
  
preprocessing:
  # Refer to https://pycaret.readthedocs.io/en/stable/api/classification.html#pycaret.classification.setup for setting up preprocessing params for classification
  # Refer to https://pycaret.readthedocs.io/en/stable/api/regression.html#pycaret.regression.setup for setting up preprocessing params for regression

  timestamp_columns: [] # Timestamp columns get a datediff function applied with the index_timestamp to get days_since_<timestamp_column> features
<<<<<<< HEAD
=======
  
  arraytype_columns: []

>>>>>>> a5825104
  ignore_features: []
  numeric_features: [] # List of numerical features. If empty, all numerical features are considered
  categorical_features: [] # List of categorical features. If empty, all categorical features are considered

  # Imputation Strategy
  imputation_strategy : 
    numeric_imputation : "median"
    categorical_imputation : "mode"

  # Train, test, val split ratios. They must be each between 0 and 1, and sum to 1
  train_size: 0.8


train:
  data_path:
    train_file: train.csv
    test_file: test.csv
    val_file: val.csv
    label_col_name: label
  model_params:
    fold_strategy: "stratifiedkfold"
    fold: 5
    models:
      include :
        classifiers :
          - xgboost # Xgboost Classifier
          - rf      # Random Forest Classifier
          - ada     # AdaBoost Classifier
          - gbc     # Gradient Boosting Classifier
        regressors :
          - xgboost # Xgboost Regressor
          - rf      # Random Forest Regressor
          - ada     # AdaBoost Regressor
          - gbr     # Gradient Boosting Regressor

outputs:
  # Related to the output of the data prep step
  column_names:
    percentile: &percentile_name percentile_score
    score: probability_score
    output_label_column: output_label
  feature_meta_data: 
    features:
      - name: *percentile_name
        description: 'Percentile of churn score. Higher the percentile, higher the probability of churn'

validation:
  model:
    evaluation_metrics:
      - average_precision
      - recall
      - accuracy
    acceptance_criteria:
      # Dev/Stagging model will get accepted if it meets the following criteria
      # Ex.
      #   - average_precision(Dev) > 0.9 * average_precision(Production)
      #   - When above criteria is met, then dev model will be promoted to production
      metric_name: average_precision
      threshold: 0.9<|MERGE_RESOLUTION|>--- conflicted
+++ resolved
@@ -33,12 +33,9 @@
   # Refer to https://pycaret.readthedocs.io/en/stable/api/regression.html#pycaret.regression.setup for setting up preprocessing params for regression
 
   timestamp_columns: [] # Timestamp columns get a datediff function applied with the index_timestamp to get days_since_<timestamp_column> features
-<<<<<<< HEAD
-=======
   
   arraytype_columns: []
 
->>>>>>> a5825104
   ignore_features: []
   numeric_features: [] # List of numerical features. If empty, all numerical features are considered
   categorical_features: [] # List of categorical features. If empty, all categorical features are considered
