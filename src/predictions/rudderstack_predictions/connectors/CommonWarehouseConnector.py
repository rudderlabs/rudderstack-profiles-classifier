import os
import json
import shutil
import numpy as np
import pandas as pd
from pathlib import Path
from abc import abstractmethod
from datetime import datetime, timedelta
from typing import Iterable, List, Tuple, Any, Union, Optional, Sequence, Dict

from ..utils import utils
from ..utils import constants
from ..utils.logger import logger
from .Connector import Connector
from .wh.profiles_connector import ProfilesConnector

local_folder = constants.LOCAL_STORAGE_DIR


class CommonWarehouseConnector(Connector):
    def __init__(self, folder_path: str) -> None:
        self.local_dir = os.path.join(folder_path, local_folder)
        path = Path(self.local_dir)
        path.mkdir(parents=True, exist_ok=True)
        self.array_time_features = {}
        return

    def get_local_dir(self) -> str:
        return self.local_dir

    def join_file_path(self, file_name: str) -> str:
        """
        Joins the given file name to the local data folder path.

        Args:
            file_name (str): The name of the file to be joined to the path.

        Returns:
            The joined file path as a string.
        """
        return os.path.join(self.local_dir, file_name)

    def call_procedure(self, *args, **kwargs):
        """Calls the given function for training

        Args:
            session : connection session for warehouse access
            args (list): List of arguments to be passed to the training function
            kwargs (dict): Dictionary of keyword arguments to be passed to the training function

        Returns:
            Results of the training function
        """
        args = list(args)
        train_function = args.pop(0)
        return train_function(*args, **kwargs)

    def get_merged_table(self, base_table, incoming_table):
        """Returns the merged table.

        Args:
            base_table (pd.DataFrame): 1st DataFrame
            incoming_table (pd.DataFrame): 2nd DataFrame

        Returns:
            pd.DataFrame: Merged table
        """
        return pd.concat([base_table, incoming_table], axis=0, ignore_index=True)

    def fetch_processor_mode(
        self, user_preference_order_infra: List[str], is_rudder_backend: bool
    ) -> str:
        mode = (
            constants.RUDDERSTACK_MODE
            if is_rudder_backend
            else user_preference_order_infra[0]
        )
        return mode

    def compute_udf_name(self, model_path: str) -> None:
        """Returns the udf name using info from the model_path

        Args:
            model_path (str): Path of the model

        Returns:
            str: UDF name
        """
        return

    def is_valid_table(self, session, table_name: str) -> bool:
        """
        Checks whether a table exists in the data warehouse.

        Args:
            session : A session for data warehouse access.
            table_name (str): The name of the table to be checked.

        Returns:
            bool: True if the table exists, False otherwise.
        """
        try:
            self.run_query(session, f"select * from {table_name} limit 1")
            return True
        except:
            return False

    def check_table_entry_in_material_registry(
        self, session, registry_table_name: str, material: dict
    ) -> bool:
        """
        Checks wether an entry is there in the material registry for the given
        material table name and wether its sucessfully materialised or not as well
        """
        material_registry_table = self.get_material_registry_table(
            session, registry_table_name
        )
        result = material_registry_table.loc[
            (material_registry_table["model_name"] == material["model_name"])
            & (material_registry_table["model_hash"] == material["model_hash"])
            & (material_registry_table["seq_no"] == material["seq_no"])
        ]
        row_count = result.shape[0]
        return row_count != 0

    def get_table(self, session, table_name: str, **kwargs) -> pd.DataFrame:
        """Fetches the table with the given name from the Redshift schema as a pandas Dataframe object

        Args:
            session : connection session for warehouse access
            table_name (str): Name of the table to be fetched from the schema

        Returns:
            table (pd.DataFrame): The table as a pandas Dataframe object
        """
        return self.get_table_as_dataframe(session, table_name, **kwargs)

    def _create_get_table_query(self, table_name, **kwargs):
        filter_condition = kwargs.get("filter_condition", "")
        query = f"SELECT * FROM {table_name}"
        if filter_condition:
            query += f" WHERE {filter_condition}"
        query += ";"
        return query

    def load_and_delete_json(self, json_file_name: str) -> dict:
        file_path = os.path.join(self.local_dir, json_file_name)
        with open(file_path, "r") as file:
            json_data = json.load(file)
        utils.delete_file(file_path)
        return json_data

    def send_table_to_train_env(self, table, **kwargs) -> Any:
        """Sends the given snowpark table to the training env(ie. local env) with the name as given.
        Therefore, no usecase for this function in case of Redshift/BigQuery."""
        pass

    def write_table(self, df: pd.DataFrame, table_name: str, **kwargs) -> None:
        """Writes the given pandas dataframe to the warehouse schema with the given name.

        Args:
            df (pd.DataFrame): Pandas dataframe to be written to the warehouse schema
            table_name (str): Name with which the dataframe is to be written
        Returns:
            Nothing
        """
        if kwargs.pop("local", True):
            self.write_table_locally(df, table_name)
        self.write_pandas(df, table_name, **kwargs)

    def write_pandas(self, df: pd.DataFrame, table_name_remote: str, **kwargs) -> None:
        """Writes the given pandas dataframe to the Warehouse schema with the given name

        Args:
            df (pd.DataFrame): Pandas dataframe to be written
            table_name (str): Name with which the dataframe is to be written
            [From kwargs]
                if_exists (str): How to write the dataframe to the warehouse schema | Defaults to "append"
        Returns:
            Nothing
        """
        rs_conn = ProfilesConnector(self.creds, **kwargs)
        if_exists = kwargs.get("if_exists", "append")
        rs_conn.write_to_table(
            df, table_name_remote, schema=self.schema, if_exists=if_exists
        )

    def label_table(
        self,
        session,
        label_table_name: str,
        label_column: str,
        entity_column: str,
        label_value: Union[str, int, float],
    ) -> pd.DataFrame:
        """
        Labels the given label_columns in the table as '1' or '0' if the value matches the label_value or not respectively.

        Args:
            session : connection session for warehouse access
            label_table_name (str): Name of the table to be labelled
            label_column (str): Name of the column to be labelled
            entity_column (str): Name of the entity column
            label_value (Union[str,int,float]): Value to be labelled as '1'

        Returns:
            label_table (pd.DataFrame): The labelled table as a pandas Dataframe object
        """
        feature_table = self.get_table(session, label_table_name)
        if label_value is not None:
            feature_table[label_column] = np.where(
                feature_table[label_column] == label_value, 1, 0
            )
        label_table = feature_table[[entity_column, label_column]]
        return label_table

    def save_file(self, *args, **kwargs):
        """Function needed only for Snowflake Connector, hence an empty function here."""
        pass

<<<<<<< HEAD
    def fetch_given_data_type_columns(
        self,
        session,
        table_name: str,
        required_data_types: Tuple,
        label_column: str,
        entity_column: str,
    ) -> List:
        """Fetches the column names from the given schemaField based on the required data types (exclude label and entity columns)"""
        schemaField = self.fetch_schema(session, table_name)
        return [
            field.name
            for field in schemaField
            if field.field_type in required_data_types
            and field.name.lower() not in (label_column.lower(), entity_column.lower())
=======
    def get_non_stringtype_features(
        self, feature_df: pd.DataFrame, label_column: str, entity_column: str, **kwargs
    ) -> List[str]:
        """Extracts the names of Non-StringType(numeric) columns having 'integer' dtype"""
        non_stringtype_features = feature_df.select_dtypes(
            include=["number"]
        ).columns.to_list()
        return [
            col
            for col in non_stringtype_features
            if col.lower() not in (label_column.lower(), entity_column.lower())
        ]

    def get_stringtype_features(
        self, feature_df: pd.DataFrame, label_column: str, entity_column: str, **kwargs
    ) -> List[str]:
        """Extracts the names of StringType(categorical) columns having non 'integer' dtype"""
        stringtype_features = feature_df.select_dtypes(
            exclude=["number"]
        ).columns.to_list()
        return [
            col
            for col in stringtype_features
            if col.lower() not in (label_column.lower(), entity_column.lower())
>>>>>>> 018d7b6f
        ]

    def get_arraytype_columns_from_table(self, table: pd.DataFrame, **kwargs) -> list:
        """Returns the list of features to be ignored from the feature table.
        Args:
            table (pd.DataFrame): warehouse table.
        Returns:
            list: The list of features to be ignored based column datatypes as ArrayType.
        """
        self.get_array_time_features_from_file(**kwargs)
        arraytype_columns = self.array_time_features["arraytype_columns"]
        return arraytype_columns

    def get_high_cardinal_features(
        self,
        table: pd.DataFrame,
        categorical_columns: List[str],
        label_column,
        entity_column,
        cardinal_feature_threshold,
    ) -> List[str]:
        high_cardinal_features = list()
<<<<<<< HEAD
        lower_categorical_features = [col.lower() for col in categorical_columns]
        for field in table.columns:
            if (field.lower() in lower_categorical_features) and (
=======
        non_stringtype_features = self.get_non_stringtype_features(
            table, label_column, entity_column
        )
        lower_non_stringtype_features = [col.lower() for col in non_stringtype_features]
        for field in table.columns:
            if (field.lower() not in lower_non_stringtype_features) and (
>>>>>>> 018d7b6f
                field.lower() not in (label_column.lower(), entity_column.lower())
            ):
                feature_data = table[field]
                total_rows = len(feature_data)
                top_10_freq_sum = sum(feature_data.value_counts().head(10))
                if top_10_freq_sum < cardinal_feature_threshold * total_rows:
                    high_cardinal_features.append(field)
        return high_cardinal_features

    def get_timestamp_columns_from_table(
        self, table: pd.DataFrame, **kwargs
    ) -> List[str]:
        """
        Retrieve the names of timestamp columns from a given table schema, excluding the index timestamp column.

        Args:
            table_name (str): Name of the feature table from which to retrieve the timestamp columns.

        Returns:
            List[str]: A list of names of timestamp columns from the given table schema, excluding the index timestamp column.
        """
        kwargs.get("features_path", None)
        timestamp_columns = self.array_time_features["timestamp_columns"]
        return timestamp_columns

    def get_default_label_value(
        self, session, table_name: str, label_column: str, positive_boolean_flags: list
    ):
        label_value = list()
        table = self.get_table(session, table_name)
        distinct_labels = table[label_column].unique()

        if len(distinct_labels) != 2:
            raise Exception("The feature to be predicted should be boolean")
        for e in distinct_labels:
            if e in positive_boolean_flags:
                label_value.append(e)

        if len(label_value) == 0:
            raise Exception(
                f"Label column {label_column} doesn't have any positive flags. Please provide custom label_value from label_column to bypass the error."
            )
        elif len(label_value) > 1:
            raise Exception(
                f"Label column {label_column} has multiple positive flags. Please provide custom label_value out of {label_value} to bypass the error."
            )
        return label_value[0]

    def fetch_filtered_table(
        self,
        df,
        features_profiles_model,
        model_hash,
        start_time,
        end_time,
        columns,
    ):
        filtered_df = (
            df.loc[
                (df["model_name"] == features_profiles_model)
                & (df["model_hash"] == model_hash)
                & (df["end_ts"].dt.date >= pd.to_datetime(start_time).date())
                & (df["end_ts"].dt.date <= pd.to_datetime(end_time).date()),
                columns.keys(),
            ]
            .drop_duplicates()
            .rename(columns=columns)
        )
        return filtered_df

    def join_feature_label_tables(
        self,
        session,
        registry_table_name: str,
        features_model_name: str,
        model_hash: str,
        start_time: str,
        end_time: str,
        prediction_horizon_days: int,
    ) -> Iterable:
        df = self.get_material_registry_table(session, registry_table_name)
        feature_df = self.fetch_filtered_table(
            df,
            features_model_name,
            model_hash,
            start_time,
            end_time,
            columns={"seq_no": "FEATURE_SEQ_NO", "end_ts": "FEATURE_END_TS"},
        )
        required_feature_cols = feature_df.columns.to_list()
        feature_df["TEMP_LABEL_END_TS"] = feature_df["FEATURE_END_TS"] + timedelta(
            days=prediction_horizon_days
        )

        time_format = "%Y-%m-%d"
        label_start_time = datetime.strptime(start_time, time_format) + timedelta(
            days=prediction_horizon_days
        )
        label_end_time = datetime.strptime(end_time, time_format) + timedelta(
            days=prediction_horizon_days
        )
        label_df = self.fetch_filtered_table(
            df,
            features_model_name,
            model_hash,
            label_start_time,
            label_end_time,
            columns={"seq_no": "LABEL_SEQ_NO", "end_ts": "LABEL_END_TS"},
        )
        required_label_cols = label_df.columns.to_list()

        feature_label_df = pd.merge(
            feature_df,
            label_df,
            left_on=feature_df["TEMP_LABEL_END_TS"].dt.date,
            right_on=label_df["LABEL_END_TS"].dt.date,
            how="outer",
        ).replace({np.nan: None})
        feature_label_df_merged = feature_label_df[
            utils.merge_lists_to_unique(required_feature_cols, required_label_cols)
        ].iterrows()
        result = []
        for _, row in feature_label_df_merged:
            result.append(row)
        return result

    def get_creation_ts(
        self,
        session,
        material_table: str,
        model_hash: str,
        entity_key: str,
    ):
        """This function will return the model hash that is latest for given model name in material table

        Args:
            session : connection session for warehouse access
            material_table (str): name of material registry table
            model_hash (str): latest model hash
            entity_key (str): entity key

        Returns:
            (): it's latest creation timestamp
        """
        redshift_df = self.get_material_registry_table(session, material_table)
        try:
            temp_hash_vector = (
                redshift_df.query(f'model_hash == "{model_hash}"')
                .query(f'entity_key == "{entity_key}"')
                .sort_values(by="creation_ts", ascending=False)
                .reset_index(drop=True)[["creation_ts"]]
                .iloc[0]
            )

            creation_ts = temp_hash_vector["creation_ts"]
        except:
            raise Exception(
                f"Project is never materialzied with model hash {model_hash}."
            )
        return creation_ts.tz_localize(None)

    def get_latest_seq_no_from_registry(
        self, session, material_table: str, model_hash: str, model_name: str
    ) -> int:
        redshift_df = self.get_material_registry_table(session, material_table)
        try:
            temp_hash_vector = (
                redshift_df.query(f'model_hash == "{model_hash}"')
                .query(f'model_name == "{model_name}"')
                .sort_values(by="creation_ts", ascending=False)
                .reset_index(drop=True)[["seq_no"]]
                .iloc[0]
            )
            seq_no = temp_hash_vector["seq_no"]
        except:
            raise Exception(
                f"Error occured while fetching latest seq_no from registry table. Project is never materialzied with model hash {model_hash}."
            )
        return int(seq_no)

    def get_end_ts(
        self, session, material_table, model_name: str, model_hash: str, seq_no: int
    ) -> str:
        """This function will return the end_ts with given model hash and model name

        Args:
            session : connection session for warehouse access
            material_table (str): name of material registry table
            model_name (str): model_name to be searched in material registry table
            model_hash (str): latest model hash
            seq_no (int): latest seq_no

        Returns:
            str: end_ts for given model hash and model name
        """
        df = self.get_material_registry_table(session, material_table)

        try:
            feature_table_info_df = (
                df[
                    (df["model_name"] == model_name)
                    & (df["model_hash"] == model_hash)
                    & (df["seq_no"] == seq_no)
                ]
                .reset_index(drop=True)[["end_ts"]]
                .iloc[0]
            )

            end_ts = feature_table_info_df["end_ts"]
        except Exception as e:
            raise Exception(
                f"Project is never materialzied with model hash {model_hash}. Error message: {e}"
            )

        return end_ts.tz_localize(None)

    def add_index_timestamp_colum_for_predict_data(
        self, predict_data: pd.DataFrame, index_timestamp: str, end_ts: str
    ) -> pd.DataFrame:
        """This function will add index timestamp column to predict data

        Args:
            predict_data (pd.DataFrame): Dataframe to be predicted
            index_timestamp (str): Name of the index timestamp column
            end_ts (str): end timestamp value to calculate the difference.

        Returns:
            pd.DataFrame: Dataframe with index timestamp column
        """
        predict_data[index_timestamp] = pd.to_datetime(end_ts)
        return predict_data

    def fetch_staged_file(
        self,
        session,
        stage_name: str,
        file_name: str,
        target_folder: str,
    ) -> None:
        """Fetches the given file from the given stage and saves it to the given target folder.

        Args:
            session : connection session for warehouse access
            stage_name (str): Name of the stage from which to fetch the file.
            file_name (str): Name of the file to be fetched.
            target_folder (str): Path to the folder where the fetched file is to be saved.

        Returns:
            Nothing
        """
        source_path = self.join_file_path(file_name)
        target_path = os.path.join(target_folder, file_name)
        shutil.move(source_path, target_path)

    def drop_cols(self, table: pd.DataFrame, col_list: list) -> pd.DataFrame:
        """
        Drops the columns in the given list from the given table.

        Args:
            table (pd.DataFrame): The table to be filtered.
            col_list (list): The list of columns to be dropped.

        Returns:
            The table after the columns have been dropped as a Pandas DataFrame object.
        """
        ignore_features_upper = [col.upper() for col in col_list]
        ignore_features_lower = [col.lower() for col in col_list]
        ignore_features_ = [
            col
            for col in table.columns
            if col in ignore_features_upper or col in ignore_features_lower
        ]
        return table.drop(columns=ignore_features_)

    def filter_feature_table(
        self,
        feature_table: pd.DataFrame,
        entity_column: str,
        max_row_count: int,
        min_sample_for_training: int,
    ) -> pd.DataFrame:
        """
        Sorts the given feature table based on the given entity column and index timestamp.

        Args:
            feature_table (pd.DataFrame): The table to be filtered.
            entity_column (str): The name of the entity column to be used for sorting.

        Returns:
            The sorted feature table as a Pandas DataFrame object.
        """
        feature_table["row_num"] = feature_table.groupby(entity_column).cumcount() + 1
        feature_table = feature_table[feature_table["row_num"] == 1]
        feature_table = feature_table.sort_values(
            by=[entity_column], ascending=[True]
        ).drop(columns=["row_num"])
        feature_table_filtered = feature_table.head(max_row_count)
        if len(feature_table_filtered) < min_sample_for_training:
            raise Exception(
                f"Insufficient data for training. Only {len(feature_table_filtered)} user records found. Required minimum {min_sample_for_training} user records."
            )
        return feature_table_filtered

    def check_for_classification_data_requirement(
        self,
        session,
        materials: List[constants.TrainTablesInfo],
        label_column: str,
        label_value: str,
    ) -> bool:
        total_negative_samples = 0
        total_samples = 0
        for material in materials:
            label_material = material.label_table_name
            query_str = f"""SELECT COUNT(*) as count
                FROM {label_material}
                WHERE {label_column} != {label_value}"""

            result = self.run_query(session, query_str, response=True)

            if len(result) != 0:
                total_negative_samples += result[0][0]

            query_str = f"""SELECT COUNT(*) as count
                FROM {label_material}"""
            result = self.run_query(session, query_str, response=True)

            if len(result) != 0:
                total_samples += result[0][0]

        min_no_of_samples = constants.MIN_NUM_OF_SAMPLES
        min_label_proportion = constants.CLASSIFIER_MIN_LABEL_PROPORTION
        min_negative_label_count = min_label_proportion * total_samples

        if (
            total_samples < min_no_of_samples
            or total_negative_samples < min_negative_label_count
        ):
            logger.debug(
                "Total number of samples or number of negative samples are "
                "not meeting the minimum training requirement, "
                f"total samples - {total_samples}, minimum samples required - {min_no_of_samples}, "
                f"total negative samples - {total_negative_samples}, "
                f"minimum negative samples portion required - {min_label_proportion}"
            )
            return False
        return True

    def check_for_regression_data_requirement(
        self,
        session,
        materials: List[constants.TrainTablesInfo],
    ) -> bool:
        total_samples = 0
        for material in materials:
            feature_material = material.feature_table_name
            query_str = f"""SELECT COUNT(*) as count
                FROM {feature_material}"""
            result = self.run_query(session, query_str, response=True)

            if len(result) != 0:
                total_samples += result[0][0]

        min_no_of_samples = constants.MIN_NUM_OF_SAMPLES

        if total_samples < min_no_of_samples:
            logger.debug(
                "Number training samples are not meeting the minimum requirement, "
                f"total samples - {total_samples}, minimum samples required - {min_no_of_samples}"
            )
            return False

        return True

    def validate_columns_are_present(
        self,
        feature_table: pd.DataFrame,
        label_column: str,
    ) -> bool:
        # Check if label_column is present in feature_table
        if label_column not in feature_table.columns:
            raise Exception(
                f"Label column {label_column} is not present in the feature table."
            )

        if feature_table.shape[1] < 3:
            raise Exception(
                f"Feature table must have at least one column apart from the label column {label_column} and entity_column"
            )
        return True

    def validate_class_proportions(
        self,
        feature_table: pd.DataFrame,
        label_column: str,
    ) -> bool:
        min_label_proportion = constants.CLASSIFIER_MIN_LABEL_PROPORTION
        max_label_proportion = constants.CLASSIFIER_MAX_LABEL_PROPORTION
        label_proportion = feature_table[label_column].value_counts(normalize=True)
        found_invalid_rows = (
            (label_proportion < min_label_proportion)
            | (label_proportion > max_label_proportion)
        ).any()
        if found_invalid_rows:
            raise Exception(
                f"Label column {label_column} has invalid proportions. \
                        Please check if the label column has valid labels."
            )
        return True

    def validate_label_distinct_values(
        self,
        feature_table: pd.DataFrame,
        label_column: str,
    ) -> bool:
        distinct_values_count_list = feature_table[label_column].value_counts()
        if (
            len(distinct_values_count_list)
            < constants.REGRESSOR_MIN_LABEL_DISTINCT_VALUES
        ):
            raise Exception(
                f"Label column {label_column} has invalid number of distinct values. \
                    Please check if the label column has valid labels."
            )
        return True

    def add_days_diff(
        self, table: pd.DataFrame, new_col: str, time_col: str, end_ts: str
    ) -> pd.DataFrame:
        """
        Adds a new column to the given table containing the difference in days between the given timestamp columns.

        Args:
            table (pd.DataFrame): The table to be filtered.
            new_col (str): The name of the new column to be added.
            time_col (str): The name of the first timestamp column.
            end_ts (str): end timestamp value to calculate the difference.

        Returns:
            The table with the new column added as a Pandas DataFrame object.
        """
        table["temp_1"] = pd.to_datetime(table[time_col]).dt.tz_localize(None)
        table["temp_2"] = pd.to_datetime(end_ts)
        table[new_col] = (table["temp_2"] - table["temp_1"]).dt.days
        return table.drop(columns=["temp_1", "temp_2"])

    def join_feature_table_label_table(
        self,
        feature_table: pd.DataFrame,
        label_table: pd.DataFrame,
        entity_column: str,
        join_type: str = "inner",
    ) -> pd.DataFrame:
        """
        Joins the given feature table and label table based on the given entity column.

        Args:
            feature_table (pd.DataFrame): The feature table to be joined.
            label_table (pd.DataFrame): The label table to be joined.
            entity_column (str): The name of the entity column to be used for joining.
            join_type (str): How to join the tables | Defaults to 'inner'.

        Returns:
            The table after the join action as a Pandas DataFrame object.
        """
        return feature_table.merge(label_table, on=[entity_column], how=join_type)

    def get_distinct_values_in_column(
        self, table: pd.DataFrame, column_name: str
    ) -> List:
        """Returns the distinct values in the given column of the given table.

        Args:
            table (pd.DataFrame): The dataframe from which the distinct values are to be extracted.
            column_name (str): The name of the column from which the distinct values are to be extracted.

        Returns:
            List: The list of distinct values in the given column of the given table.
        """
        return table[column_name].unique()

    def get_tables_by_prefix(self, session, prefix: str):
        tables = list()
        registry_df = self.get_tablenames_from_schema(session)

        registry_df = registry_df[
            registry_df["tablename"].str.lower().str.startswith(f"{prefix.lower()}")
        ]

        for _, row in registry_df.iterrows():
            tables.append(row["tablename"])
        return tables

    def get_material_registry_table(
        self,
        session,
        material_registry_table_name: str,
    ) -> pd.DataFrame:
        """Fetches and filters the material registry table to get only the successful runs. It assumes that the successful runs have a status of 2.
        Currently profiles creates a row at the start of a run with status 1 and creates a new row with status to 2 at the end of the run.

        Args:
            session : connection session for warehouse access
            material_registry_table_name (str): The material registry table name.

        Returns:
            pd.DataFrame: The filtered material registry table containing only the successfully materialized data.
        """
        material_registry_table = self.get_table(session, material_registry_table_name)

        def safe_parse_json(entry):
            try:
                if isinstance(
                    entry, str
                ):  # If the entry is a string(for redshift), parse it as JSON
                    entry_dict = eval(entry)
                elif isinstance(
                    entry, dict
                ):  # If the entry is already a dictionary(for bigquery), use it directly
                    entry_dict = entry

                return entry_dict.get("complete", {}).get("status")
            except:
                return None

        material_registry_table["status"] = material_registry_table["metadata"].apply(
            safe_parse_json
        )
        return material_registry_table[material_registry_table["status"] == 2]

    def generate_type_hint(self, df: pd.DataFrame, column_types: Dict[str, List[str]]):
        types = []
        cat_columns = [col.lower() for col in column_types["categorical"]]
        numeric_columns = [col.lower() for col in column_types["numeric"]]
        for col in df.columns:
            if col.lower() in cat_columns:
                types.append(str)
            elif col.lower() in numeric_columns:
                types.append(float)
            else:
                raise Exception(
                    f"Column {col} not found in the training data config either as categorical or numeric column"
                )
        return types

    def call_prediction_udf(
        self,
        predict_data: pd.DataFrame,
        prediction_udf: Any,
        entity_column: str,
        index_timestamp: str,
        score_column_name: str,
        percentile_column_name: str,
        output_label_column: str,
        train_model_id: str,
        prob_th: Optional[float],
        input: pd.DataFrame,
    ) -> pd.DataFrame:
        """Calls the given function for prediction

        Args:
            predict_data (pd.DataFrame): Dataframe to be predicted
            prediction_udf (Any): Function for prediction
            entity_column (str): Name of the entity column
            index_timestamp (str): Name of the index timestamp column
            score_column_name (str): Name of the score column
            percentile_column_name (str): Name of the percentile column
            output_label_column (str): Name of the output label column
            train_model_id (str): Model id
            prob_th (float): Probability threshold
            input (pd.DataFrame): Input dataframe
        Returns:
            Results of the predict function
        """
        preds = predict_data[[entity_column, index_timestamp]]
        preds[score_column_name] = prediction_udf(input)
        preds["model_id"] = train_model_id
        if prob_th:
            preds[output_label_column] = preds[score_column_name].apply(
                lambda x: True if x >= prob_th else False
            )
        preds[percentile_column_name] = preds[score_column_name].rank(pct=True) * 100
        return preds

    """ The following functions are only specific to Redshift Connector and BigQuery Connector and not used by any other connector."""

    def write_table_locally(self, df: pd.DataFrame, table_name: str) -> None:
        """Writes the given pandas dataframe to the local storage with the given name.

        Args:
            df (pd.DataFrame): Pandas dataframe to be written to the local storage
            table_name (str): Name with which the dataframe is to be written to the local storage

        Returns:
            Nothing
        """
        table_path = os.path.join(self.local_dir, f"{table_name}.parquet.gzip")
        df.to_parquet(table_path, compression="gzip")

    def get_array_time_features_from_file(self, **kwargs):
        """This function will read the arraytype features and timestamp columns from the given file."""
        if len(self.array_time_features) != 0:
            return
        features_path = kwargs.get("features_path", None)
        if features_path == None:
            raise ValueError("features_path argument is required for Redshift")
        with open(features_path, "r") as f:
            column_names = json.load(f)
            self.array_time_features["arraytype_columns"] = column_names[
                "arraytype_columns"
            ]
            self.array_time_features["timestamp_columns"] = column_names[
                "timestamp_columns"
            ]

    def fetch_feature_df_path(self, feature_table_name: str) -> str:
        """This function will return the feature_df_path"""
        feature_df_path = os.path.join(
            self.local_dir, f"{feature_table_name}.parquet.gzip"
        )
        return feature_df_path

    def select_relevant_columns(
        self, table: pd.DataFrame, training_features_columns: Sequence[str]
    ) -> pd.DataFrame:
        # table can have columns in upper case or lower case. We need to handle both
        matching_columns = []
        for col in list(table):
            if col.upper() in training_features_columns:
                matching_columns.append(col)
        # Assert all columns in training_features_columns are part of matching_columns handing case sensitivity
        matching_columns_upper = [col.upper() for col in matching_columns]
        assert len(matching_columns_upper) == len(
            training_features_columns
        ), f"Expected columns {training_features_columns} not found in table {matching_columns_upper}"
        return table.filter(matching_columns)

    def make_local_dir(self) -> None:
        "Created a local directory to store temporary files"
        Path(self.local_dir).mkdir(parents=True, exist_ok=True)

    def delete_local_data_folder(self) -> None:
        """Deletes the local data folder."""
        try:
            shutil.rmtree(self.local_dir)
            logger.info("Local directory removed successfully")
        except OSError as o:
            logger.info("Local directory not present")
            pass

    def pre_job_cleanup(self, session) -> None:
        pass

    def post_job_cleanup(self, session) -> None:
        pass

    @abstractmethod
    def build_session(self, credentials: dict):
        pass

    @abstractmethod
    def run_query(self, session, query: str, response: bool) -> Optional[Sequence]:
        pass

    @abstractmethod
    def fetch_schema(self, session, table_name: str) -> List:
        pass

    @abstractmethod
    def get_table_as_dataframe(
        self, session, table_name: str, **kwargs
    ) -> pd.DataFrame:
        pass

    @abstractmethod
    def get_tablenames_from_schema(self, session) -> pd.DataFrame:
        pass

    @abstractmethod
<<<<<<< HEAD
    def get_non_stringtype_features(
        self, session, table_name: str, label_column: str, entity_column: str
    ) -> List[str]:
        pass

    @abstractmethod
    def get_stringtype_features(
        self, session, table_name: str, label_column: str, entity_column: str
    ) -> List[str]:
        pass

    @abstractmethod
=======
>>>>>>> 018d7b6f
    def get_timestamp_columns(
        self,
        session,
        table_name: str,
        label_column: str,
        entity_column: str,
    ) -> List[str]:
        pass

    @abstractmethod
    def get_arraytype_columns(
        self,
        session,
        table_name: str,
        label_column: str,
        entity_column: str,
    ) -> List[str]:
        pass

    @abstractmethod
    def fetch_create_metrics_table_query(self, metrics_df):
        pass<|MERGE_RESOLUTION|>--- conflicted
+++ resolved
@@ -218,7 +218,6 @@
         """Function needed only for Snowflake Connector, hence an empty function here."""
         pass
 
-<<<<<<< HEAD
     def fetch_given_data_type_columns(
         self,
         session,
@@ -234,32 +233,6 @@
             for field in schemaField
             if field.field_type in required_data_types
             and field.name.lower() not in (label_column.lower(), entity_column.lower())
-=======
-    def get_non_stringtype_features(
-        self, feature_df: pd.DataFrame, label_column: str, entity_column: str, **kwargs
-    ) -> List[str]:
-        """Extracts the names of Non-StringType(numeric) columns having 'integer' dtype"""
-        non_stringtype_features = feature_df.select_dtypes(
-            include=["number"]
-        ).columns.to_list()
-        return [
-            col
-            for col in non_stringtype_features
-            if col.lower() not in (label_column.lower(), entity_column.lower())
-        ]
-
-    def get_stringtype_features(
-        self, feature_df: pd.DataFrame, label_column: str, entity_column: str, **kwargs
-    ) -> List[str]:
-        """Extracts the names of StringType(categorical) columns having non 'integer' dtype"""
-        stringtype_features = feature_df.select_dtypes(
-            exclude=["number"]
-        ).columns.to_list()
-        return [
-            col
-            for col in stringtype_features
-            if col.lower() not in (label_column.lower(), entity_column.lower())
->>>>>>> 018d7b6f
         ]
 
     def get_arraytype_columns_from_table(self, table: pd.DataFrame, **kwargs) -> list:
@@ -282,18 +255,9 @@
         cardinal_feature_threshold,
     ) -> List[str]:
         high_cardinal_features = list()
-<<<<<<< HEAD
         lower_categorical_features = [col.lower() for col in categorical_columns]
         for field in table.columns:
             if (field.lower() in lower_categorical_features) and (
-=======
-        non_stringtype_features = self.get_non_stringtype_features(
-            table, label_column, entity_column
-        )
-        lower_non_stringtype_features = [col.lower() for col in non_stringtype_features]
-        for field in table.columns:
-            if (field.lower() not in lower_non_stringtype_features) and (
->>>>>>> 018d7b6f
                 field.lower() not in (label_column.lower(), entity_column.lower())
             ):
                 feature_data = table[field]
@@ -973,7 +937,6 @@
         pass
 
     @abstractmethod
-<<<<<<< HEAD
     def get_non_stringtype_features(
         self, session, table_name: str, label_column: str, entity_column: str
     ) -> List[str]:
@@ -986,8 +949,6 @@
         pass
 
     @abstractmethod
-=======
->>>>>>> 018d7b6f
     def get_timestamp_columns(
         self,
         session,
