from functools import reduce
import os
import json
import shutil
import numpy as np
import pandas as pd
from pathlib import Path
from abc import abstractmethod
from datetime import datetime, timedelta
from typing import Iterable, List, Tuple, Any, Union, Optional, Sequence, Dict

from ..utils import utils
from ..utils import constants
from ..utils.logger import logger
from .Connector import Connector
from .wh.profiles_connector import ProfilesConnector

local_folder = constants.LOCAL_STORAGE_DIR


class CommonWarehouseConnector(Connector):
    def __init__(self, folder_path: str, data_type_mapping: dict) -> None:
        self.local_dir = os.path.join(folder_path, local_folder)
        path = Path(self.local_dir)
        path.mkdir(parents=True, exist_ok=True)
        self.data_type_mapping = data_type_mapping
        return

    def get_local_dir(self) -> str:
        return self.local_dir

    def join_file_path(self, file_name: str) -> str:
        """Joins the given file name to the local data folder path."""
        return os.path.join(self.local_dir, file_name)

    def call_procedure(self, *args, **kwargs):
        args = list(args)
        train_function = args.pop(0)
        return train_function(*args, **kwargs)

    def transform_arraytype_features(
        self, feature_df: pd.DataFrame, arraytype_features: List[str]
    ) -> Union[List[str], pd.DataFrame]:
        """Transforms arraytype features in a pandas DataFrame by expanding the arraytype features
        as {feature_name}_{unique_value} columns and perform numeric encoding based on their count in those cols.
        """
        transformed_dfs = []
        transformed_feature_df = feature_df.copy()
        transformed_array_col_names = []

        # Group by columns excluding arraytype features
        group_by_cols = [
            col for col in feature_df.columns if col not in arraytype_features
        ]

        for array_col_name in arraytype_features:
            # Get rows with empty or null arrays
            empty_list_rows = feature_df[
                feature_df[array_col_name].apply(lambda x: x in ([], None))
            ]

            # Explode arraytype column
            exploded_df = (
                feature_df[[*group_by_cols, array_col_name]]
                .explode(array_col_name)
                .rename(columns={array_col_name: "ARRAY_VALUE"})
            )

            # Group by and count occurrences
            grouped_df = (
                exploded_df.groupby(group_by_cols + ["ARRAY_VALUE"])
                .size()
                .reset_index(name="COUNT")
            )

            unique_values = exploded_df["ARRAY_VALUE"].dropna().unique()
            new_array_column_names = [
                f"{array_col_name}_{value}".upper() for value in unique_values
            ]
            transformed_array_col_names.extend(new_array_column_names)

            # Pivot the DataFrame to create new columns for each unique value
            pivoted_df = pd.pivot_table(
                grouped_df,
                index=group_by_cols,
                columns="ARRAY_VALUE",
                values="COUNT",
                fill_value=0,
            ).reset_index()
            pivoted_df.columns.name = None

            # Join with rows having empty or null arrays, and fill NaN values with 0
            joined_df = empty_list_rows.merge(
                pivoted_df, on=group_by_cols, how="outer"
            ).fillna(0)
            joined_df.drop(columns=arraytype_features, inplace=True)

            rename_dict = {
                old_name: new_name
                for old_name, new_name in zip(unique_values, new_array_column_names)
            }
            joined_df = joined_df.rename(columns=rename_dict)
            transformed_dfs.append(joined_df)

        if transformed_dfs:
            transformed_feature_df = reduce(
                lambda left, right: pd.merge(left, right, on=group_by_cols),
                transformed_dfs,
            )

        return transformed_array_col_names, transformed_feature_df

    def get_merged_table(self, base_table, incoming_table):
        return pd.concat([base_table, incoming_table], axis=0, ignore_index=True)

    def fetch_processor_mode(
        self, user_preference_order_infra: List[str], is_rudder_backend: bool
    ) -> str:
        mode = (
            constants.RUDDERSTACK_MODE
            if is_rudder_backend
            else user_preference_order_infra[0]
        )
        return mode

    def compute_udf_name(self, model_path: str) -> None:
        return

    def is_valid_table(self, session, table_name: str) -> bool:
        try:
            self.run_query(session, f"select * from {table_name} limit 1")
            return True
        except:
            return False

    def check_table_entry_in_material_registry(
        self, session, registry_table_name: str, material: dict
    ) -> bool:
        """
        Checks wether an entry is there in the material registry for the given
        material table name and wether its sucessfully materialised or not as well
        """
        material_registry_table = self.get_material_registry_table(
            session, registry_table_name
        )
        result = material_registry_table.loc[
            (material_registry_table["model_name"] == material["model_name"])
            & (material_registry_table["model_hash"] == material["model_hash"])
            & (material_registry_table["seq_no"] == material["seq_no"])
        ]
        row_count = result.shape[0]
        return row_count != 0

    def get_table(self, session, table_name: str, **kwargs) -> pd.DataFrame:
        """Fetches the table with the given name from the schema as a pandas Dataframe object."""
        return self.get_table_as_dataframe(session, table_name, **kwargs)

    def _create_get_table_query(self, table_name, **kwargs):
        filter_condition = kwargs.get("filter_condition", "")
        query = f"SELECT * FROM {table_name}"
        if filter_condition:
            query += f" WHERE {filter_condition}"
        query += ";"
        return query

    def load_and_delete_json(self, json_file_name: str) -> dict:
        file_path = os.path.join(self.local_dir, json_file_name)
        with open(file_path, "r") as file:
            json_data = json.load(file)
        utils.delete_file(file_path)
        return json_data

    def send_table_to_train_env(self, table, **kwargs) -> Any:
        """Sends the given snowpark table to the training env(ie. local env) with the name as given.
        Therefore, no usecase for this function in case of Redshift/BigQuery."""
        pass

    def write_table(self, df: pd.DataFrame, table_name: str, **kwargs) -> None:
        """Writes the given pandas dataframe to the warehouse schema with the given name.
        Also, giving 'local' as False (default value is True) will not write the table locally.
        """
        if kwargs.pop("local", True):
            self.write_table_locally(df, table_name)
        self.write_pandas(df, table_name, **kwargs)

    def write_pandas(self, df: pd.DataFrame, table_name_remote: str, **kwargs) -> None:
        rs_conn = ProfilesConnector(self.creds, **kwargs)
        if_exists = kwargs.get("if_exists", "append")
        rs_conn.write_to_table(
            df, table_name_remote, schema=self.schema, if_exists=if_exists
        )

    def label_table(
        self,
        session,
        label_table_name: str,
        label_column: str,
        entity_column: str,
        label_value: Union[str, int, float],
    ) -> pd.DataFrame:
        """Labels the given label_columns in the table as '1' or '0' if the value matches the label_value or not respectively."""

        def _replace_na(value):
            return np.nan if pd.isna(value) else value

        feature_table = self.get_table(session, label_table_name)
        if label_value is not None:
            feature_table = feature_table.applymap(_replace_na)
            feature_table[label_column] = np.where(
                feature_table[label_column] == label_value, 1, 0
            )
        label_table = feature_table[[entity_column, label_column]]
        return label_table

    def save_file(self, *args, **kwargs):
        """Function needed only for Snowflake Connector, hence an empty function here."""
        pass

    def fetch_given_data_type_columns(
        self,
        schema_fields: List,
        required_data_types: Tuple,
        label_column: str,
        entity_column: str,
    ) -> List:
<<<<<<< HEAD
        """Fetches the column names from the given schemaField based on the required data types (exclude label and entity columns)"""
=======
        """Fetches the column names from the given schema_fields based on the required data types (exclude label and entity columns)"""
        schema_fields = self.fetch_table_metadata(session, table_name)
>>>>>>> 1d37ec6b
        return [
            field.name
            for field in schema_fields
            if field.field_type in required_data_types
            and field.name.lower() not in (label_column.lower(), entity_column.lower())
        ]

    def get_numeric_features(
        self,
        schema_fields: List,
        label_column: str,
        entity_column: str,
    ) -> List[str]:
        return self.fetch_given_data_type_columns(
            schema_fields,
            self.data_type_mapping["numeric"],
            label_column,
            entity_column,
        )

    def get_stringtype_features(
        self,
        schema_fields: List,
        label_column: str,
        entity_column: str,
    ) -> List[str]:
        return self.fetch_given_data_type_columns(
            schema_fields,
            self.data_type_mapping["categorical"],
            label_column,
            entity_column,
        )

    def get_arraytype_columns(
        self,
        schema_fields: List,
        label_column: str,
        entity_column: str,
    ) -> List[str]:
        return self.fetch_given_data_type_columns(
            schema_fields,
            self.data_type_mapping["arraytype"],
            label_column,
            entity_column,
        )

<<<<<<< HEAD
=======
    def get_arraytype_columns_from_table(self, table: pd.DataFrame, **kwargs) -> list:
        self.get_array_time_features_from_file(**kwargs)
        arraytype_columns = self.array_time_features["arraytype_columns"]
        return arraytype_columns

>>>>>>> 1d37ec6b
    def get_timestamp_columns(
        self,
        schema_fields: List,
        label_column: str,
        entity_column: str,
    ) -> List[str]:
        return self.fetch_given_data_type_columns(
            schema_fields,
            self.data_type_mapping["timestamp"],
            label_column,
            entity_column,
        )

<<<<<<< HEAD
=======
    def get_timestamp_columns_from_table(
        self, table: pd.DataFrame, **kwargs
    ) -> List[str]:
        kwargs.get("features_path", None)
        timestamp_columns = self.array_time_features["timestamp_columns"]
        return timestamp_columns

>>>>>>> 1d37ec6b
    def get_high_cardinal_features(
        self,
        table: pd.DataFrame,
        categorical_columns: List[str],
        label_column,
        entity_column,
        cardinal_feature_threshold,
    ) -> List[str]:
        high_cardinal_features = list()
        lower_categorical_features = [col.lower() for col in categorical_columns]
        for field in table.columns:
            if (field.lower() in lower_categorical_features) and (
                field.lower() not in (label_column.lower(), entity_column.lower())
            ):
                feature_data = table[field]
                total_rows = len(feature_data)
                top_10_freq_sum = sum(feature_data.value_counts().head(10))
                if top_10_freq_sum < cardinal_feature_threshold * total_rows:
                    high_cardinal_features.append(field)
        return high_cardinal_features

    def get_default_label_value(
        self, session, table_name: str, label_column: str, positive_boolean_flags: list
    ):
        label_value = list()
        table = self.get_table(session, table_name)
        distinct_labels = table[label_column].unique()

        if len(distinct_labels) != 2:
            raise Exception("The feature to be predicted should be boolean")
        for e in distinct_labels:
            if e in positive_boolean_flags:
                label_value.append(e)

        if len(label_value) == 0:
            raise Exception(
                f"Label column {label_column} doesn't have any positive flags. Please provide custom label_value from label_column to bypass the error."
            )
        elif len(label_value) > 1:
            raise Exception(
                f"Label column {label_column} has multiple positive flags. Please provide custom label_value out of {label_value} to bypass the error."
            )
        return label_value[0]

    def fetch_filtered_table(
        self,
        df,
        entity_var_model_name,
        model_hash,
        start_time,
        end_time,
        columns,
    ):
        filtered_df = (
            df.loc[
                (df["model_name"] == entity_var_model_name)
                & (df["model_hash"] == model_hash)
                & (df["end_ts"].dt.date >= pd.to_datetime(start_time).date())
                & (df["end_ts"].dt.date <= pd.to_datetime(end_time).date()),
                columns.keys(),
            ]
            .drop_duplicates()
            .rename(columns=columns)
        )
        return filtered_df

    def join_feature_label_tables(
        self,
        session,
        registry_table_name: str,
        entity_var_model_name: str,
        model_hash: str,
        start_time: str,
        end_time: str,
        prediction_horizon_days: int,
    ) -> Iterable:
        df = self.get_material_registry_table(session, registry_table_name)
        feature_df = self.fetch_filtered_table(
            df,
            entity_var_model_name,
            model_hash,
            start_time,
            end_time,
            columns={"seq_no": "FEATURE_SEQ_NO", "end_ts": "FEATURE_END_TS"},
        )
        required_feature_cols = feature_df.columns.to_list()
        feature_df["TEMP_LABEL_END_TS"] = feature_df["FEATURE_END_TS"] + timedelta(
            days=prediction_horizon_days
        )

        label_start_time = datetime.strptime(
            start_time, constants.MATERIAL_DATE_FORMAT
        ) + timedelta(days=prediction_horizon_days)
        label_end_time = datetime.strptime(
            end_time, constants.MATERIAL_DATE_FORMAT
        ) + timedelta(days=prediction_horizon_days)
        label_df = self.fetch_filtered_table(
            df,
            entity_var_model_name,
            model_hash,
            label_start_time,
            label_end_time,
            columns={"seq_no": "LABEL_SEQ_NO", "end_ts": "LABEL_END_TS"},
        )
        required_label_cols = label_df.columns.to_list()

        feature_label_df = pd.merge(
            feature_df,
            label_df,
            left_on=feature_df["TEMP_LABEL_END_TS"].dt.date,
            right_on=label_df["LABEL_END_TS"].dt.date,
            how="outer",
        ).replace({np.nan: None})
        feature_label_df_merged = feature_label_df[
            utils.merge_lists_to_unique(required_feature_cols, required_label_cols)
        ].iterrows()
        result = []
        for _, row in feature_label_df_merged:
            result.append(row)
        return result

    def get_creation_ts(
        self,
        session,
        material_table: str,
        model_hash: str,
        entity_key: str,
    ):
        """Retrieves the latest creation timestamp for a specific model hash, and entity key."""
        redshift_df = self.get_material_registry_table(session, material_table)
        try:
            temp_hash_vector = (
                redshift_df.query(f'model_hash == "{model_hash}"')
                .query(f'entity_key == "{entity_key}"')
                .sort_values(by="creation_ts", ascending=False)
                .reset_index(drop=True)[["creation_ts"]]
                .iloc[0]
            )

            creation_ts = temp_hash_vector["creation_ts"]
        except:
            raise Exception(
                f"Project is never materialzied with model hash {model_hash}."
            )
        return creation_ts.tz_localize(None)

    def get_latest_seq_no_from_registry(
        self, session, material_table: str, model_hash: str, model_name: str
    ) -> int:
        redshift_df = self.get_material_registry_table(session, material_table)
        try:
            temp_hash_vector = (
                redshift_df.query(f'model_hash == "{model_hash}"')
                .query(f'model_name == "{model_name}"')
                .sort_values(by="creation_ts", ascending=False)
                .reset_index(drop=True)[["seq_no"]]
                .iloc[0]
            )
            seq_no = temp_hash_vector["seq_no"]
        except:
            raise Exception(
                f"Error occured while fetching latest seq_no from registry table. Project is never materialzied with model hash {model_hash}."
            )
        return int(seq_no)

    def get_end_ts(
        self, session, material_table, model_name: str, model_hash: str, seq_no: int
    ) -> str:
        """This function will return the end_ts with given model, model name and seq_no."""
        df = self.get_material_registry_table(session, material_table)

        try:
            feature_table_info_df = (
                df[
                    (df["model_name"] == model_name)
                    & (df["model_hash"] == model_hash)
                    & (df["seq_no"] == seq_no)
                ]
                .reset_index(drop=True)[["end_ts"]]
                .iloc[0]
            )
        except Exception as e:
            raise Exception(
                f"No material found with name {model_name}, hash {model_hash} and seq no {seq_no}. Error message: {e}"
            )
        end_ts = feature_table_info_df["end_ts"]
        return end_ts.tz_localize(None)

    def add_index_timestamp_colum_for_predict_data(
        self, predict_data: pd.DataFrame, index_timestamp: str, end_ts: str
    ) -> pd.DataFrame:
        predict_data[index_timestamp] = pd.to_datetime(end_ts)
        return predict_data

    def fetch_staged_file(
        self,
        session,
        stage_name: str,
        file_name: str,
        target_folder: str,
    ) -> None:
        source_path = self.join_file_path(file_name)
        target_path = os.path.join(target_folder, file_name)
        shutil.move(source_path, target_path)

    def drop_cols(self, table: pd.DataFrame, col_list: list) -> pd.DataFrame:
        ignore_features_upper = [col.upper() for col in col_list]
        ignore_features_lower = [col.lower() for col in col_list]
        ignore_features_ = [
            col
            for col in table.columns
            if col in ignore_features_upper or col in ignore_features_lower
        ]
        return table.drop(columns=ignore_features_)

    def filter_feature_table(
        self,
        feature_table: pd.DataFrame,
        entity_column: str,
        max_row_count: int,
        min_sample_for_training: int,
    ) -> pd.DataFrame:
        feature_table["row_num"] = feature_table.groupby(entity_column).cumcount() + 1
        feature_table = feature_table[feature_table["row_num"] == 1]
        feature_table = feature_table.sort_values(
            by=[entity_column], ascending=[True]
        ).drop(columns=["row_num"])
        feature_table_filtered = feature_table.head(max_row_count)
        if len(feature_table_filtered) < min_sample_for_training:
            raise Exception(
                f"Insufficient data for training. Only {len(feature_table_filtered)} user records found. Required minimum {min_sample_for_training} user records."
            )
        return feature_table_filtered

    def check_for_classification_data_requirement(
        self,
        session,
        materials: List[constants.TrainTablesInfo],
        label_column: str,
        label_value: str,
    ) -> bool:
        total_negative_samples = 0
        total_samples = 0
        for material in materials:
            label_material = material.label_table_name
            query_str = f"""SELECT COUNT(*) as count
                FROM {label_material}
                WHERE {label_column} != {label_value}"""

            result = self.run_query(session, query_str, response=True)

            if len(result) != 0:
                total_negative_samples += result[0][0]

            query_str = f"""SELECT COUNT(*) as count
                FROM {label_material}"""
            result = self.run_query(session, query_str, response=True)

            if len(result) != 0:
                total_samples += result[0][0]

        min_no_of_samples = constants.MIN_NUM_OF_SAMPLES
        min_label_proportion = constants.CLASSIFIER_MIN_LABEL_PROPORTION
        min_negative_label_count = min_label_proportion * total_samples

        if (
            total_samples < min_no_of_samples
            or total_negative_samples < min_negative_label_count
        ):
            logger.debug(
                "Total number of samples or number of negative samples are "
                "not meeting the minimum training requirement, "
                f"total samples - {total_samples}, minimum samples required - {min_no_of_samples}, "
                f"total negative samples - {total_negative_samples}, "
                f"minimum negative samples portion required - {min_label_proportion}"
            )
            return False
        return True

    def check_for_regression_data_requirement(
        self,
        session,
        materials: List[constants.TrainTablesInfo],
    ) -> bool:
        total_samples = 0
        for material in materials:
            feature_material = material.feature_table_name
            query_str = f"""SELECT COUNT(*) as count
                FROM {feature_material}"""
            result = self.run_query(session, query_str, response=True)

            if len(result) != 0:
                total_samples += result[0][0]

        min_no_of_samples = constants.MIN_NUM_OF_SAMPLES

        if total_samples < min_no_of_samples:
            logger.debug(
                "Number training samples are not meeting the minimum requirement, "
                f"total samples - {total_samples}, minimum samples required - {min_no_of_samples}"
            )
            return False

        return True

    def validate_columns_are_present(
        self,
        feature_table: pd.DataFrame,
        label_column: str,
    ) -> bool:
        # Check if label_column is present in feature_table
        if label_column not in feature_table.columns:
            raise Exception(
                f"Label column {label_column} is not present in the feature table."
            )

        if feature_table.shape[1] < 3:
            raise Exception(
                f"Feature table must have at least one column apart from the label column {label_column} and entity_column"
            )
        return True

    def validate_class_proportions(
        self,
        feature_table: pd.DataFrame,
        label_column: str,
    ) -> bool:
        min_label_proportion = constants.CLASSIFIER_MIN_LABEL_PROPORTION
        max_label_proportion = constants.CLASSIFIER_MAX_LABEL_PROPORTION
        label_proportion = feature_table[label_column].value_counts(normalize=True)
        found_invalid_rows = (
            (label_proportion < min_label_proportion)
            | (label_proportion > max_label_proportion)
        ).any()
        if found_invalid_rows:
            error_msg = ""
            for row in label_proportion.reset_index().values:
                error_msg += f"\tLabel: {row[0]:.0f} - users :({100*row[1]:.2f}%)\n"
            raise Exception(
                f"Label column {label_column} exhibits significant class imbalance. \nThe model cannot be trained on such a highly imbalanced dataset. \nYou can select a subset of users where the class imbalance is not as severe, such as by excluding inactive users etc. \nCurrent class proportions are as follows: \n {error_msg}."
            )
        return True

    def validate_label_distinct_values(
        self,
        feature_table: pd.DataFrame,
        label_column: str,
    ) -> bool:
        distinct_values_count_list = feature_table[label_column].value_counts()
        if (
            len(distinct_values_count_list)
            < constants.REGRESSOR_MIN_LABEL_DISTINCT_VALUES
        ):
            raise Exception(
                f"Label column {label_column} has invalid number of distinct values. \
                    Please check if the label column has valid labels."
            )
        return True

    def add_days_diff(
        self, table: pd.DataFrame, new_col: str, time_col: str, end_ts: str
    ) -> pd.DataFrame:
        """Adds a new column to the given table containing the difference in days between the given timestamp columns."""
        table["temp_1"] = pd.to_datetime(table[time_col]).dt.tz_localize(None)
        table["temp_2"] = pd.to_datetime(end_ts)
        table[new_col] = (table["temp_2"] - table["temp_1"]).dt.days
        return table.drop(columns=["temp_1", "temp_2"])

    def join_feature_table_label_table(
        self,
        feature_table: pd.DataFrame,
        label_table: pd.DataFrame,
        entity_column: str,
        join_type: str = "inner",
    ) -> pd.DataFrame:
        """
        Joins the given feature table and label table based on the given entity column.

        Args:
            feature_table (pd.DataFrame): The feature table to be joined.
            label_table (pd.DataFrame): The label table to be joined.
            entity_column (str): The name of the entity column to be used for joining.
            join_type (str): How to join the tables | Defaults to 'inner'.

        Returns:
            The table after the join action as a Pandas DataFrame object.
        """
        return feature_table.merge(label_table, on=[entity_column], how=join_type)

    def get_distinct_values_in_column(
        self, table: pd.DataFrame, column_name: str
    ) -> List:
        return table[column_name].unique()

    def get_tables_by_prefix(self, session, prefix: str):
        tables = list()
        registry_df = self.get_tablenames_from_schema(session)

        registry_df = registry_df[
            registry_df["tablename"].str.lower().str.startswith(f"{prefix.lower()}")
        ]

        for _, row in registry_df.iterrows():
            tables.append(row["tablename"])
        return tables

    def get_material_registry_table(
        self,
        session,
        material_registry_table_name: str,
    ) -> pd.DataFrame:
        """Fetches and filters the material registry table to get only the successful runs. It assumes that the successful runs have a status of 2.
        Currently profiles creates a row at the start of a run with status 1 and creates a new row with status to 2 at the end of the run.
        """
        material_registry_table = self.get_table(session, material_registry_table_name)

        def safe_parse_json(entry):
            try:
                if isinstance(
                    entry, str
                ):  # If the entry is a string(for redshift), parse it as JSON
                    entry_dict = eval(entry)
                elif isinstance(
                    entry, dict
                ):  # If the entry is already a dictionary(for bigquery), use it directly
                    entry_dict = entry

                return entry_dict.get("complete", {}).get("status")
            except:
                return None

        material_registry_table["status"] = material_registry_table["metadata"].apply(
            safe_parse_json
        )
        return material_registry_table[material_registry_table["status"] == 2]

    def generate_type_hint(self, df: pd.DataFrame, column_types: Dict[str, List[str]]):
        types = []
        cat_columns = [col.lower() for col in column_types["categorical"]]
        numeric_columns = [col.lower() for col in column_types["numeric"]]
        for col in df.columns:
            if col.lower() in cat_columns:
                types.append(str)
            elif col.lower() in numeric_columns:
                types.append(float)
            else:
                raise Exception(
                    f"Column {col} not found in the training data config either as categorical or numeric column"
                )
        return types

    def call_prediction_udf(
        self,
        predict_data: pd.DataFrame,
        prediction_udf: Any,
        entity_column: str,
        index_timestamp: str,
        score_column_name: str,
        percentile_column_name: str,
        output_label_column: str,
        train_model_id: str,
        prob_th: Optional[float],
        input: pd.DataFrame,
    ) -> pd.DataFrame:
        """Calls the given function for prediction and returns results of the predict function."""
        preds = predict_data[[entity_column, index_timestamp]]
        preds[score_column_name] = prediction_udf(input)
        preds["model_id"] = train_model_id
        if prob_th:
            preds[output_label_column] = preds[score_column_name].apply(
                lambda x: True if x >= prob_th else False
            )
        preds[percentile_column_name] = preds[score_column_name].rank(pct=True) * 100
        return preds

    """ The following functions are only specific to Redshift Connector and BigQuery Connector and not used by any other connector."""

    def write_table_locally(self, df: pd.DataFrame, table_name: str) -> None:
        """Writes the given pandas dataframe to the local storage with the given name."""
        table_path = os.path.join(self.local_dir, f"{table_name}.parquet.gzip")
        df.to_parquet(table_path, compression="gzip")

    def fetch_feature_df_path(self, feature_table_name: str) -> str:
        """This function will return the feature_df_path"""
        feature_df_path = os.path.join(
            self.local_dir, f"{feature_table_name}.parquet.gzip"
        )
        return feature_df_path

    def select_relevant_columns(
        self, table: pd.DataFrame, training_features_columns: Sequence[str]
    ) -> pd.DataFrame:
        # table can have columns in upper case or lower case. We need to handle both
        matching_columns = []
        for col in list(table):
            if col.upper() in training_features_columns:
                matching_columns.append(col)
        # Assert all columns in training_features_columns are part of matching_columns handing case sensitivity
        matching_columns_upper = [col.upper() for col in matching_columns]
        assert len(matching_columns_upper) == len(
            training_features_columns
        ), f"Expected columns {training_features_columns} not found in table {matching_columns_upper}"
        return table.filter(matching_columns)

    def make_local_dir(self) -> None:
        Path(self.local_dir).mkdir(parents=True, exist_ok=True)

    def delete_local_data_folder(self) -> None:
        try:
            shutil.rmtree(self.local_dir)
            logger.info("Local directory removed successfully")
        except OSError as o:
            logger.info("Local directory not present")
            pass

    def pre_job_cleanup(self, session) -> None:
        pass

    def post_job_cleanup(self, session) -> None:
        session.close()

    @abstractmethod
    def build_session(self, credentials: dict):
        pass

    @abstractmethod
    def run_query(self, session, query: str, response: bool) -> Optional[Sequence]:
        pass

    @abstractmethod
    def fetch_table_metadata(self, session, table_name: str) -> List:
        pass

    @abstractmethod
    def get_table_as_dataframe(
        self, session, table_name: str, **kwargs
    ) -> pd.DataFrame:
        pass

    @abstractmethod
    def get_tablenames_from_schema(self, session) -> pd.DataFrame:
        pass

    @abstractmethod
    def fetch_create_metrics_table_query(self, metrics_df):
        pass<|MERGE_RESOLUTION|>--- conflicted
+++ resolved
@@ -223,12 +223,7 @@
         label_column: str,
         entity_column: str,
     ) -> List:
-<<<<<<< HEAD
-        """Fetches the column names from the given schemaField based on the required data types (exclude label and entity columns)"""
-=======
         """Fetches the column names from the given schema_fields based on the required data types (exclude label and entity columns)"""
-        schema_fields = self.fetch_table_metadata(session, table_name)
->>>>>>> 1d37ec6b
         return [
             field.name
             for field in schema_fields
@@ -275,14 +270,6 @@
             entity_column,
         )
 
-<<<<<<< HEAD
-=======
-    def get_arraytype_columns_from_table(self, table: pd.DataFrame, **kwargs) -> list:
-        self.get_array_time_features_from_file(**kwargs)
-        arraytype_columns = self.array_time_features["arraytype_columns"]
-        return arraytype_columns
-
->>>>>>> 1d37ec6b
     def get_timestamp_columns(
         self,
         schema_fields: List,
@@ -296,16 +283,6 @@
             entity_column,
         )
 
-<<<<<<< HEAD
-=======
-    def get_timestamp_columns_from_table(
-        self, table: pd.DataFrame, **kwargs
-    ) -> List[str]:
-        kwargs.get("features_path", None)
-        timestamp_columns = self.array_time_features["timestamp_columns"]
-        return timestamp_columns
-
->>>>>>> 1d37ec6b
     def get_high_cardinal_features(
         self,
         table: pd.DataFrame,
