import pandas as pd
from abc import ABC, abstractmethod
from typing import Any, Iterable, List, Union, Sequence, Optional, Dict

from ..utils import utils


class Connector(ABC):
    def remap_credentials(self, credentials: dict) -> dict:
        """Remaps credentials from profiles siteconfig to the expected format for connection to warehouses"""
        new_creds = {
            k if k != "dbname" else "database": v
            for k, v in credentials.items()
            if k != "type"
        }
        return new_creds

    def get_input_column_types(
        self,
        session,
        trainer_obj,
        table_name: str,
        label_column: str,
        entity_column: str,
    ) -> Dict:
<<<<<<< HEAD
        schema_fields = self.fetch_table_metadata(session, table_name)

=======
        """Returns a dictionary containing the input column types with keys (numeric, categorical, arraytype, timestamp) for a given table."""
>>>>>>> 1d37ec6b
        numeric_columns = utils.merge_lists_to_unique(
            self.get_numeric_features(schema_fields, label_column, entity_column),
            trainer_obj.prep.numeric_pipeline["numeric_columns"],
        )
        categorical_columns = utils.merge_lists_to_unique(
            self.get_stringtype_features(schema_fields, label_column, entity_column),
            trainer_obj.prep.categorical_pipeline["categorical_columns"],
        )
        arraytype_columns = self.get_arraytype_columns(
            schema_fields, label_column, entity_column
        )
        timestamp_columns = (
            self.get_timestamp_columns(schema_fields, label_column, entity_column)
            if len(trainer_obj.prep.timestamp_columns) == 0
            else trainer_obj.prep.timestamp_columns
        )
        return {
            "numeric": numeric_columns,
            "categorical": categorical_columns,
            "arraytype": arraytype_columns,
            "timestamp": timestamp_columns,
        }

    @abstractmethod
    def fetch_filtered_table(
        self,
        df,
        features_profiles_model,
        model_hash,
        start_time,
        end_time,
        columns,
    ):
        pass

    @abstractmethod
    def transform_arraytype_features(self, feature_table, input_column_types):
        pass

    @abstractmethod
    def build_session(self, credentials: dict):
        pass

    @abstractmethod
    def join_file_path(self, file_name: str) -> str:
        pass

    @abstractmethod
    def run_query(self, session, query: str, response: bool) -> Optional[Sequence]:
        pass

    @abstractmethod
    def call_procedure(self, *args, **kwargs):
        pass

    @abstractmethod
    def get_merged_table(self, feature_table, feature_table_instance):
        pass

    @abstractmethod
    def fetch_processor_mode(
        self, user_preference_order_infra: List[str], is_rudder_backend: bool
    ) -> str:
        pass

    @abstractmethod
    def get_table(self, session, table_name: str, **kwargs):
        pass

    @abstractmethod
    def get_table_as_dataframe(
        self, session, table_name: str, **kwargs
    ) -> pd.DataFrame:
        pass

    @abstractmethod
    def send_table_to_train_env(self, table, **kwargs) -> Any:
        pass

    @abstractmethod
    def write_table(self, table, table_name_remote: str, **kwargs) -> Any:
        pass

    @abstractmethod
    def is_valid_table(self, session, table_name) -> bool:
        pass

    @abstractmethod
    def check_table_entry_in_material_registry(
        self, session, registry_table_name: str, material: dict
    ) -> bool:
        pass

    @abstractmethod
    def write_pandas(
        self,
        df: pd.DataFrame,
        table_name: str,
        auto_create_table: bool,
        overwrite: bool,
    ) -> Any:
        pass

    @abstractmethod
    def label_table(
        self,
        session,
        label_table_name: str,
        label_column: str,
        entity_column: str,
        label_value: Union[str, int, float],
    ):
        pass

    @abstractmethod
    def save_file(
        self, session, file_name: str, stage_name: str, overwrite: bool
    ) -> Any:
        pass

    @abstractmethod
    def fetch_table_metadata(self, session, table_name: str) -> List:
        pass

    @abstractmethod
    def get_numeric_features(
        self,
        schema_fields: List,
        label_column: str,
        entity_column: str,
    ) -> List[str]:
        pass

    @abstractmethod
    def get_stringtype_features(
        self,
        schema_fields: List,
        label_column: str,
        entity_column: str,
    ) -> List[str]:
        pass

    @abstractmethod
    def get_arraytype_columns(
        self,
        schema_fields: List,
        label_column: str,
        entity_column: str,
    ) -> List[str]:
        pass

    @abstractmethod
    def get_high_cardinal_features(
        self,
        feature_table,
        categorical_columns,
        label_column,
        entity_column,
        cardinal_feature_threshold,
    ) -> List[str]:
        pass

    @abstractmethod
    def get_timestamp_columns(
        self,
        schema_fields: List,
        label_column: str,
        entity_column: str,
    ) -> List[str]:
        pass

    @abstractmethod
    def get_default_label_value(
        self, session, table_name: str, label_column: str, positive_boolean_flags: list
    ):
        pass

    @abstractmethod
    def get_tables_by_prefix(self, session, prefix: str) -> str:
        pass

    @abstractmethod
    def get_creation_ts(
        self,
        session,
        material_table: str,
        model_hash: str,
        entity_key: str,
    ):
        pass

    @abstractmethod
    def get_latest_seq_no_from_registry(
        self, session, material_table: str, model_hash: str, model_name: str
    ) -> int:
        pass

    @abstractmethod
    def get_end_ts(
        self,
        session,
        material_table: str,
        model_name: str,
        model_hash: str,
        seq_no: int,
    ):
        pass

    @abstractmethod
    def add_index_timestamp_colum_for_predict_data(
        self, predict_data, index_timestamp: str, end_ts: str
    ):
        pass

    @abstractmethod
    def fetch_staged_file(
        self, session, stage_name: str, file_name: str, target_folder: str
    ) -> None:
        pass

    @abstractmethod
    def drop_cols(self, table, col_list: list):
        pass

    @abstractmethod
    def filter_feature_table(
        self,
        feature_table,
        entity_column: str,
        max_row_count: int,
        min_sample_for_training: int,
    ):
        pass

    @abstractmethod
    def check_for_classification_data_requirement(
        self, session, meterials, label_column, label_value
    ) -> bool:
        pass

    @abstractmethod
    def check_for_regression_data_requirement(self, session, meterials) -> bool:
        pass

    @abstractmethod
    def validate_columns_are_present(self, feature_table, label_column):
        pass

    @abstractmethod
    def validate_class_proportions(self, feature_table, label_column):
        pass

    @abstractmethod
    def validate_label_distinct_values(self, feature_table, label_column):
        pass

    @abstractmethod
    def add_days_diff(self, table, new_col, time_col, end_ts):
        pass

    @abstractmethod
    def join_feature_table_label_table(
        self, feature_table, label_table, entity_column: str
    ):
        pass

    @abstractmethod
    def get_distinct_values_in_column(self, table, column_name: str) -> List:
        pass

    @abstractmethod
    def get_material_registry_table(
        self, session: Any, material_registry_table_name: str
    ) -> pd.DataFrame:
        pass

    @abstractmethod
    def generate_type_hint(self, df: Any):
        pass

    @abstractmethod
    def call_prediction_udf(
        self,
        predict_data: Any,
        prediction_udf: Any,
        entity_column: str,
        index_timestamp: str,
        score_column_name: str,
        percentile_column_name: str,
        output_label_column: str,
        train_model_id: str,
        prob_th: float,
        input: Any,
    ) -> pd.DataFrame:
        pass

    @abstractmethod
    def select_relevant_columns(self, table, training_features_columns):
        pass

    @abstractmethod
    def compute_udf_name(self, model_path: str) -> None:
        pass

    @abstractmethod
    def pre_job_cleanup(self, session) -> None:
        pass

    @abstractmethod
    def post_job_cleanup(self, session) -> None:
        pass

    @abstractmethod
    def join_feature_label_tables(
        self,
        session,
        registry_table_name: str,
        entity_var_model_name: str,
        model_hash: str,
        start_time: str,
        end_time: str,
        prediction_horizon_days: int,
    ) -> Iterable:
        pass<|MERGE_RESOLUTION|>--- conflicted
+++ resolved
@@ -23,12 +23,9 @@
         label_column: str,
         entity_column: str,
     ) -> Dict:
-<<<<<<< HEAD
+        """Returns a dictionary containing the input column types with keys (numeric, categorical, arraytype, timestamp) for a given table."""
         schema_fields = self.fetch_table_metadata(session, table_name)
 
-=======
-        """Returns a dictionary containing the input column types with keys (numeric, categorical, arraytype, timestamp) for a given table."""
->>>>>>> 1d37ec6b
         numeric_columns = utils.merge_lists_to_unique(
             self.get_numeric_features(schema_fields, label_column, entity_column),
             trainer_obj.prep.numeric_pipeline["numeric_columns"],
