--- conflicted
+++ resolved
@@ -20,7 +20,6 @@
         }
         return new_creds
 
-<<<<<<< HEAD
     def extract_json_from_stdout(self, stdout):
         start_index = stdout.find("printing models")
         if start_index == -1:
@@ -513,8 +512,6 @@
         ]
         return complete_sequences
 
-=======
->>>>>>> c073c6bc
     @abstractmethod
     def fetch_filtered_table(
         self,
