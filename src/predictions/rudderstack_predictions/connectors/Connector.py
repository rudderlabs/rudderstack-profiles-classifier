import pandas as pd
from abc import ABC, abstractmethod
<<<<<<< HEAD
from typing import Any, List, Tuple, Dict, Union, Sequence, Optional

from ..utils import utils
from ..utils.logger import logger
from ..utils.constants import TrainTablesInfo
from ..wht.pb import getPB
=======
from typing import Any, Iterable, List, Union, Sequence, Optional
>>>>>>> 3da8fe64


class Connector(ABC):
    def remap_credentials(self, credentials: dict) -> dict:
        """Remaps credentials from profiles siteconfig to the expected format for connection to warehouses

        Args:
            credentials (dict): Data warehouse credentials from profiles siteconfig

        Returns:
            dict: Data warehouse creadentials remapped in format that is required to create a connection to warehouse
        """
        new_creds = {
            k if k != "dbname" else "database": v
            for k, v in credentials.items()
            if k != "type"
        }
        return new_creds

<<<<<<< HEAD
    def extract_json_from_stdout(self, stdout):
        lines = stdout.splitlines()

        start_index = next(
            (i for i, line in enumerate(lines) if line.strip().startswith("{")), None
        )
        if start_index is None:
            return None

        # Parse JSON
        json_string = "".join(lines[start_index:])
        json_data = json.loads(json_string)

        return json_data

    def get_input_models(
        self,
        original_input_models: List[str],
        train_summary_output_file_name: str,
        project_folder: str,
        site_config_path: str,
    ) -> List[str]:
        """Find matches for input models in the JSON data. If no matches are found, an exception is raised.
        Args:
            original_input_models (List[str]): List of input models - relative paths in the profiles project for models that are required to generate the current model.
            train_summary_output_file_name (str): output filename
            project_folder (str): project folder path to pb_project.yaml file
            site_config_path (str): path to the siteconfig.yaml file
        Returns:
            List[str]: List of input models - full paths in the profiles project for models that are required to generate the current model.
        """
        project_folder = utils.get_project_folder(
            project_folder, train_summary_output_file_name
        )

        args = {
            "site_config_path": site_config_path,
            "project_folder": project_folder,
        }

        pb_show_models_response_output = getPB().show_models(args)

        # Extract JSON from the output
        json_data = self.extract_json_from_stdout(pb_show_models_response_output)

        # Find matches for input models in the JSON data
        new_input_models = []

        for model in original_input_models:
            model_key = model.split("/")[-1]
            found_unique_match = False
            for key in json_data:
                if key.endswith(model_key):
                    if found_unique_match:
                        raise ValueError(
                            f"Multiple unique occurrences found for {model_key}"
                        )
                    model_path = key.split("/", 1)[-1]
                    new_input_models.append(model_path)
                    found_unique_match = True

        return new_input_models

    def get_material_names(
        self,
        session,
        material_table: str,
        start_date: str,
        end_date: str,
        features_profiles_model: str,
        model_hash: str,
        prediction_horizon_days: int,
        output_filename: str,
        site_config_path: str,
        project_folder: str,
        input_models: List[str],
        inputs: List[str],
    ) -> List[TrainTablesInfo]:
        """
        Retrieves the names of the feature and label tables, as well as their corresponding training dates, based on the provided inputs.
        If no materialized data is found within the specified date range, the function attempts to materialize the feature and label data using the `materialise_past_data` function.
        If no materialized data is found even after materialization, an exception is raised.

        Args:
            session (snowflake.snowpark.Session): A Snowpark session for data warehouse access.
            material_table (str): The name of the material table (present in constants.py file).
            start_date (str): The start date for training data.
            end_date (str): The end date for training data.
            features_profiles_model (str): The name of the model.
            model_hash (str): The latest model hash.
            prediction_horizon_days (int): The period of days for prediction horizon.
            site_config_path (str): path to the siteconfig.yaml file
            project_folder (str): project folder path to pb_project.yaml file
            input_models (List[str]): List of input models - relative paths in the profiles project for models that are required to generate the current model.
            inputs (List[str]): List of input material queries

        Returns:
            List[TrainTablesInfo]: A list of TrainTablesInfo objects, each containing the names of the feature and label tables, as well as their corresponding training dates.
        """
        logger.info("getting material names")
        (materials) = self.get_material_names_(
            session,
            material_table,
            start_date,
            end_date,
            features_profiles_model,
            model_hash,
            prediction_horizon_days,
            inputs,
        )

        if len(self._get_complete_sequences(materials)) == 0:
            try:
                _ = self.generate_training_materials(
                    session,
                    materials,
                    start_date,
                    features_profiles_model,
                    model_hash,
                    prediction_horizon_days,
                    output_filename,
                    site_config_path,
                    project_folder,
                    input_models,
                )
                (materials) = self.get_material_names_(
                    session,
                    material_table,
                    start_date,
                    end_date,
                    features_profiles_model,
                    model_hash,
                    prediction_horizon_days,
                    inputs,
                )
            except Exception as e:
                raise Exception(
                    f"Following exception occured while generating past materials with hash {model_hash} for {features_profiles_model} between dates {start_date} and {end_date}: {e}"
                )

        complete_sequences_materials = self._get_complete_sequences(materials)
        if len(complete_sequences_materials) == 0:
            raise Exception(
                f"Tried to materialise past data but no materialized data found for {features_profiles_model} between dates {start_date} and {end_date}"
            )

        return complete_sequences_materials

    def check_and_generate_more_materials(
        self,
        session,
        get_material_func: callable,
        data_requirement_check_func: callable,
        strategy: str,
        feature_data_min_date_diff: int,
        materials: List[TrainTablesInfo],
        max_num_of_materialisations: int,
        materialisation_dates: list,
        prediction_horizon_days: int,
        input_models: str,
        output_filename: str,
        site_config_path: str,
        project_folder: str,
    ):
        met_data_requirement = data_requirement_check_func(self, session, materials)

        logger.debug(f"Min data requirement satisfied: {met_data_requirement}")
        logger.debug(f"New material generation strategy : {strategy}")
        if met_data_requirement or strategy == "":
            return materials

        feature_package_path = utils.get_feature_package_path(input_models)
        max_materializations = (
            max_num_of_materialisations
            if strategy == "auto"
            else len(materialisation_dates)
        )

        for i in range(max_materializations):
            feature_date = None
            label_date = None

            if strategy == "auto":
                training_dates = [
                    utils.datetime_to_date_string(m.feature_table_date)
                    for m in materials
                ]
                training_dates = [
                    date_str for date_str in training_dates if len(date_str) != 0
                ]
                logger.info(f"training_dates : {training_dates}")
                training_dates = sorted(
                    training_dates,
                    key=lambda x: datetime.strptime(x, "%Y-%m-%d"),
                    reverse=True,
                )

                max_feature_date = training_dates[0]
                min_feature_date = training_dates[-1]

                feature_date, label_date = utils.generate_new_training_dates(
                    max_feature_date,
                    min_feature_date,
                    training_dates,
                    prediction_horizon_days,
                    feature_data_min_date_diff,
                )
                logger.info(
                    f"new generated dates for feature: {feature_date}, label: {label_date}"
                )
            elif strategy == "manual":
                dates = materialisation_dates[i].split(",")
                if len(dates) >= 2:
                    feature_date = dates[0]
                    label_date = dates[1]

                if feature_date is None or label_date is None:
                    continue

            try:
                for date in [feature_date, label_date]:
                    args = {
                        "feature_package_path": feature_package_path,
                        "features_valid_time": date,
                        "output_path": output_filename,
                        "site_config_path": site_config_path,
                        "project_folder": project_folder,
                    }
                    getPB().run(args)
            except Exception as e:
                logger.warning(str(e))
                logger.warning("Stopped generating new material dates.")
                break

            logger.info(
                "Materialised feature and label data successfully, "
                f"for dates {feature_date} and {label_date}"
            )

            # Get materials with new feature start date
            # and validate min data requirement again
            materials = get_material_func(start_date=feature_date)
            logger.debug(
                f"new feature tables: {[m.feature_table_name for m in materials]}"
            )
            logger.debug(f"new label tables: {[m.label_table_name for m in materials]}")
            met_data_requirement = data_requirement_check_func(self, session, materials)

            if met_data_requirement:
                break

        return materials

    def generate_training_materials(
        self,
        session,
        materials: List[TrainTablesInfo],
        start_date: str,
        features_profiles_model: str,
        model_hash: str,
        prediction_horizon_days: int,
        output_filename: str,
        site_config_path: str,
        project_folder: str,
        input_models: List[str],
    ) -> Tuple[str, str]:
        """
        Generates training dataset from start_date and end_date, and fetches the resultant table names from the material_table.
        Args:
            session : warehouse session
            materials (List[TrainTablesInfo]): materials info
            start_date (str): Start date for training data.
            features_profiles_model (str): The name of the model.
            model_hash (str): The latest model hash.
            prediction_horizon_days (int): The period of days for prediction horizon.
            site_config_path (str): path to the siteconfig.yaml file
            project_folder (str): project folder path to pb_project.yaml file
            input_models (List[str]): List of input models - relative paths in the profiles project for models that are required to generate the current model.

        Returns:
            Tuple[str, str]: A tuple containing feature table date and label table date strings
        """
        feature_package_path = utils.get_feature_package_path(input_models)
        feature_date, label_date = self.get_valid_feature_label_dates(
            session,
            materials,
            start_date,
            features_profiles_model,
            model_hash,
            prediction_horizon_days,
        )

        materialise_data = True
        for date in [feature_date, label_date]:
            if date is not None:
                args = {
                    "feature_package_path": feature_package_path,
                    "features_valid_time": date,
                    "output_path": output_filename,
                    "site_config_path": site_config_path,
                    "project_folder": project_folder,
                }
                getPB().run(args)
                logger.info(f"Materialised data successfully, for date {date}")

        if not materialise_data:
            logger.warning(
                "Failed to materialise feature and label data. Will attempt to fetch materialised data from warehouse registry table"
            )
        return feature_date, label_date

    def get_valid_feature_label_dates(
        self,
        session,
        materials,
        start_date,
        features_profiles_model,
        model_hash,
        prediction_horizon_days,
    ):
        if len(materials) == 0:
            feature_date = utils.date_add(start_date, prediction_horizon_days)
            label_date = utils.date_add(feature_date, prediction_horizon_days)
            return feature_date, label_date

        feature_date, label_date = None, None
        for material_info in materials:
            if (
                material_info.feature_table_name is not None
                and material_info.label_table_name is None
            ):
                feature_table_name_ = material_info.feature_table_name
                assert (
                    self.is_valid_table(session, feature_table_name_) is True
                ), f"Failed to fetch \
                    valid feature_date and label_date because table {feature_table_name_} does not exist in the warehouse"
                label_date = utils.date_add(
                    material_info.feature_table_date.split()[0],
                    prediction_horizon_days,
                )
            elif (
                material_info.feature_table_name is None
                and material_info.label_table_name is not None
            ):
                label_table_name_ = material_info.label_table_name
                assert (
                    self.is_valid_table(session, label_table_name_) is True
                ), f"Failed to fetch \
                    valid feature_date and label_date because table {label_table_name_} does not exist in the warehouse"
                feature_date = utils.date_add(
                    material_info.label_table_date.split()[0],
                    -1 * prediction_horizon_days,
                )
            elif (
                material_info.feature_table_name is None
                and material_info.label_table_name is None
            ):
                feature_date = utils.date_add(start_date, prediction_horizon_days)
                label_date = utils.date_add(feature_date, prediction_horizon_days)
            else:
                logger.exception(
                    f"We don't need to fetch feature_date and label_date to materialise new datasets because Tables {material_info.feature_table_name} and {material_info.label_table_name} already exist. Please check generated materials for discrepancies."
                )
                raise Exception(
                    f"We don't need to fetch feature_date and label_date to materialise new datasets because Tables {material_info.feature_table_name} and {material_info.label_table_name} already exist. Please check generated materials for discrepancies."
                )
        return feature_date, label_date

    def validate_historical_materials_hash(
        self,
        session,
        material_table_query: str,
        feature_material_seq_no: Optional[int],
        label_material_seq_no: Optional[int],
    ) -> bool:
        """
        entity_var_table hash doesn't necessarily change if the underlying entity vars change.
        So, we need to validate if the historic entity var tables were generated by the same model
        that is generating current entity var table.
        We do that by checking the input tables that generate entity var table, by replacing
        the current seq no with historic seq nos and verify those tables exist.
        This relies on the input sql queries sent by profiles which point to the current materialised tables.

        Args:
            session: WH connector session/cursor for data warehouse access
            material_table_query (str): Query to fetch the material table names
            feature_material_seq_no (int): feature material seq no
            label_material_seq_no (int): label material seq no
        Returns:
            bool: True if the material table exists with given seq no else False
        """
        try:
            # Replace the last seq_no with the current seq_no
            # and prepare sql statement to check for the table existence
            # Ex. select * from material_shopify_user_features_fa138b1a_785 limit 1
            if feature_material_seq_no is not None:
                feature_table_query = utils.replace_seq_no_in_query(
                    material_table_query, int(feature_material_seq_no)
                )
                assert self.check_table_entry_in_material_registry(
                    session, feature_table_query
                ), f"Material table {feature_table_query} does not exist"

            if label_material_seq_no is not None:
                label_table_query = utils.replace_seq_no_in_query(
                    material_table_query, int(label_material_seq_no)
                )
                assert self.check_table_entry_in_material_registry(
                    session, label_table_query
                ), f"Material table {label_table_query} does not exist"

            return True
        except AssertionError as e:
            logger.debug(
                f"{e}. Skipping the sequence tuple {feature_material_seq_no, label_material_seq_no} as it is not valid"
            )
            return False

    def _fetch_valid_historic_materials(
        self,
        session,
        row,
        features_profiles_model,
        model_hash,
        inputs,
        materials,
    ):
        feature_table_name_, label_table_name_ = None, None
        if row.FEATURE_SEQ_NO is not None:
            feature_table_name_ = getPB().get_material_name(
                features_profiles_model,
                model_hash,
                row.FEATURE_SEQ_NO,
            )
        if row.LABEL_SEQ_NO is not None:
            label_table_name_ = getPB().get_material_name(
                features_profiles_model,
                model_hash,
                row.LABEL_SEQ_NO,
            )

        if (
            feature_table_name_ is not None
            and not self.is_valid_table(session, feature_table_name_)
        ) or (
            label_table_name_ is not None
            and not self.is_valid_table(session, label_table_name_)
        ):
            return

        # Iterate over inputs and validate meterial names
        validation_flag = True
        for input_material_query in inputs:
            if not self.validate_historical_materials_hash(
                session,
                input_material_query,
                row.FEATURE_SEQ_NO,
                row.LABEL_SEQ_NO,
            ):
                validation_flag = False
                break

        if validation_flag:
            train_table_info = TrainTablesInfo(
                feature_table_name=feature_table_name_,
                feature_table_date=str(row.FEATURE_END_TS),
                label_table_name=label_table_name_,
                label_table_date=str(row.LABEL_END_TS),
            )
            materials.append(train_table_info)

    def _get_complete_sequences(self, sequences: List[Sequence]) -> int:
        """
        A sequence is said to be complete if it does not have any Nones.
        """
        complete_sequences = [
            sequence
            for sequence in sequences
            if all(element is not None for element in sequence)
        ]
        return complete_sequences

    def get_input_column_types(
        self,
        session,
        trainer_obj,
        table_name: str,
        label_column: str,
        entity_column: str,
    ) -> Dict:
        numeric_columns = utils.merge_lists_to_unique(
            self.get_non_stringtype_features(
                session, table_name, label_column, entity_column
            ),
            trainer_obj.prep.numeric_pipeline["numeric_columns"],
        )
        categorical_columns = utils.merge_lists_to_unique(
            self.get_stringtype_features(
                session, table_name, label_column, entity_column
            ),
            trainer_obj.prep.categorical_pipeline["categorical_columns"],
        )
        arraytype_columns = self.get_arraytype_columns(
            session, table_name, label_column, entity_column
        )
        timestamp_columns = (
            self.get_timestamp_columns(session, table_name, label_column, entity_column)
            if len(trainer_obj.prep.timestamp_columns) == 0
            else trainer_obj.prep.timestamp_columns
        )
        return {
            "numeric": numeric_columns,
            "categorical": categorical_columns,
            "arraytype": arraytype_columns,
            "timestamp": timestamp_columns,
        }

    def get_feature_table_column_types(
        feature_table, input_column_types, label_column, entity_column
    ):
        feature_table_column_types = {}
        lowercase_columns = lambda table: [col.lower() for col in table.columns]

        lower_numeric_input_cols = lowercase_columns(input_column_types["numeric"])
        lower_timestamp_input_cols = lowercase_columns(input_column_types["timestamp"])
        lower_feature_table_numeric_cols = utils.merge_lists_to_unique(
            lower_numeric_input_cols, lower_timestamp_input_cols
        )

        for col in feature_table.columns:
            if (
                col.lower() not in (label_column.lower(), entity_column.lower())
                and col.lower() in lower_feature_table_numeric_cols
            ):
                feature_table_column_types["numeric"] = col
            elif col.lower() not in (
                label_column.lower(),
                entity_column.lower(),
            ) and col.lower() in lowercase_columns(input_column_types["categorical"]):
                feature_table_column_types["categorical"] = col
            else:
                raise Exception(
                    f"Column {col} in feature table is not numeric or categorical"
                )
        return feature_table_column_types

=======
>>>>>>> 3da8fe64
    @abstractmethod
    def fetch_filtered_table(
        self,
        df,
        features_profiles_model,
        model_hash,
        start_time,
        end_time,
        columns,
    ):
        pass

    @abstractmethod
    def build_session(self, credentials: dict):
        pass

    @abstractmethod
    def join_file_path(self, file_name: str) -> str:
        pass

    @abstractmethod
    def run_query(self, session, query: str, response: bool) -> Optional[Sequence]:
        pass

    @abstractmethod
    def call_procedure(self, *args, **kwargs):
        pass

    @abstractmethod
    def get_merged_table(self, feature_table, feature_table_instance):
        pass

    @abstractmethod
    def fetch_processor_mode(
        self, user_preference_order_infra: List[str], is_rudder_backend: bool
    ) -> str:
        pass

    @abstractmethod
    def get_table(self, session, table_name: str, **kwargs):
        pass

    @abstractmethod
    def get_table_as_dataframe(
        self, session, table_name: str, **kwargs
    ) -> pd.DataFrame:
        pass

    @abstractmethod
    def send_to_train_env(self, table, table_name_remote: str, **kwargs) -> Any:
        pass

    @abstractmethod
    def write_table(self, table, table_name_remote: str, **kwargs) -> Any:
        pass

    @abstractmethod
    def is_valid_table(self, session, table_name) -> bool:
        pass

    @abstractmethod
    def check_table_entry_in_material_registry(
        self, session, registry_table_name: str, material: dict
    ) -> bool:
        pass

    @abstractmethod
    def write_pandas(
        self,
        df: pd.DataFrame,
        table_name: str,
        auto_create_table: bool,
        overwrite: bool,
    ) -> Any:
        pass

    @abstractmethod
    def label_table(
        self,
        session,
        label_table_name: str,
        label_column: str,
        entity_column: str,
        label_value: Union[str, int, float],
    ):
        pass

    @abstractmethod
    def save_file(
        self, session, file_name: str, stage_name: str, overwrite: bool
    ) -> Any:
        pass

    @abstractmethod
    def get_non_stringtype_features(
        self,
        session,
        feature_table,
        label_column: str,
        entity_column: str,
    ) -> List[str]:
        pass

    @abstractmethod
    def get_stringtype_features(
        self,
        session,
        feature_table,
        label_column: str,
        entity_column: str,
    ) -> List[str]:
        pass

    @abstractmethod
    def get_arraytype_columns(
        self,
        session,
        table_name: str,
        label_column: str,
        entity_column: str,
    ) -> List[str]:
        pass

    @abstractmethod
    def get_arraytype_columns_from_table(self, table: Any, **kwargs) -> list:
        pass

    @abstractmethod
    def get_high_cardinal_features(
        self,
        feature_table,
        categorical_columns,
        label_column,
        entity_column,
        cardinal_feature_threshold,
    ) -> List[str]:
        pass

    @abstractmethod
    def get_timestamp_columns(
        self,
        session,
        table_name: str,
        label_column: str,
        entity_column: str,
    ) -> List[str]:
        pass

    @abstractmethod
    def get_timestamp_columns_from_table(
        self, session, table_name: str, **kwargs
    ) -> List[str]:
        pass

    @abstractmethod
    def get_default_label_value(
        self, session, table_name: str, label_column: str, positive_boolean_flags: list
    ):
        pass

    @abstractmethod
    def get_tables_by_prefix(self, session, prefix: str) -> str:
        pass

    @abstractmethod
    def get_creation_ts(
        self,
        session,
        material_table: str,
        model_hash: str,
        entity_key: str,
    ):
        pass

    @abstractmethod
    def get_end_ts(
        self,
        session,
        material_table: str,
        model_name: str,
        model_hash: str,
        seq_no: int,
    ):
        pass

    @abstractmethod
    def add_index_timestamp_colum_for_predict_data(
        self, predict_data, index_timestamp: str, end_ts: str
    ):
        pass

    @abstractmethod
    def fetch_staged_file(
        self, session, stage_name: str, file_name: str, target_folder: str
    ) -> None:
        pass

    @abstractmethod
    def drop_cols(self, table, col_list: list):
        pass

    @abstractmethod
    def filter_feature_table(
        self,
        feature_table,
        entity_column: str,
        max_row_count: int,
        min_sample_for_training: int,
    ):
        pass

    @abstractmethod
    def check_for_classification_data_requirement(
        self, session, meterials, label_column, label_value
    ) -> bool:
        pass

    @abstractmethod
    def check_for_regression_data_requirement(self, session, meterials) -> bool:
        pass

    @abstractmethod
    def validate_columns_are_present(self, feature_table, label_column):
        pass

    @abstractmethod
    def validate_class_proportions(self, feature_table, label_column):
        pass

    @abstractmethod
    def validate_label_distinct_values(self, feature_table, label_column):
        pass

    @abstractmethod
    def add_days_diff(self, table, new_col, time_col, end_ts):
        pass

    @abstractmethod
    def join_feature_table_label_table(
        self, feature_table, label_table, entity_column: str
    ):
        pass

    @abstractmethod
    def get_distinct_values_in_column(self, table, column_name: str) -> List:
        pass

    @abstractmethod
    def get_material_registry_table(
        self, session: Any, material_registry_table_name: str
    ) -> pd.DataFrame:
        pass

    @abstractmethod
    def generate_type_hint(self, df: Any):
        pass

    @abstractmethod
    def call_prediction_udf(
        self,
        predict_data: Any,
        prediction_udf: Any,
        entity_column: str,
        index_timestamp: str,
        score_column_name: str,
        percentile_column_name: str,
        output_label_column: str,
        train_model_id: str,
        prob_th: float,
        input: Any,
    ) -> pd.DataFrame:
        pass

    @abstractmethod
    def select_relevant_columns(self, table, training_features_columns):
        pass

    @abstractmethod
    def cleanup(self, *args, **kwargs) -> None:
        pass

    @abstractmethod
    def join_feature_label_tables(
        self,
        session,
        registry_table_name: str,
        features_model_name: str,
        model_hash: str,
        start_time: str,
        end_time: str,
        prediction_horizon_days: int,
    ) -> Iterable:
        pass<|MERGE_RESOLUTION|>--- conflicted
+++ resolved
@@ -1,15 +1,6 @@
 import pandas as pd
 from abc import ABC, abstractmethod
-<<<<<<< HEAD
-from typing import Any, List, Tuple, Dict, Union, Sequence, Optional
-
-from ..utils import utils
-from ..utils.logger import logger
-from ..utils.constants import TrainTablesInfo
-from ..wht.pb import getPB
-=======
 from typing import Any, Iterable, List, Union, Sequence, Optional
->>>>>>> 3da8fe64
 
 
 class Connector(ABC):
@@ -29,555 +20,6 @@
         }
         return new_creds
 
-<<<<<<< HEAD
-    def extract_json_from_stdout(self, stdout):
-        lines = stdout.splitlines()
-
-        start_index = next(
-            (i for i, line in enumerate(lines) if line.strip().startswith("{")), None
-        )
-        if start_index is None:
-            return None
-
-        # Parse JSON
-        json_string = "".join(lines[start_index:])
-        json_data = json.loads(json_string)
-
-        return json_data
-
-    def get_input_models(
-        self,
-        original_input_models: List[str],
-        train_summary_output_file_name: str,
-        project_folder: str,
-        site_config_path: str,
-    ) -> List[str]:
-        """Find matches for input models in the JSON data. If no matches are found, an exception is raised.
-        Args:
-            original_input_models (List[str]): List of input models - relative paths in the profiles project for models that are required to generate the current model.
-            train_summary_output_file_name (str): output filename
-            project_folder (str): project folder path to pb_project.yaml file
-            site_config_path (str): path to the siteconfig.yaml file
-        Returns:
-            List[str]: List of input models - full paths in the profiles project for models that are required to generate the current model.
-        """
-        project_folder = utils.get_project_folder(
-            project_folder, train_summary_output_file_name
-        )
-
-        args = {
-            "site_config_path": site_config_path,
-            "project_folder": project_folder,
-        }
-
-        pb_show_models_response_output = getPB().show_models(args)
-
-        # Extract JSON from the output
-        json_data = self.extract_json_from_stdout(pb_show_models_response_output)
-
-        # Find matches for input models in the JSON data
-        new_input_models = []
-
-        for model in original_input_models:
-            model_key = model.split("/")[-1]
-            found_unique_match = False
-            for key in json_data:
-                if key.endswith(model_key):
-                    if found_unique_match:
-                        raise ValueError(
-                            f"Multiple unique occurrences found for {model_key}"
-                        )
-                    model_path = key.split("/", 1)[-1]
-                    new_input_models.append(model_path)
-                    found_unique_match = True
-
-        return new_input_models
-
-    def get_material_names(
-        self,
-        session,
-        material_table: str,
-        start_date: str,
-        end_date: str,
-        features_profiles_model: str,
-        model_hash: str,
-        prediction_horizon_days: int,
-        output_filename: str,
-        site_config_path: str,
-        project_folder: str,
-        input_models: List[str],
-        inputs: List[str],
-    ) -> List[TrainTablesInfo]:
-        """
-        Retrieves the names of the feature and label tables, as well as their corresponding training dates, based on the provided inputs.
-        If no materialized data is found within the specified date range, the function attempts to materialize the feature and label data using the `materialise_past_data` function.
-        If no materialized data is found even after materialization, an exception is raised.
-
-        Args:
-            session (snowflake.snowpark.Session): A Snowpark session for data warehouse access.
-            material_table (str): The name of the material table (present in constants.py file).
-            start_date (str): The start date for training data.
-            end_date (str): The end date for training data.
-            features_profiles_model (str): The name of the model.
-            model_hash (str): The latest model hash.
-            prediction_horizon_days (int): The period of days for prediction horizon.
-            site_config_path (str): path to the siteconfig.yaml file
-            project_folder (str): project folder path to pb_project.yaml file
-            input_models (List[str]): List of input models - relative paths in the profiles project for models that are required to generate the current model.
-            inputs (List[str]): List of input material queries
-
-        Returns:
-            List[TrainTablesInfo]: A list of TrainTablesInfo objects, each containing the names of the feature and label tables, as well as their corresponding training dates.
-        """
-        logger.info("getting material names")
-        (materials) = self.get_material_names_(
-            session,
-            material_table,
-            start_date,
-            end_date,
-            features_profiles_model,
-            model_hash,
-            prediction_horizon_days,
-            inputs,
-        )
-
-        if len(self._get_complete_sequences(materials)) == 0:
-            try:
-                _ = self.generate_training_materials(
-                    session,
-                    materials,
-                    start_date,
-                    features_profiles_model,
-                    model_hash,
-                    prediction_horizon_days,
-                    output_filename,
-                    site_config_path,
-                    project_folder,
-                    input_models,
-                )
-                (materials) = self.get_material_names_(
-                    session,
-                    material_table,
-                    start_date,
-                    end_date,
-                    features_profiles_model,
-                    model_hash,
-                    prediction_horizon_days,
-                    inputs,
-                )
-            except Exception as e:
-                raise Exception(
-                    f"Following exception occured while generating past materials with hash {model_hash} for {features_profiles_model} between dates {start_date} and {end_date}: {e}"
-                )
-
-        complete_sequences_materials = self._get_complete_sequences(materials)
-        if len(complete_sequences_materials) == 0:
-            raise Exception(
-                f"Tried to materialise past data but no materialized data found for {features_profiles_model} between dates {start_date} and {end_date}"
-            )
-
-        return complete_sequences_materials
-
-    def check_and_generate_more_materials(
-        self,
-        session,
-        get_material_func: callable,
-        data_requirement_check_func: callable,
-        strategy: str,
-        feature_data_min_date_diff: int,
-        materials: List[TrainTablesInfo],
-        max_num_of_materialisations: int,
-        materialisation_dates: list,
-        prediction_horizon_days: int,
-        input_models: str,
-        output_filename: str,
-        site_config_path: str,
-        project_folder: str,
-    ):
-        met_data_requirement = data_requirement_check_func(self, session, materials)
-
-        logger.debug(f"Min data requirement satisfied: {met_data_requirement}")
-        logger.debug(f"New material generation strategy : {strategy}")
-        if met_data_requirement or strategy == "":
-            return materials
-
-        feature_package_path = utils.get_feature_package_path(input_models)
-        max_materializations = (
-            max_num_of_materialisations
-            if strategy == "auto"
-            else len(materialisation_dates)
-        )
-
-        for i in range(max_materializations):
-            feature_date = None
-            label_date = None
-
-            if strategy == "auto":
-                training_dates = [
-                    utils.datetime_to_date_string(m.feature_table_date)
-                    for m in materials
-                ]
-                training_dates = [
-                    date_str for date_str in training_dates if len(date_str) != 0
-                ]
-                logger.info(f"training_dates : {training_dates}")
-                training_dates = sorted(
-                    training_dates,
-                    key=lambda x: datetime.strptime(x, "%Y-%m-%d"),
-                    reverse=True,
-                )
-
-                max_feature_date = training_dates[0]
-                min_feature_date = training_dates[-1]
-
-                feature_date, label_date = utils.generate_new_training_dates(
-                    max_feature_date,
-                    min_feature_date,
-                    training_dates,
-                    prediction_horizon_days,
-                    feature_data_min_date_diff,
-                )
-                logger.info(
-                    f"new generated dates for feature: {feature_date}, label: {label_date}"
-                )
-            elif strategy == "manual":
-                dates = materialisation_dates[i].split(",")
-                if len(dates) >= 2:
-                    feature_date = dates[0]
-                    label_date = dates[1]
-
-                if feature_date is None or label_date is None:
-                    continue
-
-            try:
-                for date in [feature_date, label_date]:
-                    args = {
-                        "feature_package_path": feature_package_path,
-                        "features_valid_time": date,
-                        "output_path": output_filename,
-                        "site_config_path": site_config_path,
-                        "project_folder": project_folder,
-                    }
-                    getPB().run(args)
-            except Exception as e:
-                logger.warning(str(e))
-                logger.warning("Stopped generating new material dates.")
-                break
-
-            logger.info(
-                "Materialised feature and label data successfully, "
-                f"for dates {feature_date} and {label_date}"
-            )
-
-            # Get materials with new feature start date
-            # and validate min data requirement again
-            materials = get_material_func(start_date=feature_date)
-            logger.debug(
-                f"new feature tables: {[m.feature_table_name for m in materials]}"
-            )
-            logger.debug(f"new label tables: {[m.label_table_name for m in materials]}")
-            met_data_requirement = data_requirement_check_func(self, session, materials)
-
-            if met_data_requirement:
-                break
-
-        return materials
-
-    def generate_training_materials(
-        self,
-        session,
-        materials: List[TrainTablesInfo],
-        start_date: str,
-        features_profiles_model: str,
-        model_hash: str,
-        prediction_horizon_days: int,
-        output_filename: str,
-        site_config_path: str,
-        project_folder: str,
-        input_models: List[str],
-    ) -> Tuple[str, str]:
-        """
-        Generates training dataset from start_date and end_date, and fetches the resultant table names from the material_table.
-        Args:
-            session : warehouse session
-            materials (List[TrainTablesInfo]): materials info
-            start_date (str): Start date for training data.
-            features_profiles_model (str): The name of the model.
-            model_hash (str): The latest model hash.
-            prediction_horizon_days (int): The period of days for prediction horizon.
-            site_config_path (str): path to the siteconfig.yaml file
-            project_folder (str): project folder path to pb_project.yaml file
-            input_models (List[str]): List of input models - relative paths in the profiles project for models that are required to generate the current model.
-
-        Returns:
-            Tuple[str, str]: A tuple containing feature table date and label table date strings
-        """
-        feature_package_path = utils.get_feature_package_path(input_models)
-        feature_date, label_date = self.get_valid_feature_label_dates(
-            session,
-            materials,
-            start_date,
-            features_profiles_model,
-            model_hash,
-            prediction_horizon_days,
-        )
-
-        materialise_data = True
-        for date in [feature_date, label_date]:
-            if date is not None:
-                args = {
-                    "feature_package_path": feature_package_path,
-                    "features_valid_time": date,
-                    "output_path": output_filename,
-                    "site_config_path": site_config_path,
-                    "project_folder": project_folder,
-                }
-                getPB().run(args)
-                logger.info(f"Materialised data successfully, for date {date}")
-
-        if not materialise_data:
-            logger.warning(
-                "Failed to materialise feature and label data. Will attempt to fetch materialised data from warehouse registry table"
-            )
-        return feature_date, label_date
-
-    def get_valid_feature_label_dates(
-        self,
-        session,
-        materials,
-        start_date,
-        features_profiles_model,
-        model_hash,
-        prediction_horizon_days,
-    ):
-        if len(materials) == 0:
-            feature_date = utils.date_add(start_date, prediction_horizon_days)
-            label_date = utils.date_add(feature_date, prediction_horizon_days)
-            return feature_date, label_date
-
-        feature_date, label_date = None, None
-        for material_info in materials:
-            if (
-                material_info.feature_table_name is not None
-                and material_info.label_table_name is None
-            ):
-                feature_table_name_ = material_info.feature_table_name
-                assert (
-                    self.is_valid_table(session, feature_table_name_) is True
-                ), f"Failed to fetch \
-                    valid feature_date and label_date because table {feature_table_name_} does not exist in the warehouse"
-                label_date = utils.date_add(
-                    material_info.feature_table_date.split()[0],
-                    prediction_horizon_days,
-                )
-            elif (
-                material_info.feature_table_name is None
-                and material_info.label_table_name is not None
-            ):
-                label_table_name_ = material_info.label_table_name
-                assert (
-                    self.is_valid_table(session, label_table_name_) is True
-                ), f"Failed to fetch \
-                    valid feature_date and label_date because table {label_table_name_} does not exist in the warehouse"
-                feature_date = utils.date_add(
-                    material_info.label_table_date.split()[0],
-                    -1 * prediction_horizon_days,
-                )
-            elif (
-                material_info.feature_table_name is None
-                and material_info.label_table_name is None
-            ):
-                feature_date = utils.date_add(start_date, prediction_horizon_days)
-                label_date = utils.date_add(feature_date, prediction_horizon_days)
-            else:
-                logger.exception(
-                    f"We don't need to fetch feature_date and label_date to materialise new datasets because Tables {material_info.feature_table_name} and {material_info.label_table_name} already exist. Please check generated materials for discrepancies."
-                )
-                raise Exception(
-                    f"We don't need to fetch feature_date and label_date to materialise new datasets because Tables {material_info.feature_table_name} and {material_info.label_table_name} already exist. Please check generated materials for discrepancies."
-                )
-        return feature_date, label_date
-
-    def validate_historical_materials_hash(
-        self,
-        session,
-        material_table_query: str,
-        feature_material_seq_no: Optional[int],
-        label_material_seq_no: Optional[int],
-    ) -> bool:
-        """
-        entity_var_table hash doesn't necessarily change if the underlying entity vars change.
-        So, we need to validate if the historic entity var tables were generated by the same model
-        that is generating current entity var table.
-        We do that by checking the input tables that generate entity var table, by replacing
-        the current seq no with historic seq nos and verify those tables exist.
-        This relies on the input sql queries sent by profiles which point to the current materialised tables.
-
-        Args:
-            session: WH connector session/cursor for data warehouse access
-            material_table_query (str): Query to fetch the material table names
-            feature_material_seq_no (int): feature material seq no
-            label_material_seq_no (int): label material seq no
-        Returns:
-            bool: True if the material table exists with given seq no else False
-        """
-        try:
-            # Replace the last seq_no with the current seq_no
-            # and prepare sql statement to check for the table existence
-            # Ex. select * from material_shopify_user_features_fa138b1a_785 limit 1
-            if feature_material_seq_no is not None:
-                feature_table_query = utils.replace_seq_no_in_query(
-                    material_table_query, int(feature_material_seq_no)
-                )
-                assert self.check_table_entry_in_material_registry(
-                    session, feature_table_query
-                ), f"Material table {feature_table_query} does not exist"
-
-            if label_material_seq_no is not None:
-                label_table_query = utils.replace_seq_no_in_query(
-                    material_table_query, int(label_material_seq_no)
-                )
-                assert self.check_table_entry_in_material_registry(
-                    session, label_table_query
-                ), f"Material table {label_table_query} does not exist"
-
-            return True
-        except AssertionError as e:
-            logger.debug(
-                f"{e}. Skipping the sequence tuple {feature_material_seq_no, label_material_seq_no} as it is not valid"
-            )
-            return False
-
-    def _fetch_valid_historic_materials(
-        self,
-        session,
-        row,
-        features_profiles_model,
-        model_hash,
-        inputs,
-        materials,
-    ):
-        feature_table_name_, label_table_name_ = None, None
-        if row.FEATURE_SEQ_NO is not None:
-            feature_table_name_ = getPB().get_material_name(
-                features_profiles_model,
-                model_hash,
-                row.FEATURE_SEQ_NO,
-            )
-        if row.LABEL_SEQ_NO is not None:
-            label_table_name_ = getPB().get_material_name(
-                features_profiles_model,
-                model_hash,
-                row.LABEL_SEQ_NO,
-            )
-
-        if (
-            feature_table_name_ is not None
-            and not self.is_valid_table(session, feature_table_name_)
-        ) or (
-            label_table_name_ is not None
-            and not self.is_valid_table(session, label_table_name_)
-        ):
-            return
-
-        # Iterate over inputs and validate meterial names
-        validation_flag = True
-        for input_material_query in inputs:
-            if not self.validate_historical_materials_hash(
-                session,
-                input_material_query,
-                row.FEATURE_SEQ_NO,
-                row.LABEL_SEQ_NO,
-            ):
-                validation_flag = False
-                break
-
-        if validation_flag:
-            train_table_info = TrainTablesInfo(
-                feature_table_name=feature_table_name_,
-                feature_table_date=str(row.FEATURE_END_TS),
-                label_table_name=label_table_name_,
-                label_table_date=str(row.LABEL_END_TS),
-            )
-            materials.append(train_table_info)
-
-    def _get_complete_sequences(self, sequences: List[Sequence]) -> int:
-        """
-        A sequence is said to be complete if it does not have any Nones.
-        """
-        complete_sequences = [
-            sequence
-            for sequence in sequences
-            if all(element is not None for element in sequence)
-        ]
-        return complete_sequences
-
-    def get_input_column_types(
-        self,
-        session,
-        trainer_obj,
-        table_name: str,
-        label_column: str,
-        entity_column: str,
-    ) -> Dict:
-        numeric_columns = utils.merge_lists_to_unique(
-            self.get_non_stringtype_features(
-                session, table_name, label_column, entity_column
-            ),
-            trainer_obj.prep.numeric_pipeline["numeric_columns"],
-        )
-        categorical_columns = utils.merge_lists_to_unique(
-            self.get_stringtype_features(
-                session, table_name, label_column, entity_column
-            ),
-            trainer_obj.prep.categorical_pipeline["categorical_columns"],
-        )
-        arraytype_columns = self.get_arraytype_columns(
-            session, table_name, label_column, entity_column
-        )
-        timestamp_columns = (
-            self.get_timestamp_columns(session, table_name, label_column, entity_column)
-            if len(trainer_obj.prep.timestamp_columns) == 0
-            else trainer_obj.prep.timestamp_columns
-        )
-        return {
-            "numeric": numeric_columns,
-            "categorical": categorical_columns,
-            "arraytype": arraytype_columns,
-            "timestamp": timestamp_columns,
-        }
-
-    def get_feature_table_column_types(
-        feature_table, input_column_types, label_column, entity_column
-    ):
-        feature_table_column_types = {}
-        lowercase_columns = lambda table: [col.lower() for col in table.columns]
-
-        lower_numeric_input_cols = lowercase_columns(input_column_types["numeric"])
-        lower_timestamp_input_cols = lowercase_columns(input_column_types["timestamp"])
-        lower_feature_table_numeric_cols = utils.merge_lists_to_unique(
-            lower_numeric_input_cols, lower_timestamp_input_cols
-        )
-
-        for col in feature_table.columns:
-            if (
-                col.lower() not in (label_column.lower(), entity_column.lower())
-                and col.lower() in lower_feature_table_numeric_cols
-            ):
-                feature_table_column_types["numeric"] = col
-            elif col.lower() not in (
-                label_column.lower(),
-                entity_column.lower(),
-            ) and col.lower() in lowercase_columns(input_column_types["categorical"]):
-                feature_table_column_types["categorical"] = col
-            else:
-                raise Exception(
-                    f"Column {col} in feature table is not numeric or categorical"
-                )
-        return feature_table_column_types
-
-=======
->>>>>>> 3da8fe64
     @abstractmethod
     def fetch_filtered_table(
         self,
