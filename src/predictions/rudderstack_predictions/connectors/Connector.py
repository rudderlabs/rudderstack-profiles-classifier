import pandas as pd
from abc import ABC, abstractmethod
from typing import Any, Iterable, List, Union, Sequence, Optional, Dict

from ..utils import utils


class Connector(ABC):
    def __init__(self, creds: dict) -> None:
        self.session = self.build_session(creds)

    def remap_credentials(self, credentials: dict) -> dict:
        """Remaps credentials from profiles siteconfig to the expected format for connection to warehouses"""
        new_creds = {
            k if k != "dbname" else "database": v
            for k, v in credentials.items()
            if k != "type"
        }
        return new_creds

    def get_input_column_types(
        self,
        trainer_obj,
        table_name: str,
        label_column: str,
        entity_column: str,
        ignore_features: List[str],
    ) -> Dict:
        """Returns a dictionary containing the input column types with keys (numeric, categorical, arraytype, timestamp) for a given table."""
        lowercase_list = lambda features: [feature.lower() for feature in features]
        schema_fields = self.fetch_table_metadata(table_name)

<<<<<<< HEAD
        numeric_columns = self.get_numeric_features(
            schema_fields, label_column, entity_column
        )
        trainer_obj_numeric_columns = {
            col: self.data_type_mapping["numeric"][col]
            for col in trainer_obj.prep.numeric_pipeline["numeric_columns"]
        }
        numeric_columns = {**numeric_columns, **trainer_obj_numeric_columns}

        categorical_columns = self.get_stringtype_features(
            schema_fields, label_column, entity_column
=======
        config_numeric_columns = trainer_obj.prep.numeric_pipeline["numeric_columns"]
        config_categorical_columns = trainer_obj.prep.categorical_pipeline[
            "categorical_columns"
        ]
        config_arraytype_columns = trainer_obj.prep.arraytype_columns
        config_timestamp_columns = trainer_obj.prep.timestamp_columns
        config_agg_columns = set(
            config_numeric_columns
            + config_categorical_columns
            + config_arraytype_columns
            + config_timestamp_columns
        )

        """The get_columns_of_given_datatype function retrieves all columns of a specified datatype from a dataset. 
           A set is utilized to eliminate duplicates that may arise from including config_agg_columns in the inferred columns. 
           Once duplicates are removed, the result is converted back to a list."""

        def get_columns_of_given_datatype(
            get_datatype_features_fn, config_datatype_columns
        ):
            given_datatype_columns = utils.merge_lists_to_unique(
                list(
                    set(
                        get_datatype_features_fn(
                            schema_fields, label_column, entity_column
                        )
                    )
                    - config_agg_columns
                ),
                config_datatype_columns,
            )
            return given_datatype_columns

        numeric_columns = get_columns_of_given_datatype(
            self.get_numeric_features, config_numeric_columns
        )
        categorical_columns = get_columns_of_given_datatype(
            self.get_stringtype_features, config_categorical_columns
>>>>>>> dc8ed07f
        )
        arraytype_columns = get_columns_of_given_datatype(
            self.get_arraytype_columns, config_arraytype_columns
        )
        timestamp_columns = get_columns_of_given_datatype(
            self.get_timestamp_columns, config_timestamp_columns
        )

        input_column_types = {
            "numeric": numeric_columns,
            "categorical": categorical_columns,
            "arraytype": arraytype_columns,
            "timestamp": timestamp_columns,
        }

        for column_type, columns in input_column_types.items():
            input_column_types[column_type] = {
                key: value
                for key, value in columns.items()
                if key.lower() not in lowercase_list(ignore_features)
            }

        return input_column_types

    @abstractmethod
    def fetch_filtered_table(
        self,
        df,
        features_profiles_model,
        model_hash,
        start_time,
        end_time,
        columns,
    ):
        pass

    @abstractmethod
    def transform_arraytype_features(self, feature_table, input_column_types):
        pass

    @abstractmethod
    def build_session(self, credentials: dict):
        pass

    @abstractmethod
    def join_file_path(self, file_name: str) -> str:
        pass

    @abstractmethod
    def run_query(self, query: str, response: bool) -> Optional[Sequence]:
        pass

    @abstractmethod
    def call_procedure(self, *args, **kwargs):
        pass

    @abstractmethod
    def get_merged_table(self, feature_table, feature_table_instance):
        pass

    @abstractmethod
    def fetch_processor_mode(
        self, user_preference_order_infra: List[str], is_rudder_backend: bool
    ) -> str:
        pass

    @abstractmethod
    def get_table(self, table_name: str, **kwargs):
        pass

    @abstractmethod
    def get_table_as_dataframe(
        self,
        # session is being passed as argument since "self.session" is not available in Snowpark stored procedure
        session,
        table_name: str,
        **kwargs
    ) -> pd.DataFrame:
        pass

    @abstractmethod
    def send_table_to_train_env(self, table, **kwargs) -> Any:
        pass

    @abstractmethod
    def write_table(self, table, table_name_remote: str, **kwargs) -> Any:
        pass

    @abstractmethod
    def is_valid_table(self, table_name) -> bool:
        pass

    @abstractmethod
    def check_table_entry_in_material_registry(
        self, registry_table_name: str, material: dict
    ) -> bool:
        pass

    @abstractmethod
    def write_pandas(
        self,
        df: pd.DataFrame,
        table_name: str,
        auto_create_table: bool,
        overwrite: bool,
    ) -> Any:
        pass

    @abstractmethod
    def label_table(
        self,
        label_table_name: str,
        label_column: str,
        entity_column: str,
        label_value: Union[str, int, float],
    ):
        pass

    @abstractmethod
    def save_file(
        self,
        # session is being passed as argument since "self.session" is not available in Snowpark stored procedure
        session,
        file_name: str,
        stage_name: str,
        overwrite: bool,
    ) -> Any:
        pass

    @abstractmethod
    def fetch_table_metadata(self, table_name: str) -> List:
        pass

    @abstractmethod
    def get_numeric_features(
        self,
        schema_fields: List,
        label_column: str,
        entity_column: str,
    ) -> Dict:
        pass

    @abstractmethod
    def get_stringtype_features(
        self,
        schema_fields: List,
        label_column: str,
        entity_column: str,
    ) -> Dict:
        pass

    @abstractmethod
    def get_arraytype_columns(
        self,
        schema_fields: List,
        label_column: str,
        entity_column: str,
    ) -> Dict:
        pass

    @abstractmethod
    def get_high_cardinal_features(
        self,
        feature_table,
        categorical_columns,
        label_column,
        entity_column,
        cardinal_feature_threshold,
    ) -> List[str]:
        pass

    @abstractmethod
    def get_timestamp_columns(
        self,
        schema_fields: List,
        label_column: str,
        entity_column: str,
    ) -> Dict:
        pass

    @abstractmethod
    def get_default_label_value(
        self, table_name: str, label_column: str, positive_boolean_flags: list
    ):
        pass

    @abstractmethod
    def get_tables_by_prefix(self, prefix: str) -> str:
        pass

    @abstractmethod
    def get_creation_ts(
        self,
        material_table: str,
        model_hash: str,
        entity_key: str,
    ):
        pass

    @abstractmethod
    def get_latest_seq_no_from_registry(
        self, material_table: str, model_hash: str, model_name: str
    ) -> int:
        pass

    @abstractmethod
    def get_model_hash_from_registry(
        self, material_table: str, model_name: str, seq_no: int
    ) -> str:
        pass

    @abstractmethod
    def get_end_ts(
        self,
        material_table: str,
        model_name: str,
        model_hash: str,
        seq_no: int,
    ):
        pass

    @abstractmethod
    def add_index_timestamp_colum_for_predict_data(
        self, predict_data, index_timestamp: str, end_ts: str
    ):
        pass

    @abstractmethod
    def fetch_staged_file(
        self, stage_name: str, file_name: str, target_folder: str
    ) -> None:
        pass

    @abstractmethod
    def drop_cols(self, table, col_list: list):
        pass

    @abstractmethod
    def filter_feature_table(
        self,
        feature_table,
        max_row_count: int,
        min_sample_for_training: int,
    ):
        pass

    @abstractmethod
    def check_for_classification_data_requirement(
        self,
        materials,
        label_column,
        label_value,
        entity_column,
        filter_condition,
    ) -> bool:
        pass

    @abstractmethod
    def check_for_regression_data_requirement(
        self, materials, filter_condition
    ) -> bool:
        pass

    @abstractmethod
    def validate_columns_are_present(self, feature_table, label_column):
        pass

    @abstractmethod
    def validate_class_proportions(self, feature_table, label_column):
        pass

    @abstractmethod
    def validate_label_distinct_values(self, feature_table, label_column):
        pass

    @abstractmethod
    def add_days_diff(self, table, new_col, time_col, end_ts):
        pass

    @abstractmethod
    def join_feature_table_label_table(
        self, feature_table, label_table, entity_column: str
    ):
        pass

    @abstractmethod
    def get_distinct_values_in_column(self, table, column_name: str) -> List:
        pass

    @abstractmethod
    def get_material_registry_table(
        self, material_registry_table_name: str
    ) -> pd.DataFrame:
        pass

    @abstractmethod
    def generate_type_hint(self, df: Any):
        pass

    @abstractmethod
    def call_prediction_udf(
        self,
        predict_data: Any,
        prediction_udf: Any,
        entity_column: str,
        index_timestamp: str,
        score_column_name: str,
        percentile_column_name: str,
        output_label_column: str,
        train_model_id: str,
        input: Any,
        pred_output_df_columns: Dict,
    ) -> pd.DataFrame:
        pass

    @abstractmethod
    def select_relevant_columns(self, table, training_features_columns):
        pass

    @abstractmethod
    def compute_udf_name(self, model_path: str) -> None:
        pass

    @abstractmethod
    def pre_job_cleanup(self) -> None:
        pass

    @abstractmethod
    def post_job_cleanup(self) -> None:
        pass

    @abstractmethod
    def join_feature_label_tables(
        self,
        registry_table_name: str,
        entity_var_model_name: str,
        model_hash: str,
        start_time: str,
        end_time: str,
        prediction_horizon_days: int,
    ) -> Iterable:
        pass<|MERGE_RESOLUTION|>--- conflicted
+++ resolved
@@ -30,19 +30,6 @@
         lowercase_list = lambda features: [feature.lower() for feature in features]
         schema_fields = self.fetch_table_metadata(table_name)
 
-<<<<<<< HEAD
-        numeric_columns = self.get_numeric_features(
-            schema_fields, label_column, entity_column
-        )
-        trainer_obj_numeric_columns = {
-            col: self.data_type_mapping["numeric"][col]
-            for col in trainer_obj.prep.numeric_pipeline["numeric_columns"]
-        }
-        numeric_columns = {**numeric_columns, **trainer_obj_numeric_columns}
-
-        categorical_columns = self.get_stringtype_features(
-            schema_fields, label_column, entity_column
-=======
         config_numeric_columns = trainer_obj.prep.numeric_pipeline["numeric_columns"]
         config_categorical_columns = trainer_obj.prep.categorical_pipeline[
             "categorical_columns"
@@ -63,17 +50,16 @@
         def get_columns_of_given_datatype(
             get_datatype_features_fn, config_datatype_columns
         ):
-            given_datatype_columns = utils.merge_lists_to_unique(
-                list(
-                    set(
-                        get_datatype_features_fn(
-                            schema_fields, label_column, entity_column
-                        )
-                    )
-                    - config_agg_columns
-                ),
-                config_datatype_columns,
+            given_datatype_columns = get_datatype_features_fn(
+                schema_fields, label_column, entity_column
             )
+
+            # Add dummy values for columns in config_datatype_columns
+            for col in config_datatype_columns:
+                given_datatype_columns[col] = next(
+                    iter(self.data_type_mapping["numeric"].values())
+                )  # or any other dummy value you prefer
+
             return given_datatype_columns
 
         numeric_columns = get_columns_of_given_datatype(
@@ -81,7 +67,6 @@
         )
         categorical_columns = get_columns_of_given_datatype(
             self.get_stringtype_features, config_categorical_columns
->>>>>>> dc8ed07f
         )
         arraytype_columns = get_columns_of_given_datatype(
             self.get_arraytype_columns, config_arraytype_columns
