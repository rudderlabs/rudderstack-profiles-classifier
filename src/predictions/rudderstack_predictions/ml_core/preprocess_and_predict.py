--- conflicted
+++ resolved
@@ -98,18 +98,11 @@
         for col in timestamp_columns
     ]
 
-<<<<<<< HEAD
     transformation_info += [
         ("transform_arraytype_features", {"arraytype_features": arraytype_columns}),
+        ("transform_booleantype_features", {"booleantype_features": booleantype_columns}),
         ("drop_cols", {"col_list": ignore_features}),
     ]
-=======
-    logger.debug(f"Transforming arraytype columns.")
-    _, raw_data = connector.transform_arraytype_features(raw_data, arraytype_columns)
-    raw_data = connector.transform_booleantype_features(raw_data, booleantype_columns)
-
-    logger.debug("Boolean Type Columns transformed to numeric")
->>>>>>> d6212dfd
 
     predict_data, _ = preprocessor.transform(raw_data, transformation_info)
 
