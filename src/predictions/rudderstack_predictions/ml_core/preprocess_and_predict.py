import os
import sys
import json
import joblib
import logging
import warnings
import cachetools
import numpy as np
import pandas as pd
from typing import Any

import snowflake.snowpark.types as T
from snowflake.snowpark.types import *
import snowflake.snowpark.functions as F

from ..trainers.TrainerFactory import TrainerFactory

from ..wht.pyNativeWHT import PyNativeWHT

from ..utils import utils
from ..utils.logger import logger
from ..utils import constants
from ..utils.S3Utils import S3Utils

<<<<<<< HEAD
from ..trainers.ClassificationTrainer import ClassificationTrainer
from ..trainers.RegressionTrainer import RegressionTrainer
=======
from ..trainers.MLTrainer import MLTrainer
>>>>>>> 47482494
from ..connectors.ConnectorFactory import ConnectorFactory

from numba.core.errors import NumbaDeprecationWarning, NumbaPendingDeprecationWarning

warnings.filterwarnings("ignore", category=NumbaDeprecationWarning)
warnings.simplefilter("ignore", category=NumbaPendingDeprecationWarning)

from pycaret.classification import (
    load_model as classification_load_model,
    predict_model as classification_predict_model,
)
from pycaret.regression import (
    load_model as regression_load_model,
    predict_model as regression_predict_model,
)


def preprocess_and_predict(
    creds,
    s3_config,
    model_path,
    inputs,
    output_tablename,
    session,
    connector,
    trainer: MLTrainer,
):
    """
    This function is responsible for preprocessing
    and predicting on the data.
    """

    model_file_name = constants.MODEL_FILE_NAME
    connector.compute_udf_name(model_path)

    with open(model_path, "r") as f:
        results = json.load(f)
    train_model_id = results["model_info"]["model_id"]
    stage_name = results["model_info"]["file_location"]["stage"]
    model_hash = results["config"]["material_hash"]
    input_model_name = results["config"]["input_model_name"]

    numeric_columns = results["column_names"]["feature_table_column_types"]["numeric"]
    categorical_columns = results["column_names"]["feature_table_column_types"][
        "categorical"
    ]
    arraytype_columns = results["column_names"]["input_column_types"]["arraytype"]
    timestamp_columns = results["column_names"]["input_column_types"]["timestamp"]
    ignore_features = results["column_names"]["ignore_features"]

    model_name = f"{trainer.output_profiles_ml_model}_{model_file_name}"
    seq_no = None

    try:
        seq_no = int(inputs[0].split("_")[-1])
    except Exception as e:
        raise Exception(f"Error while parsing seq_no from inputs: {inputs}. Error: {e}")

    whtService = PyNativeWHT(None)
    whtService.init(connector, session, "", "")

    entity_var_table_name = whtService.compute_material_name(
        input_model_name, model_hash, seq_no
    )

    end_ts = connector.get_end_ts(
        session,
        whtService.get_registry_table_name(),
        input_model_name,
        model_hash,
        seq_no,
    )

    predict_input_column_types = connector.get_input_column_types(
        session,
        trainer,
        entity_var_table_name,
        trainer.label_column,
        trainer.entity_column,
    )

    logger.debug(f"Pulling data from Entity-Var table - {entity_var_table_name}")
    raw_data = connector.get_table(
        session, entity_var_table_name, filter_condition=trainer.eligible_users
    )

    logger.debug("Transforming timestamp columns.")
    for col in timestamp_columns:
        raw_data = connector.add_days_diff(raw_data, col, col, end_ts)

    logger.debug(f"Transforming arraytype columns.")
    _, raw_data = connector.transform_arraytype_features(raw_data, arraytype_columns)

    predict_data = connector.drop_cols(raw_data, ignore_features)

    required_features_upper_case = set(
        [
            col.upper()
            for cols in results["column_names"]["feature_table_column_types"].values()
            for col in cols
            if col not in ignore_features
        ]
    )
    input_df = connector.select_relevant_columns(
        predict_data, required_features_upper_case
    )
    types = connector.generate_type_hint(
        input_df,
        results["column_names"]["feature_table_column_types"],
        predict_input_column_types,
    )

    predict_data = connector.add_index_timestamp_colum_for_predict_data(
        predict_data, trainer.index_timestamp, end_ts
    )

    # For pycaret predictions,
    #   In case of classification, there are two labels : prediction_label and prediction_score
    #   In case of regression, there is only one label : prediction_label

    # In our context,
    #  For classification we had the scores as score_column_name and then compute the output_label_column based on the threshold. So the mapping.
    #  For regression, we had the score column only , thus mapped the score to pycaret's prediction_label

    pred_output_df_columns = constants.PRED_OUTPUT_DF_COLUMNS[prediction_task]

    # ToDo: To move them to trainer class
    @cachetools.cached(cache={})
    def load_model(filename: str):
        """session.import adds the staged model file to an import directory. We load the model file from this location"""
        import_dir = sys._xoptions.get("snowflake_import_directory")

        if import_dir:
            assert import_dir.startswith("/home/udf/")
            filename = os.path.join(import_dir, filename)
        else:
            filename = os.path.join(local_folder, filename)

        if prediction_task == "classification":
            model = classification_load_model(filename)
        elif prediction_task == "regression":
            model = regression_load_model(filename)

        return model

    def predict_helper(df, model_name: str) -> Any:
        trained_model = load_model(model_name)
        df.columns = [x.upper() for x in df.columns]
<<<<<<< HEAD

        if prediction_task == "classification":
            return classification_predict_model(trained_model, df)
        elif prediction_task == "regression":
            return regression_predict_model(trained_model, df)
=======
        for col in numeric_columns:
            df[col] = df[col].astype("float64")
        """Replaces the pd.NA values in the numeric and categorical columns of a pandas DataFrame with np.nan and None, respectively."""
        df[numeric_columns] = df[numeric_columns].replace({pd.NA: np.nan})
        df[categorical_columns] = df[categorical_columns].replace({pd.NA: None})
        return trainer.predict(trained_model, df)
>>>>>>> 47482494

    features = input_df.columns
    print("Columns: ", predict_data.columns)

    if creds["type"] == "snowflake":
        udf_name = connector.udf_name

        pycaret_score_column = pred_output_df_columns["score"]
        pycaret_label_column = pred_output_df_columns.get(
            "label", "prediction_score"
        )  # To make up for the missing column in case of regression

        @F.pandas_udtf(
            session=session,
            name=udf_name,
            stage_location=stage_name,
            is_permanent=True,
            replace=True,
<<<<<<< HEAD
            output_schema=PandasDataFrameType(
                [FloatType(), FloatType()], [pycaret_score_column, pycaret_label_column]
            ),
            input_types=[PandasDataFrameType(types)],
            input_names=features,
            imports=[f"{stage_name}/{model_name}.pkl"],
            packages=[
                "snowflake-snowpark-python==1.11.1",
                "typing",
                "scikit-learn==1.1.1",
                "xgboost==1.5.0",
                "numpy==1.23.1",
                "pandas==1.5.3",
                "joblib==1.2.0",
                "cachetools==4.2.2",
                "PyYAML==6.0.1",
                "pycaret",
                "simplejson",
            ],
=======
            stage_location=stage_name,
            name=udf_name,
            imports=[f"{stage_name}/{model_name}"] + connector.delete_files,
            packages=constants.SNOWFLAKE_TRAINING_PACKAGES + ["cachetools==4.2.2"],
>>>>>>> 47482494
        )
        class predict_scores:
            def end_partition(self, df):
                df.columns = features
                predictions = predict_helper(df, model_name)

                # Create a new DataFrame with the extracted column names
                prediction_df = pd.DataFrame()
                prediction_df[pycaret_score_column] = predictions[pycaret_score_column]

                # Check if 'label' is present in pred_output_df_columns
                # Had to add a dummy label column in case of regression to the output dataframe as the UDTF expects the two columns in output
                if "label" in pred_output_df_columns:
                    prediction_df[pycaret_label_column] = predictions[
                        pycaret_label_column
                    ]
                else:
                    prediction_df[pycaret_label_column] = np.nan

                yield prediction_df

        prediction_udf = predict_scores
    elif creds["type"] in ("redshift", "bigquery"):
        local_folder = connector.get_local_dir()

        def predict_scores_rs(df: pd.DataFrame) -> pd.DataFrame:
            df.columns = features
            predictions = predict_helper(df, model_name)
            return predictions.round(4)

        prediction_udf = predict_scores_rs

    logger.debug("Creating predictions on the feature data")

    preds_with_percentile = connector.call_prediction_udf(
        predict_data,
        prediction_udf,
        trainer.entity_column,
        trainer.index_timestamp,
        trainer.outputs.column_names.get("score"),
        trainer.outputs.column_names.get("percentile"),
        trainer.outputs.column_names.get("output_label_column"),
        train_model_id,
        input_df,
        pred_output_df_columns,
    )
    logger.debug("Writing predictions to warehouse")

    connector.write_table(
        preds_with_percentile,
        output_tablename,
        write_mode="overwrite",
    )
    logger.debug("Closing the session")

    connector.post_job_cleanup(session)
    logger.debug("Finished Predict job")


if __name__ == "__main__":
    import argparse

    parser = argparse.ArgumentParser()

    parser.add_argument("--wh_creds", type=json.loads)
    parser.add_argument("--s3_config", type=json.loads)
    parser.add_argument("--json_output_filename", type=str)
    parser.add_argument("--inputs", type=json.loads)
    parser.add_argument("--output_tablename", type=str)
    parser.add_argument("--merged_config", type=json.loads)
    parser.add_argument("--output_path", type=str)
    parser.add_argument("--mode", type=str)
    args = parser.parse_args()

    current_dir = os.path.dirname(os.path.abspath(__file__))
    output_dir = (
        args.output_path
        if args.mode == constants.LOCAL_MODE
        else os.path.join(current_dir, "output")
    )

    file_handler = logging.FileHandler(
        os.path.join(current_dir, "preprocess_and_predict.log")
    )
    formatter = logging.Formatter(
        "%(asctime)s - %(name)s - %(levelname)s - %(message)s"
    )
    file_handler.setLevel(logging.DEBUG)
    file_handler.setFormatter(formatter)
    logger.addHandler(file_handler)

    if args.mode == constants.RUDDERSTACK_MODE:
        logger.debug(f"Downloading files from S3 in {args.mode} mode.")
        S3Utils.download_directory(args.s3_config, output_dir)
    if args.mode == constants.CI_MODE:
        sys.exit(0)
    trainer = TrainerFactory.create(args.merged_config)

    wh_creds = utils.parse_warehouse_creds(args.wh_creds, args.mode)
    connector = ConnectorFactory.create(wh_creds["type"], output_dir)
    session = connector.build_session(wh_creds)

    model_path = os.path.join(output_dir, args.json_output_filename)

    _ = preprocess_and_predict(
        wh_creds,
        args.s3_config,
        model_path,
        args.inputs,
        args.output_tablename,
        session=session,
        connector=connector,
        trainer=trainer,
    )

    if args.mode == constants.RUDDERSTACK_MODE:
        logger.debug(f"Deleting files in {output_dir}")
        utils.delete_folder(output_dir)<|MERGE_RESOLUTION|>--- conflicted
+++ resolved
@@ -22,12 +22,7 @@
 from ..utils import constants
 from ..utils.S3Utils import S3Utils
 
-<<<<<<< HEAD
-from ..trainers.ClassificationTrainer import ClassificationTrainer
-from ..trainers.RegressionTrainer import RegressionTrainer
-=======
 from ..trainers.MLTrainer import MLTrainer
->>>>>>> 47482494
 from ..connectors.ConnectorFactory import ConnectorFactory
 
 from numba.core.errors import NumbaDeprecationWarning, NumbaPendingDeprecationWarning
@@ -144,17 +139,6 @@
         predict_data, trainer.index_timestamp, end_ts
     )
 
-    # For pycaret predictions,
-    #   In case of classification, there are two labels : prediction_label and prediction_score
-    #   In case of regression, there is only one label : prediction_label
-
-    # In our context,
-    #  For classification we had the scores as score_column_name and then compute the output_label_column based on the threshold. So the mapping.
-    #  For regression, we had the score column only , thus mapped the score to pycaret's prediction_label
-
-    pred_output_df_columns = constants.PRED_OUTPUT_DF_COLUMNS[prediction_task]
-
-    # ToDo: To move them to trainer class
     @cachetools.cached(cache={})
     def load_model(filename: str):
         """session.import adds the staged model file to an import directory. We load the model file from this location"""
@@ -166,30 +150,18 @@
         else:
             filename = os.path.join(local_folder, filename)
 
-        if prediction_task == "classification":
-            model = classification_load_model(filename)
-        elif prediction_task == "regression":
-            model = regression_load_model(filename)
-
+        model = trainer.load_model(filename)
         return model
 
     def predict_helper(df, model_name: str) -> Any:
         trained_model = load_model(model_name)
         df.columns = [x.upper() for x in df.columns]
-<<<<<<< HEAD
-
-        if prediction_task == "classification":
-            return classification_predict_model(trained_model, df)
-        elif prediction_task == "regression":
-            return regression_predict_model(trained_model, df)
-=======
         for col in numeric_columns:
             df[col] = df[col].astype("float64")
         """Replaces the pd.NA values in the numeric and categorical columns of a pandas DataFrame with np.nan and None, respectively."""
         df[numeric_columns] = df[numeric_columns].replace({pd.NA: np.nan})
         df[categorical_columns] = df[categorical_columns].replace({pd.NA: None})
         return trainer.predict(trained_model, df)
->>>>>>> 47482494
 
     features = input_df.columns
     print("Columns: ", predict_data.columns)
@@ -197,8 +169,8 @@
     if creds["type"] == "snowflake":
         udf_name = connector.udf_name
 
-        pycaret_score_column = pred_output_df_columns["score"]
-        pycaret_label_column = pred_output_df_columns.get(
+        pycaret_score_column = trainer.pred_output_df_columns["score"]
+        pycaret_label_column = trainer.pred_output_df_columns.get(
             "label", "prediction_score"
         )  # To make up for the missing column in case of regression
 
@@ -206,34 +178,15 @@
             session=session,
             name=udf_name,
             stage_location=stage_name,
-            is_permanent=True,
+            is_permanent=False,
             replace=True,
-<<<<<<< HEAD
             output_schema=PandasDataFrameType(
                 [FloatType(), FloatType()], [pycaret_score_column, pycaret_label_column]
             ),
             input_types=[PandasDataFrameType(types)],
             input_names=features,
-            imports=[f"{stage_name}/{model_name}.pkl"],
-            packages=[
-                "snowflake-snowpark-python==1.11.1",
-                "typing",
-                "scikit-learn==1.1.1",
-                "xgboost==1.5.0",
-                "numpy==1.23.1",
-                "pandas==1.5.3",
-                "joblib==1.2.0",
-                "cachetools==4.2.2",
-                "PyYAML==6.0.1",
-                "pycaret",
-                "simplejson",
-            ],
-=======
-            stage_location=stage_name,
-            name=udf_name,
-            imports=[f"{stage_name}/{model_name}"] + connector.delete_files,
+            imports=[f"{stage_name}/{model_name}.pkl"] + connector.delete_files,
             packages=constants.SNOWFLAKE_TRAINING_PACKAGES + ["cachetools==4.2.2"],
->>>>>>> 47482494
         )
         class predict_scores:
             def end_partition(self, df):
@@ -246,7 +199,7 @@
 
                 # Check if 'label' is present in pred_output_df_columns
                 # Had to add a dummy label column in case of regression to the output dataframe as the UDTF expects the two columns in output
-                if "label" in pred_output_df_columns:
+                if "label" in trainer.pred_output_df_columns:
                     prediction_df[pycaret_label_column] = predictions[
                         pycaret_label_column
                     ]
@@ -278,7 +231,7 @@
         trainer.outputs.column_names.get("output_label_column"),
         train_model_id,
         input_df,
-        pred_output_df_columns,
+        trainer.pred_output_df_columns,
     )
     logger.debug("Writing predictions to warehouse")
 
