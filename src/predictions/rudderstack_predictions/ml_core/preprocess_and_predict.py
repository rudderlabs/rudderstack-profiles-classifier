import os
import sys
import json
import joblib
import logging
import warnings
import cachetools
import numpy as np
import pandas as pd
from typing import Any

import snowflake.snowpark.types as T
import snowflake.snowpark.functions as F

from ..trainers.TrainerFactory import TrainerFactory

from ..wht.pyNativeWHT import PyNativeWHT

from ..utils import utils
from ..utils.logger import logger
from ..utils import constants
from ..utils.S3Utils import S3Utils

from ..trainers.MLTrainer import MLTrainer
from ..connectors.ConnectorFactory import ConnectorFactory

from numba.core.errors import NumbaDeprecationWarning, NumbaPendingDeprecationWarning

warnings.filterwarnings("ignore", category=NumbaDeprecationWarning)
warnings.simplefilter("ignore", category=NumbaPendingDeprecationWarning)


def preprocess_and_predict(
    creds,
    s3_config,
    model_path,
    inputs,
    output_tablename,
    connector,
    trainer: MLTrainer,
):
    """
    This function is responsible for preprocessing
    and predicting on the data.
    """

    model_file_name = constants.MODEL_FILE_NAME
    connector.compute_udf_name(model_path)

    with open(model_path, "r") as f:
        results = json.load(f)
    train_model_id = results["model_info"]["model_id"]
    prob_th = results["model_info"].get("threshold")
    stage_name = results["model_info"]["file_location"]["stage"]
    model_hash = results["config"]["material_hash"]
    input_model_name = results["config"]["input_model_name"]

    numeric_columns = results["column_names"]["feature_table_column_types"]["numeric"]
    categorical_columns = results["column_names"]["feature_table_column_types"][
        "categorical"
    ]
    arraytype_columns = results["column_names"]["input_column_types"]["arraytype"]
    timestamp_columns = results["column_names"]["input_column_types"]["timestamp"]
    booleantype_columns = results["column_names"]["input_column_types"]["booleantype"]
    ignore_features = results["column_names"]["ignore_features"]

    model_name = f"{trainer.output_profiles_ml_model}_{model_file_name}"
    seq_no = None

    try:
        seq_no = int(utils.extract_seq_no_from_select_query(inputs[0]))
    except Exception as e:
        raise Exception(f"Error while parsing seq_no from inputs: {inputs}. Error: {e}")

    whtService = PyNativeWHT(None)
    whtService.init(connector, "", "")

    entity_var_table_name = whtService.compute_material_name(
        input_model_name, model_hash, seq_no
    )

    end_ts = connector.get_end_ts(
        whtService.get_registry_table_name(),
        input_model_name,
        model_hash,
        seq_no,
    )

    logger.debug(f"Pulling data from Entity-Var table - {entity_var_table_name}")
    raw_data = connector.get_table(
        entity_var_table_name, filter_condition=trainer.eligible_users
    )

    logger.debug("Transforming timestamp columns.")
    for col in timestamp_columns:
        raw_data = connector.add_days_diff(raw_data, col, col, end_ts)

    logger.debug(f"Transforming arraytype columns.")
<<<<<<< HEAD
    _, raw_data = connector.transform_arraytype_features(
        raw_data, arraytype_columns, trainer.prep.top_k_array_categories
    )
=======
    _, raw_data = connector.transform_arraytype_features(raw_data, arraytype_columns)
    raw_data = connector.transform_booleantype_features(raw_data, booleantype_columns)

    logger.debug("Boolean Type Columns transformed to numeric")
>>>>>>> d6212dfd

    predict_data = connector.drop_cols(raw_data, ignore_features)

    required_features_upper_case = set(
        [
            col.upper()
            for cols in results["column_names"]["feature_table_column_types"].values()
            for col in cols
            if col not in ignore_features
        ]
    )
    input_df = connector.select_relevant_columns(
        predict_data, required_features_upper_case
    )
    types = connector.generate_type_hint(
        input_df, results["column_names"]["feature_table_column_types"]
    )

    predict_data = connector.add_index_timestamp_colum_for_predict_data(
        predict_data, trainer.index_timestamp, end_ts
    )

    @cachetools.cached(cache={})
    def load_model(filename: str):
        """session.import adds the staged model file to an import directory. We load the model file from this location"""
        import_dir = sys._xoptions.get("snowflake_import_directory")

        if import_dir:
            assert import_dir.startswith("/home/udf/")
            filename = os.path.join(import_dir, filename)
        else:
            filename = os.path.join(local_folder, filename)

        with open(filename, "rb") as file:
            m = joblib.load(file)
            return m

    def predict_helper(df, model_name: str) -> Any:
        trained_model = load_model(model_name)
        df.columns = [x.upper() for x in df.columns]
        for col in numeric_columns:
            df[col] = df[col].astype("float64")
        """Replaces the pd.NA values in the numeric and categorical columns of a pandas DataFrame with np.nan and None, respectively."""
        df[numeric_columns] = df[numeric_columns].replace({pd.NA: np.nan})
        df[categorical_columns] = df[categorical_columns].replace({pd.NA: None})
        return trainer.predict(trained_model, df)

    features = input_df.columns

    if creds["type"] == "snowflake":
        udf_name = connector.udf_name

        @F.pandas_udf(
            session=connector.session,
            max_batch_size=10000,
            is_permanent=True,
            replace=True,
            stage_location=stage_name,
            name=udf_name,
            imports=[f"{stage_name}/{model_name}"] + connector.delete_files,
            packages=constants.SNOWFLAKE_TRAINING_PACKAGES + ["cachetools==4.2.2"],
        )
        def predict_scores(df: types) -> T.PandasSeries[float]:
            df.columns = features
            predictions = predict_helper(df, model_name)
            return predictions.round(4)

        prediction_udf = predict_scores
    elif creds["type"] in ("redshift", "bigquery"):
        local_folder = connector.get_local_dir()

        def predict_scores_rs(df: pd.DataFrame) -> pd.Series:
            df.columns = features
            predictions = predict_helper(df, model_name)
            return predictions.round(4)

        prediction_udf = predict_scores_rs

    logger.debug("Creating predictions on the feature data")
    preds_with_percentile = connector.call_prediction_udf(
        predict_data,
        prediction_udf,
        trainer.entity_column,
        trainer.index_timestamp,
        trainer.outputs.column_names.get("score"),
        trainer.outputs.column_names.get("percentile"),
        trainer.outputs.column_names.get("output_label_column"),
        train_model_id,
        prob_th,
        input_df,
    )
    logger.debug("Writing predictions to warehouse")
    connector.write_table(
        preds_with_percentile,
        output_tablename,
        write_mode="overwrite",
        local=False,
        if_exists="replace",
        s3_config=s3_config,
    )
    logger.debug("Closing the session")

    connector.post_job_cleanup()
    logger.debug("Finished Predict job")


if __name__ == "__main__":
    import argparse

    parser = argparse.ArgumentParser()

    parser.add_argument("--wh_creds", type=json.loads)
    parser.add_argument("--s3_config", type=json.loads)
    parser.add_argument("--json_output_filename", type=str)
    parser.add_argument("--inputs", type=json.loads)
    parser.add_argument("--output_tablename", type=str)
    parser.add_argument("--merged_config", type=json.loads)
    parser.add_argument("--output_path", type=str)
    parser.add_argument("--mode", type=str)
    args = parser.parse_args()

    current_dir = os.path.dirname(os.path.abspath(__file__))
    output_dir = (
        args.output_path
        if args.mode == constants.LOCAL_MODE
        else os.path.join(current_dir, "output")
    )

    file_handler = logging.FileHandler(
        os.path.join(current_dir, "preprocess_and_predict.log")
    )
    formatter = logging.Formatter(
        "%(asctime)s - %(name)s - %(levelname)s - %(message)s"
    )
    file_handler.setLevel(logging.DEBUG)
    file_handler.setFormatter(formatter)
    logger.addHandler(file_handler)

    if args.mode == constants.RUDDERSTACK_MODE:
        logger.debug(f"Downloading files from S3 in {args.mode} mode.")
        S3Utils.download_directory(args.s3_config, output_dir)
    if args.mode == constants.CI_MODE:
        sys.exit(0)
    trainer = TrainerFactory.create(args.merged_config)

    wh_creds = utils.parse_warehouse_creds(args.wh_creds, args.mode)
    connector = ConnectorFactory.create(wh_creds, output_dir)

    model_path = os.path.join(output_dir, args.json_output_filename)

    _ = preprocess_and_predict(
        wh_creds,
        args.s3_config,
        model_path,
        args.inputs,
        args.output_tablename,
        connector=connector,
        trainer=trainer,
    )

    if args.mode == constants.RUDDERSTACK_MODE:
        logger.debug(f"Deleting files in {output_dir}")
        utils.delete_folder(output_dir)<|MERGE_RESOLUTION|>--- conflicted
+++ resolved
@@ -96,16 +96,12 @@
         raw_data = connector.add_days_diff(raw_data, col, col, end_ts)
 
     logger.debug(f"Transforming arraytype columns.")
-<<<<<<< HEAD
     _, raw_data = connector.transform_arraytype_features(
         raw_data, arraytype_columns, trainer.prep.top_k_array_categories
     )
-=======
-    _, raw_data = connector.transform_arraytype_features(raw_data, arraytype_columns)
     raw_data = connector.transform_booleantype_features(raw_data, booleantype_columns)
 
     logger.debug("Boolean Type Columns transformed to numeric")
->>>>>>> d6212dfd
 
     predict_data = connector.drop_cols(raw_data, ignore_features)
 
