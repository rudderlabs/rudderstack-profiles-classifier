--- conflicted
+++ resolved
@@ -335,54 +335,11 @@
     train_table_pairs = get_material_names_partial(start_date=start_date)
     # Generate new materials for training data
     try:
-<<<<<<< HEAD
-        get_material_names_partial = partial(
-            connector.get_material_names,
-            session=session,
-            material_table=material_table,
-            end_date=end_date,
-            features_profiles_model=features_profiles_model,
-            model_hash=model_hash,
-            prediction_horizon_days=trainer.prediction_horizon_days,
-            output_filename=output_filename,
-            site_config_path=site_config_path,
-            project_folder=project_folder,
-            input_models=new_input_models,
-            inputs=inputs,
-        )
-
-        # material_names, training_dates
-        train_table_pairs = get_material_names_partial(start_date=start_date)
-
-        # Generate new materials for training data
-        try:
-            train_table_pairs = connector.check_and_generate_more_materials(
-                session,
-                get_material_names_partial,
-                trainer.check_min_data_requirement,
-                trainer.materialisation_strategy,
-                trainer.feature_data_min_date_diff,
-                train_table_pairs,
-                trainer.materialisation_max_no_dates,
-                trainer.materialisation_dates,
-                trainer.prediction_horizon_days,
-                new_input_models,
-                output_filename,
-                site_config_path,
-                project_folder,
-            )
-        except Exception as e:
-            logger.error(f"Error while generating new materials, {str(e)}")
-    except TypeError:
-        raise Exception(
-            "Unable to fetch past material data. Ensure pb setup is correct and the profiles paths are setup correctly"
-=======
         train_table_pairs = trainer.check_and_generate_more_materials(
             get_material_names_partial,
             train_table_pairs,
             input_models,
             whtService,
->>>>>>> c073c6bc
         )
     except Exception as e:
         logger.error(f"Error while generating new materials, {str(e)}")
