--- conflicted
+++ resolved
@@ -304,36 +304,6 @@
             creation_ts, trainer.prediction_horizon_days
         )
 
-<<<<<<< HEAD
-    logger.info("Getting past data for training")
-    # try:
-    # material_names, training_dates
-
-    trainer.inputs = connector.get_input_models(
-        trainer.inputs, output_filename, project_folder, site_config_path
-    )
-
-    train_table_pairs = connector.get_material_names(
-        session,
-        material_table,
-        start_date,
-        end_date,
-        features_profiles_model,
-        model_hash,
-        trainer.prediction_horizon_days,
-        output_filename,
-        site_config_path,
-        project_folder,
-        trainer.inputs,
-        inputs,
-    )
-    # except TypeError:
-    #     raise Exception(
-    #         "Unable to fetch past material data. Ensure pb setup is correct and the profiles paths are setup correctly"
-    #     )
-
-=======
->>>>>>> 03fb9648
     if trainer.label_value is None and prediction_task == "classification":
         latest_feature_table_name = getPB().get_latest_entity_var_table_name(
             model_hash, features_profiles_model, inputs
