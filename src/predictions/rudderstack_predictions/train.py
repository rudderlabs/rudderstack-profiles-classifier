#!/usr/bin/env python
# coding: utf-8
import os
import json
import sys

from .wht.pythonWHT import PythonWHT

from functools import partial
from .processors.ProcessorFactory import ProcessorFactory

from .utils.logger import logger
from datetime import datetime, timezone
from dataclasses import asdict

import snowflake.snowpark
from snowflake.snowpark.functions import sproc

import warnings
from numba.core.errors import NumbaDeprecationWarning, NumbaPendingDeprecationWarning

# Below lines make relative imports work in snowpark stored procedures
sys.path.append(os.path.dirname(os.path.abspath(__file__)))
sys.path.append(os.path.abspath(os.path.join(os.path.dirname(__file__), "..")))

from .utils import utils
from .utils import constants

from .connectors.ConnectorFactory import ConnectorFactory
<<<<<<< HEAD
from .trainers.MLTrainer import MLTrainer
from .trainers.ClassificationTrainer import ClassificationTrainer
from .trainers.RegressionTrainer import RegressionTrainer


=======
from .trainers.TrainerFactory import TrainerFactory
>>>>>>> 47482494
from .ml_core.preprocess_and_train import train_and_store_model_results
from typing import List


warnings.filterwarnings("ignore", category=NumbaDeprecationWarning)
warnings.simplefilter("ignore", category=NumbaPendingDeprecationWarning)

model_file_name = constants.MODEL_FILE_NAME


def _train(
    creds: dict,
    inputs: str,
    output_filename: str,
    config: dict,
    site_config_path: str,
    project_folder: str,
    runtime_info: dict,
    input_models: List[str],
    whtService: PythonWHT,
    ml_core_path: str,
    metrics_table: str,
) -> None:
    """Trains the model and saves the model with given output_filename.

    Args:
        creds (dict): credentials to access the data warehouse - in same format as site_config.yaml from profiles
        inputs (str): Not being used currently. Can pass a blank string. For future support
        output_filename (str): path to the file where the model details including model id etc are written. Used in prediction step.
        config (dict): configs from profiles.yaml which should overwrite corresponding values from model_configs.yaml file

    Raises:
        ValueError: If num_params_name is invalid for numeric pipeline
        ValueError: If cat_params_name is invalid for catagorical pipeline

    Returns:
        None: saves the model but returns nothing
    """
    is_rudder_backend = utils.fetch_key_from_dict(
        runtime_info, "is_rudder_backend", False
    )
    stage_name = None

    config_path = utils.get_model_configs_file_path()
    folder_path = os.path.dirname(output_filename)
    target_path = utils.get_output_directory(folder_path)

    """ Initialising trainer """
    logger.info("Initialising trainer")
    default_config = utils.load_yaml(config_path)
    _ = config["data"].pop(
        "package_name", None
    )  # For backward compatibility. Not using it anywhere else, hence deleting.
    _ = config["data"].pop(
        "features_profiles_model", None
    )  # For backward compatibility. Not using it anywhere else, hence deleting.
    _ = config["data"].pop(
        "inputs", None
    )  # For backward compatibility. Not using it anywhere else, hence deleting.

    merged_config = utils.combine_config(default_config, config)

    user_preference_order_infra = merged_config["data"].pop(
        "user_preference_order_infra", None
    )

    connector = ConnectorFactory.create(creds["type"], folder_path)
    session = connector.build_session(creds)
    whtService.init(connector, session, site_config_path, project_folder)

    (
        model_hash,
        entity_var_model_name,
        creation_ts,
    ) = whtService.get_latest_entity_var_table(
        merged_config["data"]["entity_key"],
    )

    trainer = TrainerFactory.create(
        merged_config, connector, session, entity_var_model_name
    )

    logger.debug(
        f"Started training for {trainer.output_profiles_ml_model} to predict {trainer.label_column}"
    )
    if trainer.eligible_users:
        logger.debug(
            f"Only following users are considered for training: {trainer.eligible_users}"
        )
    else:
        logger.debug(
            "Consider shortlisting the users through eligible_users flag to get better results for a specific user group - such as payers only, monthly active users etc."
        )

    """ Building session """
    warehouse = creds["type"]
    logger.debug(f"Building session for {warehouse}")
    if warehouse == "snowflake":
        stage_name = connector.stage_name
        train_procedure = connector.stored_procedure_name
        import_paths = connector.delete_files

        connector.create_stage(session)
        connector.pre_job_cleanup(session)

        @sproc(
            name=train_procedure,
            is_permanent=False,
            stage_location=stage_name,
            replace=True,
            imports=import_paths,
<<<<<<< HEAD
            packages=[
                "snowflake-snowpark-python==1.11.1",
                "scikit-learn==1.1.1",
                "xgboost==1.5.0",
                "joblib==1.2.0",
                "PyYAML==6.0.1",
                "numpy==1.23.1",
                "pandas==1.5.3",
                "hyperopt==0.2.7",
                "shap==0.41.0",
                "matplotlib==3.7.1",
                "seaborn==0.12.0",
                "scikit-plot==0.3.7",
                "pycaret",
            ],
=======
            packages=constants.SNOWFLAKE_TRAINING_PACKAGES,
>>>>>>> 47482494
        )

        # This function is called from connector.call_procedure in preprocess_and_train.py
        def train_and_store_model_results_sf(
            session: snowflake.snowpark.Session,
            feature_table_name: str,
            train_config: dict,
            feature_table_column_types: dict,
            metrics_table: str,
        ) -> dict:
            """Creates and saves the trained model pipeline after performing preprocessing and classification and returns the model id attached with the results generated.

            Args:
                session (snowflake.snowpark.Session): valid snowpark session to access data warehouse
                feature_table_name (str): name of the user feature table generated by profiles feature table model,
                    and is input to training and prediction
                train_config (dict): configs from profiles.yaml which should overwrite corresponding values
                    from model_configs.yaml file
                feature_table_column_types (dict): dictionary containing the column types of the feature table

            Returns:
                dict: returns the model_id which is basically the time converted to key at which results were
                    generated along with precision, recall, fpr and tpr to generate pr-auc and roc-auc curve.
            """
            numeric_columns = feature_table_column_types["numeric"]
            categorical_columns = feature_table_column_types["categorical"]

            feature_df = connector.get_table_as_dataframe(session, feature_table_name)

            model_file = connector.join_file_path(
                f"{trainer.output_profiles_ml_model}_{model_file_name}"
            )

            (
                train_x,
                test_x,
                test_y,
                pipe,
                model_id,
                metrics_df,
                results,
            ) = trainer.train_model(
                feature_df,
                train_config,
                model_file,
            )

            trainer.plot_diagnostics(
                connector,
                session,
                pipe,
                stage_name,
                test_x,
                test_y,
                trainer.label_column,
            )

            model_file = model_file + ".pkl"
            connector.save_file(session, model_file, stage_name, overwrite=True)

            try:
                figure_file = os.path.join(
                    "tmp", trainer.figure_names["feature-importance-chart"]
                )
                shap_importance = utils.plot_top_k_feature_importance(
                    pipe,
                    train_x,
                    figure_file,
<<<<<<< HEAD
=======
                    top_k_features=20,
>>>>>>> 47482494
                )
                connector.write_pandas(
                    shap_importance,
                    "FEATURE_IMPORTANCE",
                    session=session,
                    auto_create_table=True,
                    overwrite=True,
                )
                connector.save_file(session, figure_file, stage_name, overwrite=True)
            except Exception as e:
                logger.error(f"Could not generate plots {e}")

            connector.write_pandas(
                metrics_df,
                table_name=f"{metrics_table}",
                session=session,
                auto_create_table=True,
                overwrite=False,
            )
            return results

    elif warehouse in ("redshift", "bigquery"):
        train_procedure = train_and_store_model_results
        connector.delete_local_data_folder()
        connector.make_local_dir()

    latest_seq_no = utils.extract_seq_no_from_select_query(inputs[0])
    latest_entity_var_table = whtService.compute_material_name(
        entity_var_model_name, model_hash, latest_seq_no
    )

    start_date, end_date = trainer.train_start_dt, trainer.train_end_dt

    if start_date is None or end_date is None:
        start_date, end_date = utils.get_date_range(
            creation_ts, trainer.prediction_horizon_days
        )

    absolute_input_models = whtService.get_input_models(inputs)

    logger.info(f"Getting input column types from table: {latest_entity_var_table}")
    input_column_types = connector.get_input_column_types(
        session,
        trainer,
        latest_entity_var_table,
        trainer.label_column,
        trainer.entity_column,
    )
    logger.debug(f"Input column types detected: {input_column_types}")

    logger.info("Getting past data for training")
    get_material_names_partial = partial(
        whtService.get_material_names,
        end_date=end_date,
        entity_var_model_name=entity_var_model_name,
        model_hash=model_hash,
        prediction_horizon_days=trainer.prediction_horizon_days,
        input_models=absolute_input_models,
        inputs=inputs,
    )
    # material_names, training_dates
    train_table_pairs = get_material_names_partial(start_date=start_date)
    # Generate new materials for training data
    try:
        train_table_pairs = trainer.check_and_generate_more_materials(
            get_material_names_partial,
            train_table_pairs,
            input_models,
            whtService,
            connector,
            session,
        )
    except Exception as e:
        logger.error(f"Error while generating new materials, {str(e)}")

    mode = connector.fetch_processor_mode(
        user_preference_order_infra, is_rudder_backend
    )
    processor = ProcessorFactory.create(mode, trainer, connector, session, ml_core_path)
    logger.debug(f"Using {mode} processor for training")
    train_results = processor.train(
        train_procedure,
        train_table_pairs,
        merged_config,
        input_column_types,
        metrics_table,
        creds,
        utils.load_yaml(site_config_path),
    )
    logger.debug("Training completed. Saving the artefacts")

    logger.info("Saving train results to file")
    model_id = train_results["model_id"]

    training_dates_ = []
    material_names_ = []
    for train_table_pair_ in train_table_pairs:
        material_names_.append(
            [train_table_pair_.feature_table_name, train_table_pair_.label_table_name]
        )
        training_dates_.append(
            [train_table_pair_.feature_table_date, train_table_pair_.label_table_date]
        )

    results = {
        "config": {
            "training_dates": training_dates_,
            "material_names": material_names_,
            "material_hash": model_hash,
            **asdict(trainer),
            "input_model_name": entity_var_model_name,
        },
        "model_info": {
            "file_location": {
                "stage": stage_name,
                "file_name": f"{trainer.output_profiles_ml_model}_{model_file_name}",
            },
            "model_id": model_id,
            "threshold": 0,
        },
        "column_names": train_results["column_names"],
    }
    json.dump(results, open(output_filename, "w"))

    model_timestamp = datetime.fromtimestamp(int(model_id), tz=timezone.utc).strftime(
        "%Y-%m-%dT%H:%M:%SZ"
    )
    summary = trainer.prepare_training_summary(train_results, model_timestamp)
    json.dump(summary, open(os.path.join(target_path, "training_summary.json"), "w"))
    logger.debug("Fetching visualisations to local")

    for figure_name in trainer.figure_names.values():
        try:
            connector.fetch_staged_file(session, stage_name, figure_name, target_path)
        except:
            logger.warning(f"Could not fetch {figure_name}")

    logger.debug("Cleaning up the training session")
    connector.post_job_cleanup(session)
    logger.debug("Training completed")<|MERGE_RESOLUTION|>--- conflicted
+++ resolved
@@ -27,15 +27,8 @@
 from .utils import constants
 
 from .connectors.ConnectorFactory import ConnectorFactory
-<<<<<<< HEAD
-from .trainers.MLTrainer import MLTrainer
-from .trainers.ClassificationTrainer import ClassificationTrainer
-from .trainers.RegressionTrainer import RegressionTrainer
-
-
-=======
+
 from .trainers.TrainerFactory import TrainerFactory
->>>>>>> 47482494
 from .ml_core.preprocess_and_train import train_and_store_model_results
 from typing import List
 
@@ -147,25 +140,7 @@
             stage_location=stage_name,
             replace=True,
             imports=import_paths,
-<<<<<<< HEAD
-            packages=[
-                "snowflake-snowpark-python==1.11.1",
-                "scikit-learn==1.1.1",
-                "xgboost==1.5.0",
-                "joblib==1.2.0",
-                "PyYAML==6.0.1",
-                "numpy==1.23.1",
-                "pandas==1.5.3",
-                "hyperopt==0.2.7",
-                "shap==0.41.0",
-                "matplotlib==3.7.1",
-                "seaborn==0.12.0",
-                "scikit-plot==0.3.7",
-                "pycaret",
-            ],
-=======
             packages=constants.SNOWFLAKE_TRAINING_PACKAGES,
->>>>>>> 47482494
         )
 
         # This function is called from connector.call_procedure in preprocess_and_train.py
@@ -234,10 +209,7 @@
                     pipe,
                     train_x,
                     figure_file,
-<<<<<<< HEAD
-=======
                     top_k_features=20,
->>>>>>> 47482494
                 )
                 connector.write_pandas(
                     shap_importance,
