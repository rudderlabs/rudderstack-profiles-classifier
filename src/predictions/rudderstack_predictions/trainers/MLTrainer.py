--- conflicted
+++ resolved
@@ -23,6 +23,8 @@
 from ..utils.logger import logger
 from ..connectors.Connector import Connector
 from ..utils import constants
+
+trainer_utils = utils.TrainerUtils()
 
 
 @dataclass
@@ -132,10 +134,6 @@
         pass
 
     @abstractmethod
-    def predict_model(self, model, test_x: pd.DataFrame):
-        pass
-
-    @abstractmethod
     def prepare_data(
         self,
         feature_df: pd.DataFrame,
@@ -236,7 +234,6 @@
             session_id=42,
         )
 
-<<<<<<< HEAD
         for custom_metric in custom_metrics:
             pycaret_add_custom_metric(
                 custom_metric["id"],
@@ -244,11 +241,6 @@
                 custom_metric["function"],
                 greater_is_better=custom_metric["greater_is_better"],
             )
-=======
-        train_x = utils.transform_null(train_x, numeric_columns, categorical_columns)
-        val_x = utils.transform_null(val_x, numeric_columns, categorical_columns)
-        test_x = utils.transform_null(test_x, numeric_columns, categorical_columns)
->>>>>>> 47482494
 
         # Compare different models and select the best one
         best_model = pycaret_compare_models()
@@ -267,7 +259,6 @@
                 "output_model_name": [results["output_model_name"]],
             }
         ).reset_index(drop=True)
-<<<<<<< HEAD
 
         return train_x, test_x, test_y, best_model, model_id, metrics_df, results
 
@@ -279,9 +270,6 @@
         model_file: str,
     ):
         pass
-=======
-        return train_x, test_x, test_y, pipe, model_id, metrics_df, results
->>>>>>> 47482494
 
     @abstractmethod
     def validate_data(self, connector, feature_table):
@@ -396,364 +384,4 @@
                 "Minimum data requirement not satisfied. Model performance may suffer. Try adding more datapoints by including more dates or increasing max_no_of_dates in the config."
             )
 
-<<<<<<< HEAD
-        return materials
-=======
-        return materials
-
-
-class ClassificationTrainer(MLTrainer):
-    evalution_metrics_map = {
-        metric.__name__: metric
-        for metric in [average_precision_score, precision_recall_fscore_support]
-    }
-    models_map = {
-        model.__name__: model
-        # Removing MPLClassifier from the list of models as it is not supported by TreeExplainer while
-        # calculating shap values.
-        for model in [XGBClassifier, RandomForestClassifier]
-    }
-
-    def __init__(
-        self, connector: Connector, session, entity_var_model_name: str, **kwargs
-    ):
-        super().__init__(**kwargs)
-        if self.label_value is None:
-            self.label_value = connector.get_default_label_value(
-                session,
-                entity_var_model_name,
-                self.label_column,
-                constants.POSITIVE_BOOLEAN_FLAGS,
-            )
-
-        self.figure_names = {
-            "roc-auc-curve": f"04-test-roc-auc-{self.output_profiles_ml_model}.png",
-            "pr-auc-curve": f"03-test-pr-auc-{self.output_profiles_ml_model}.png",
-            "lift-chart": f"02-test-lift-chart-{self.output_profiles_ml_model}.png",
-            "feature-importance-chart": f"01-feature-importance-chart-{self.output_profiles_ml_model}.png",
-        }
-        self.isStratify = True
-
-    def build_model(
-        self,
-        X_train: pd.DataFrame,
-        y_train: pd.DataFrame,
-        X_val: pd.DataFrame,
-        y_val: pd.DataFrame,
-        model_class: Union[XGBClassifier, RandomForestClassifier, MLPClassifier],
-        model_config: Dict,
-    ) -> Tuple:
-        """Returns the classifier with best hyper-parameters after performing hyper-parameter tuning along with trials info."""
-        hyperopt_space = self.generate_hyperparameter_space(model_config["hyperopts"])
-
-        # We can set evaluation set for xgboost model which we cannot directly configure from configuration file
-        fit_params = model_config.get("fitparams", {}).copy()
-        if model_class.__name__ == "XGBClassifier":
-            fit_params["eval_set"] = [(X_train, y_train), (X_val, y_val)]
-
-        # Objective method to run for different hyper-parameter space
-        def objective(space):
-            clf = model_class(**model_config["modelparams"], **space)
-            clf.fit(X_train, y_train, **fit_params)
-            pred = clf.predict_proba(X_val)
-            eval_metric_name = model_config["evaluation_metric"]
-            pr_auc = self.evalution_metrics_map[eval_metric_name](y_val, pred[:, 1])
-
-            return {"loss": (0 - pr_auc), "status": STATUS_OK, "config": space}
-
-        trials = Trials()
-        best_hyperparams = fmin(
-            fn=objective,
-            space=hyperopt_space,
-            algo=tpe.suggest,
-            max_evals=model_config["hyperopts_config"]["max_evals"],
-            return_argmin=False,
-            trials=trials,
-        )
-        if "early_stopping_rounds" in model_config["modelparams"]:
-            del model_config["modelparams"]["early_stopping_rounds"]
-        clf = model_class(**best_hyperparams, **model_config["modelparams"])
-        return clf, trials
-
-    def get_name(self):
-        return "classification"
-
-    def select_best_model(self, models, train_x, train_y, val_x, val_y):
-        """
-        Returns the best classifier model with the best hyperparameters based on the given list of models and their configurations.
-        """
-        best_acc = 0
-        for model_config in models:
-            name = model_config["name"]
-
-            if name in self.models_map.keys():
-                clf, trials = self.build_model(
-                    train_x, train_y, val_x, val_y, self.models_map[name], model_config
-                )
-
-                if best_acc < max([-1 * loss for loss in trials.losses()]):
-                    final_clf = clf
-                    best_acc = max([-1 * loss for loss in trials.losses()])
-
-        return final_clf
-
-    def prepare_label_table(self, connector: Connector, session, label_table_name: str):
-        label_table = connector.label_table(
-            session,
-            label_table_name,
-            self.label_column,
-            self.entity_column,
-            self.label_value,
-        )
-        distinct_values = connector.get_distinct_values_in_column(
-            label_table, self.label_column
-        )
-        if len(distinct_values) == 1:
-            raise ValueError(
-                f"Only one value of label column found in label table {label_table_name}. Please check if the label column is correct. Label column: {self.label_column}"
-            )
-        return label_table
-
-    def plot_diagnostics(
-        self,
-        connector: Connector,
-        session,
-        model,
-        stage_name: str,
-        x: pd.DataFrame,
-        y: pd.DataFrame,
-        label_column: str,
-    ) -> None:
-        try:
-            y_pred = model.predict_proba(x)[:, 1]
-            y_true = y[label_column.upper()].values
-
-            roc_auc_file = connector.join_file_path(self.figure_names["roc-auc-curve"])
-            utils.plot_roc_auc_curve(y_pred, y_true, roc_auc_file)
-            connector.save_file(session, roc_auc_file, stage_name, overwrite=True)
-
-            pr_auc_file = connector.join_file_path(self.figure_names["pr-auc-curve"])
-            utils.plot_pr_auc_curve(y_pred, y_true, pr_auc_file)
-            connector.save_file(session, pr_auc_file, stage_name, overwrite=True)
-
-            lift_chart_file = connector.join_file_path(self.figure_names["lift-chart"])
-            utils.plot_lift_chart(y_pred, y_true, lift_chart_file)
-            connector.save_file(session, lift_chart_file, stage_name, overwrite=True)
-        except Exception as e:
-            logger.error(f"Could not generate plots. {e}")
-        pass
-
-    def get_metrics(
-        self, model, train_x, train_y, test_x, test_y, val_x, val_y, train_config
-    ) -> dict:
-        model_metrics, _, prob_th = trainer_utils.get_metrics_classifier(
-            model,
-            train_x,
-            train_y,
-            test_x,
-            test_y,
-            val_x,
-            val_y,
-            train_config,
-            self.recall_to_precision_importance,
-        )
-        model_metrics["prob_th"] = prob_th
-        result_dict = {
-            "output_model_name": self.output_profiles_ml_model,
-            "prob_th": prob_th,
-            "metrics": model_metrics,
-        }
-        return result_dict
-
-    def prepare_training_summary(
-        self, model_results: dict, model_timestamp: str
-    ) -> dict:
-        training_summary = {
-            "timestamp": model_timestamp,
-            "data": {
-                "metrics": model_results["metrics"],
-                "threshold": model_results["prob_th"],
-            },
-        }
-        return training_summary
-
-    def validate_data(self, connector, feature_table):
-        return connector.validate_columns_are_present(
-            feature_table, self.label_column
-        ) and connector.validate_class_proportions(feature_table, self.label_column)
-
-    def check_min_data_requirement(
-        self, connector: Connector, session, materials
-    ) -> bool:
-        label_column = self.label_column
-        return connector.check_for_classification_data_requirement(
-            session, materials, label_column, self.label_value
-        )
-
-    def predict(self, trained_model, df) -> Any:
-        return trained_model.predict_proba(df)[:, 1]
-
-
-class RegressionTrainer(MLTrainer):
-    evalution_metrics_map = {
-        metric.__name__: metric
-        for metric in [mean_absolute_error, mean_squared_error, r2_score]
-    }
-
-    models_map = {
-        model.__name__: model
-        # Removing MLPRegressor from the list of models as it is taking too much time to
-        # calculate shap values for MLPRegressor
-        for model in [XGBRegressor, RandomForestRegressor]
-    }
-
-    def __init__(self, **kwargs):
-        super().__init__(**kwargs)
-
-        self.figure_names = {
-            # "regression-lift-chart" : f"04-regression-chart-{self.output_profiles_ml_model}.png",
-            "deciles-plot": f"03-deciles-plot-{self.output_profiles_ml_model}.png",
-            "residuals-chart": f"02-residuals-chart-{self.output_profiles_ml_model}.png",
-            "feature-importance-chart": f"01-feature-importance-chart-{self.output_profiles_ml_model}.png",
-        }
-        self.isStratify = False
-
-    def build_model(
-        self,
-        X_train: pd.DataFrame,
-        y_train: pd.DataFrame,
-        X_val: pd.DataFrame,
-        y_val: pd.DataFrame,
-        model_class: Union[XGBRegressor, RandomForestRegressor, MLPRegressor],
-        model_config: Dict,
-    ) -> Tuple:
-        """Returns the regressor with best hyper-parameters after performing hyper-parameter tuning along with trials info."""
-        hyperopt_space = self.generate_hyperparameter_space(model_config["hyperopts"])
-
-        # We can set evaluation set for XGB Regressor model which we cannot directly configure from the configuration file
-        fit_params = model_config.get("fitparams", {}).copy()
-        if model_class.__name__ == "XGBRegressor":
-            fit_params["eval_set"] = [(X_train, y_train), (X_val, y_val)]
-
-        # Objective method to run for different hyper-parameter space
-        def objective(space):
-            reg = model_class(**model_config["modelparams"], **space)
-            reg.fit(X_train, y_train, **fit_params)
-            pred = reg.predict(X_val)
-            eval_metric_name = model_config["evaluation_metric"]
-            loss = self.evalution_metrics_map[eval_metric_name](y_val, pred)
-
-            return {"loss": loss, "status": STATUS_OK, "config": space}
-
-        trials = Trials()
-        best_hyperparams = fmin(
-            fn=objective,
-            space=hyperopt_space,
-            algo=tpe.suggest,
-            max_evals=model_config["hyperopts_config"]["max_evals"],
-            return_argmin=False,
-            trials=trials,
-        )
-        if "early_stopping_rounds" in model_config["modelparams"]:
-            del model_config["modelparams"]["early_stopping_rounds"]
-        reg = model_class(**best_hyperparams, **model_config["modelparams"])
-        return reg, trials
-
-    def get_name(self):
-        return "regression"
-
-    def select_best_model(self, models, train_x, train_y, val_x, val_y):
-        """
-        Returns the best regressor model with the best hyperparameters based on the given list of models and their configurations.
-        """
-        best_loss = float("inf")
-
-        for model_config in models:
-            name = model_config["name"]
-            if name in self.models_map.keys():
-                reg, trials = self.build_model(
-                    train_x, train_y, val_x, val_y, self.models_map[name], model_config
-                )
-
-                if best_loss > min(trials.losses()):
-                    final_reg = reg
-                    best_loss = min(trials.losses())
-
-        return final_reg
-
-    def prepare_label_table(self, connector: Connector, session, label_table_name: str):
-        return connector.label_table(
-            session,
-            label_table_name,
-            self.label_column,
-            self.entity_column,
-            None,
-        )
-
-    def plot_diagnostics(
-        self,
-        connector: Connector,
-        session,
-        model,
-        stage_name: str,
-        x: pd.DataFrame,
-        y: pd.DataFrame,
-        label_column: str,
-    ):
-        try:
-            y_pred = model.predict(x)
-
-            residuals_file = connector.join_file_path(
-                self.figure_names["residuals-chart"]
-            )
-            y_true = y[label_column.upper()]
-            utils.plot_regression_residuals(y_pred, y_true, residuals_file)
-            connector.save_file(session, residuals_file, stage_name, overwrite=True)
-
-            deciles_file = connector.join_file_path(self.figure_names["deciles-plot"])
-            utils.plot_regression_deciles(y_pred, y_true, deciles_file, label_column)
-            connector.save_file(session, deciles_file, stage_name, overwrite=True)
-
-            # For future reference
-            # regression_chart_file = connector.join_file_path(self.figure_names['regression-lift-chart'])
-            # utils.regression_evaluation_plot(y_pred, y_true, regression_chart_file)
-            # connector.save_file(session, regression_chart_file, stage_name, overwrite=True)
-
-        except Exception as e:
-            logger.error(f"Could not generate plots. {e}")
-
-    def get_metrics(
-        self, model, train_x, train_y, test_x, test_y, val_x, val_y, train_config
-    ) -> dict:
-        model_metrics = trainer_utils.get_metrics_regressor(
-            model, train_x, train_y, test_x, test_y, val_x, val_y
-        )
-        result_dict = {
-            "output_model_name": self.output_profiles_ml_model,
-            "prob_th": None,
-            "metrics": model_metrics,
-        }
-        return result_dict
-
-    def prepare_training_summary(
-        self, model_results: dict, model_timestamp: str
-    ) -> dict:
-        training_summary = {
-            "timestamp": model_timestamp,
-            "data": {"metrics": model_results["metrics"]},
-        }
-        return training_summary
-
-    def validate_data(self, connector, feature_table):
-        return connector.validate_columns_are_present(
-            feature_table, self.label_column
-        ) and connector.validate_label_distinct_values(feature_table, self.label_column)
-
-    def check_min_data_requirement(
-        self, connector: Connector, session, materials
-    ) -> bool:
-        return connector.check_for_regression_data_requirement(session, materials)
-
-    def predict(self, trained_model, df) -> Any:
-        return trained_model.predict(df)
->>>>>>> 47482494
+        return materials