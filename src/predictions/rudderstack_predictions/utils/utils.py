--- conflicted
+++ resolved
@@ -736,51 +736,13 @@
             sample_data = train_x.sample(100, random_state=42)
         model_class = model.__class__.__name__
 
-        # Select the appropriate explainer based on the model class name
-        explainer_map = {
-            "RidgeClassifier": shap.LinearExplainer,
-            "AdaBoostClassifier": shap.KernelExplainer,
-            "ExtraTreesClassifier": shap.TreeExplainer,
-            "RandomForestClassifier": shap.TreeExplainer,
-            "LogisticRegression": shap.LinearExplainer,
-            "GaussianNB": shap.KernelExplainer,
-            "KNeighborsClassifier": shap.KernelExplainer,
-            "DecisionTreeClassifier": shap.TreeExplainer,
-            "GradientBoostingClassifier": shap.TreeExplainer,
-            "LinearDiscriminantAnalysis": shap.LinearExplainer,
-            "LGBMClassifier": shap.TreeExplainer,
-            "DummyClassifier": shap.KernelExplainer,
-            "SVC": shap.KernelExplainer,
-            "QuadraticDiscriminantAnalysis": shap.KernelExplainer,
-            "XGBClassifier": shap.TreeExplainer,
-            "LinearRegression": shap.LinearExplainer,
-            "Ridge": shap.LinearExplainer,
-            "BayesianRidge": shap.LinearExplainer,
-            "Lasso": shap.LinearExplainer,
-            "LeastAngleRegression": shap.LinearExplainer,
-            "LassoLeastAngleRegression": shap.LinearExplainer,
-            "LightGBM": shap.TreeExplainer,
-            "GradientBoostingRegressor": shap.TreeExplainer,
-            "HuberRegressor": shap.LinearExplainer,
-            "RandomForestRegressor": shap.TreeExplainer,
-            "DecisionTreeRegressor": shap.TreeExplainer,
-            "ExtraTreesRegressor": shap.TreeExplainer,
-            "XGBRegressor": shap.TreeExplainer,
-            "AdaBoostRegressor": shap.TreeExplainer,
-            "ElasticNet": shap.LinearExplainer,
-            "OrthogonalMatchingPursuit": shap.LinearExplainer,
-            "KNeighborsRegressor": shap.KernelExplainer,
-            "DummyRegressor": shap.KernelExplainer,
-            "PassiveAggressiveRegressor": shap.LinearExplainer,
-        }
-
-        explainer_class = explainer_map[model_class]
+        explainer_class = constants.EXPLAINER_MAP[model_class]
         explainer = explainer_class(model, sample_data)
 
         shap_values = explainer(sample_data)
         if len(shap_values.shape) == 3:
             shap_values = shap_values[:, :, 1]
-            
+
         shap_values.values = np.array(shap_values.values, dtype=float)
 
         shap.plots.beeswarm(shap_values, max_display=20, show=False)
@@ -794,21 +756,10 @@
             columns=["col_name", "feature_importance_vals"],
         )
 
-<<<<<<< HEAD
         return feature_importance
 
     except Exception as e:
         logger.warning(f"Exception occured while plotting feature importance {e}")
-=======
-    ax = shap_importance[:top_k_features][::-1].plot(
-        kind="barh", figsize=(8, 6), color="#86bf91", width=0.3
-    )
-    ax.set_xlabel(x_label)
-    ax.set_ylabel("Feature Name")
-    plt.title(f"Top {top_k_features} Important Features")
-    plt.savefig(figure_file, bbox_inches="tight")
-    plt.clf()
->>>>>>> 2a66d877
 
 
 def fetch_staged_file(
