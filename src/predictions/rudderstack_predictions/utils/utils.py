--- conflicted
+++ resolved
@@ -58,6 +58,7 @@
 
     timestamp_columns: List[str]
     arraytype_columns: List[str]
+    booleantype_columns: List[str]
     booleantype_columns: List[str]
     ignore_features: List[str]
     numeric_features: List[str]
@@ -139,14 +140,10 @@
     entity_column: str,
     transformed_arraytype_cols: List[str],
     transformed_booleantype_cols: List[str],
-<<<<<<< HEAD
     dtype_mapping: dict,
-=======
->>>>>>> d006a3e0
 ):
     feature_table_column_types = {}
 
-<<<<<<< HEAD
     for col in transformed_arraytype_cols:
         input_column_types["numeric"][col] = dtype_mapping["numeric"]
 
@@ -155,22 +152,6 @@
 
     for col in input_column_types["timestamp"]:
         input_column_types["numeric"][col] = dtype_mapping["numeric"]
-=======
-    # Add the trannsformed array type cols to numeric cols
-    # coomenting the below as this might lead to a change in input column types. ideally only feature table should change
-    # for col in transformed_arraytype_cols:
-    #     input_column_types["numeric"].append(col)
-
-    upper_numeric_input_cols = (
-        uppercase_columns(input_column_types["numeric"])
-        + uppercase_columns(transformed_arraytype_cols)
-        + uppercase_columns(transformed_booleantype_cols)
-    )
-    upper_timestamp_input_cols = uppercase_columns(input_column_types["timestamp"])
-    upper_feature_table_numeric_cols = merge_lists_to_unique(
-        upper_numeric_input_cols, upper_timestamp_input_cols
-    )
->>>>>>> d006a3e0
 
     for col in feature_table.columns:
         if col.upper() in (label_column.upper(), entity_column.upper()):
