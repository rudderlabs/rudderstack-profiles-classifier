--- conflicted
+++ resolved
@@ -352,16 +352,10 @@
         df[col] = df[col].astype("float64")
     """Replaces the pd.NA values in the numeric and categorical columns of a pandas DataFrame with np.nan and None, respectively."""
     for col in numeric_columns:
-<<<<<<< HEAD
         df[col] = df[col].fillna(0)
 
     for col in categorical_columns:
         df[col] = df[col].fillna("unknown")
-=======
-        df[col] = df[col].astype("float64")
-    df[numeric_columns] = df[numeric_columns].replace({pd.NA: np.nan})
-    df[categorical_columns] = df[categorical_columns].replace({pd.NA: None})
->>>>>>> 47482494
     return df
 
 
@@ -722,20 +716,11 @@
     plt.clf()
 
 
-<<<<<<< HEAD
-def plot_top_k_feature_importance(model, train_x, figure_file) -> pd.DataFrame:
+def plot_top_k_feature_importance(
+    model, train_x, figure_file, top_k_features=20
+) -> pd.DataFrame:
     """
     Generates a bar chart to visualize the top k important features in a machine learning model.
-=======
-def plot_top_k_feature_importance(
-    pipe,
-    train_x,
-    figure_file,
-    top_k_features=10,
-) -> pd.DataFrame:
-    train_x_processed = pipe["preprocessor"].transform(train_x)
-    train_x_processed = train_x_processed.astype(np.int_)
->>>>>>> 47482494
 
     Args:
         model (object): The trained model object.
@@ -808,20 +793,6 @@
             list(zip(feature_names, vals)),
             columns=["col_name", "feature_importance_vals"],
         )
-<<<<<<< HEAD
-=======
-        shap_values = shap_values[:, :, 1]
-    col_names_ = list(dict(pipe.steps)["preprocessor"].get_feature_names_out())
-    shap_df = pd.DataFrame(shap_values, columns=col_names_)
-    vals = np.abs(shap_df.values).mean(0)
-    feature_names = shap_df.columns
-    shap_importance = pd.DataFrame(
-        data=vals, index=feature_names, columns=["feature_importance_vals"]
-    )
-    shap_importance.sort_values(
-        by=["feature_importance_vals"], ascending=False, inplace=True
-    )
->>>>>>> 47482494
 
         return feature_importance
 
