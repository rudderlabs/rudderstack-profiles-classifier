--- conflicted
+++ resolved
@@ -919,10 +919,9 @@
 def plot_top_k_feature_importance(
     model, train_x, numeric_columns, categorical_columns, figure_file, top_k_features=5
 ) -> pd.DataFrame:
-    train_x_processed = pipe["preprocessor"].transform(train_x)
-    train_x_processed = train_x_processed.astype(np.int_)
-
-<<<<<<< HEAD
+    """
+    Generates a bar chart to visualize the top k important features in a machine learning model.
+
     Args:
         session (object): The session object used for writing the feature importance values and saving the chart image.
         model (object): The trained model object.
@@ -1004,67 +1003,6 @@
 
     except Exception as e:
         logger.warning(f"Exception occured while plotting feature importance {e}")
-=======
-    try:
-        shap_values = shap.TreeExplainer(pipe["model"]).shap_values(train_x_processed)
-    except Exception as e:
-        logger.warning(
-            f"Exception occured while calculating shap values {e}, using KernelExplainer"
-        )
-        shap_values = shap.KernelExplainer(
-            pipe["model"].predict_proba, data=train_x_processed
-        ).shap_values(train_x_processed)
-
-    x_label = "Importance scores"
-    if isinstance(shap_values, list):
-        logger.debug(
-            "Got List output, suggesting that the model is a multi-output model. \
-                Using the second output for plotting feature importance"
-        )
-        x_label = "Importance scores of positive label"
-        shap_values = shap_values[1]
-    elif (
-        isinstance(shap_values, np.ndarray)
-        and len(shap_values.shape) == 3
-        and shap_values.shape[2] == 2
-    ):
-        logger.debug(
-            "Got 3D numpy array with last dimension having depth of 2. Taking the second output for plotting feature importance"
-        )
-        shap_values = shap_values[:, :, 1]
-    onehot_encoder_columns = get_column_names(
-        dict(pipe.steps)["preprocessor"].transformers_[1][1].named_steps["encoder"],
-        categorical_columns,
-    )
-    col_names_ = (
-        numeric_columns
-        + onehot_encoder_columns
-        + [
-            col
-            for col in list(train_x)
-            if col not in numeric_columns and col not in categorical_columns
-        ]
-    )
-    shap_df = pd.DataFrame(shap_values, columns=col_names_)
-    vals = np.abs(shap_df.values).mean(0)
-    feature_names = shap_df.columns
-    shap_importance = pd.DataFrame(
-        data=vals, index=feature_names, columns=["feature_importance_vals"]
-    )
-    shap_importance.sort_values(
-        by=["feature_importance_vals"], ascending=False, inplace=True
-    )
-
-    ax = shap_importance[:top_k_features][::-1].plot(
-        kind="barh", figsize=(8, 6), color="#86bf91", width=0.3
-    )
-    ax.set_xlabel(x_label)
-    ax.set_ylabel("Feature Name")
-    plt.title(f"Top {top_k_features} Important Features")
-    plt.savefig(figure_file, bbox_inches="tight")
-    plt.clf()
-    return shap_importance
->>>>>>> c073c6bc
 
 
 def fetch_staged_file(
