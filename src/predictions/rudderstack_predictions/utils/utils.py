--- conflicted
+++ resolved
@@ -105,21 +105,7 @@
         y_pred: pd.DataFrame,
         recall_to_precision_importance: float = 1.0,
     ) -> dict:
-<<<<<<< HEAD
-        """Generates classification metrics
-
-        Args:
-            y_true (pd.DataFrame): Array of 1s and 0s. True labels
-            y_pred_proba (np.array): Array of predictions
-            th (float, optional): thresold for classification. Defaults to 0.5.
-            recall_to_precision_importance (float, optional): Importance of recall to precision. Defaults to 1.0
-
-        Returns:
-            dict: Returns classification metrics in form of a dict for the given thresold
-        """
-=======
         """Returns classification metrics in form of a dict for the given thresold."""
->>>>>>> a5b1f33e
         precision, recall, f1, _ = precision_recall_fscore_support(
             y_true,
             y_pred,
@@ -221,32 +207,10 @@
     def get_metrics_regressor(
         self, model, train_x, train_y, test_x, test_y, val_x, val_y
     ):
-<<<<<<< HEAD
-        """
-        Calculate and return regression metrics for the trained model.
-
-        Args:
-            model: The trained regression model.
-            train_x (pd.DataFrame): Training data features.
-            train_y (pd.DataFrame): Training data labels.
-            test_x (pd.DataFrame): Test data features.
-            test_y (pd.DataFrame): Test data labels.
-            val_x (pd.DataFrame): Validation data features.
-            val_y (pd.DataFrame): Validation data labels.
-            train_config (dict): Configuration for training.
-
-        Returns:
-            result_dict (dict): Dictionary containing regression metrics.
-        """
+        """Calculate and return regression metrics for the trained model."""
         train_pred = predict_regression(model, data=train_x)["prediction_label"]
         test_pred = predict_regression(model, data=test_x)["prediction_label"]
         val_pred = predict_regression(model, data=val_x)["prediction_label"]
-=======
-        """Calculate and return regression metrics for the trained model."""
-        train_pred = model.predict(train_x)
-        test_pred = model.predict(test_x)
-        val_pred = model.predict(val_x)
->>>>>>> a5b1f33e
 
         train_metrics = {}
         test_metrics = {}
@@ -440,19 +404,7 @@
 def transform_null(
     df: pd.DataFrame, numeric_columns: List[str], categorical_columns: List[str]
 ) -> pd.DataFrame:
-<<<<<<< HEAD
-    """
-    Replaces the pd.NA values in the numeric and categorical columns of a pandas DataFrame with np.nan and None, respectively.
-
-    Args:
-        df (pd.DataFrame): The pandas DataFrame.
-        numeric_columns (List[str]): A list of column names that contain numeric values.
-        categorical_columns (List[str]): A list of column names that contain categorical values.
-
-    Returns:
-        pd.DataFrame: The transformed DataFrame with pd.NA values replaced by np.nan in numeric columns and \
-            None in categorical columns.
-    """
+    """Replaces the pd.NA values in the numeric and categorical columns of a pandas DataFrame with np.nan and None, respectively."""
     # Replace pd.NA with mean in numeric columns
     for col in numeric_columns:
         df[col] = df[col].fillna(0)
@@ -460,11 +412,6 @@
     # Replace pd.NA with mode in categorical columns
     for col in categorical_columns:
         df[col] = df[col].fillna("unknown")
-=======
-    """Replaces the pd.NA values in the numeric and categorical columns of a pandas DataFrame with np.nan and None, respectively."""
-    df[numeric_columns] = df[numeric_columns].replace({pd.NA: np.nan})
-    df[categorical_columns] = df[categorical_columns].replace({pd.NA: None})
->>>>>>> a5b1f33e
     return df
 
 
@@ -640,7 +587,6 @@
 
 
 def plot_regression_deciles(y_pred, y_true, deciles_file, label_column):
-<<<<<<< HEAD
     """
     Plots y-actual vs y-predicted using deciles and saves it as a file.
     Args:
@@ -655,8 +601,6 @@
     y_true = pd.Series(y_true)
     y_pred = pd.Series(y_pred)
 
-=======
->>>>>>> a5b1f33e
     deciles = pd.qcut(y_pred, q=10, labels=False, duplicates="drop")
     deciles_df = pd.DataFrame(
         {"Actual": y_true, "Predicted": y_pred, "Deciles": deciles}
@@ -841,7 +785,6 @@
         None. The function generates a bar chart and writes the feature importance values to a table in the session.
     """
     try:
-<<<<<<< HEAD
         if len(train_x) < 100:
             sample_data = train_x
         else:
@@ -887,14 +830,6 @@
         }
 
         explainer_class = explainer_map[model_class]
-=======
-        shap_values = shap.TreeExplainer(pipe["model"]).shap_values(train_x_processed)
-    except Exception as e:
-        logger.warning(
-            f"Exception occured while calculating shap values {e}, using KernelExplainer"
-        )
-        return
->>>>>>> a5b1f33e
 
         explainer = explainer_class(model, sample_data)
 
