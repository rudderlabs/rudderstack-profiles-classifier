--- conflicted
+++ resolved
@@ -159,76 +159,6 @@
         )
         return best_metrics, best_th
 
-<<<<<<< HEAD
-=======
-    def get_metrics_classifier(
-        self,
-        clf,
-        X_train: pd.DataFrame,
-        y_train: pd.DataFrame,
-        X_test: pd.DataFrame,
-        y_test: pd.DataFrame,
-        X_val: pd.DataFrame,
-        y_val: pd.DataFrame,
-        train_config: dict,
-        recall_to_precision_importance: float = 1.0,
-    ) -> Tuple:
-        """Generates classification metrics and predictions for train,
-        validation and test data along with the best probability thresold.
-        """
-
-        train_predictions = predict_classification(clf, data=X_train)
-        filtered_train_predictions = train_predictions["prediction_label"]
-        train_metrics = self.get_classification_metrics(
-            y_train, filtered_train_predictions, recall_to_precision_importance
-        )
-
-        test_predictions = predict_classification(clf, data=X_test)
-        filtered_test_predictions = test_predictions["prediction_label"]
-        test_metrics = self.get_classification_metrics(
-            y_test, filtered_test_predictions, recall_to_precision_importance
-        )
-
-        val_predictions = predict_classification(clf, data=X_val)
-        filtered_val_predictions = val_predictions["prediction_label"]
-        val_metrics = self.get_classification_metrics(
-            y_val, filtered_val_predictions, recall_to_precision_importance
-        )
-
-        metrics = {"train": train_metrics, "val": val_metrics, "test": test_metrics}
-        predictions = {
-            "train": train_predictions,
-            "val": val_predictions,
-            "test": test_predictions,
-        }
-
-        # ToDO: This is for compatibility with UI and should be safely removed once the param is removed on UI
-        prob_th = 0.0
-        return metrics, predictions, round(prob_th, 2)
-
-    def get_metrics_regressor(
-        self, model, train_x, train_y, test_x, test_y, val_x, val_y
-    ):
-        """Calculate and return regression metrics for the trained model."""
-        train_pred = predict_regression(model, data=train_x)["prediction_label"]
-        test_pred = predict_regression(model, data=test_x)["prediction_label"]
-        val_pred = predict_regression(model, data=val_x)["prediction_label"]
-
-        train_metrics = {}
-        test_metrics = {}
-        val_metrics = {}
-
-        for metric_name, metric_func in self.evalution_metrics_map_regressor.items():
-            train_metrics[metric_name] = float(metric_func(train_y, train_pred))
-            test_metrics[metric_name] = float(metric_func(test_y, test_pred))
-            val_metrics[metric_name] = float(metric_func(val_y, val_pred))
-
-        metrics = {"train": train_metrics, "val": val_metrics, "test": test_metrics}
-
-        return metrics
-
-
->>>>>>> 1bbfc456
 def split_train_test(
     preprocess_setup,
     get_config,
@@ -240,24 +170,7 @@
     test_size: float,
     preprocess_config,
 ) -> Tuple:
-<<<<<<< HEAD
-    """Splits the data in train test and validation according to the their given partition factions.
-
-    Args:
-        feature_df (pd.DataFrame): feature table dataframe from the retrieved material_names tuple
-        label_column (str): name of label column from feature table
-        entity_column (str): name of entity column from feature table
-        output_profiles_ml_model (str): output ml model from model_configs file
-        train_size (float): partition fraction for train data
-        val_size (float): partition fraction for validation data
-        test_size (float): partition fraction for test data
-
-    Returns:
-        Tuple: returns the train_x, train_y, test_x, test_y in form of pd.DataFrame
-    """
-=======
-    """Returns the train_x, train_y, test_x, test_y, val_x, val_y in form of pd.DataFrame"""
->>>>>>> 1bbfc456
+    """Returns the train_x, train_y, test_x, test_y in form of pd.DataFrame"""
     feature_df.columns = feature_df.columns.str.upper()
 
     preprocess_setup(
