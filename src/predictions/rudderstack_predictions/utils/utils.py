--- conflicted
+++ resolved
@@ -66,10 +66,7 @@
 
     timestamp_columns: List[str]
     arraytype_columns: List[str]
-<<<<<<< HEAD
     booleantype_columns: List[str]
-=======
->>>>>>> 9a1ae1cf
     ignore_features: List[str]
     numeric_pipeline: dict
     categorical_pipeline: dict
