--- conflicted
+++ resolved
@@ -10,16 +10,8 @@
     def run(self, *args):
         return RudderPB().run(*args)
 
-<<<<<<< HEAD
-    def show_models(self, *args):
-        return RudderPB().show_models(*args)
-
-    def extract_json_from_stdout(self, *args):
-        return RudderPB().extract_json_from_stdout(*args)
-=======
     def show_models(self, arg: dict):
         return RudderPB().show_models(arg)
 
     def extract_json_from_stdout(self, stdout):
-        return RudderPB().extract_json_from_stdout(stdout)
->>>>>>> 59ffc3c6
+        return RudderPB().extract_json_from_stdout(stdout)