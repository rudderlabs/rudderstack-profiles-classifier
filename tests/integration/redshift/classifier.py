--- conflicted
+++ resolved
@@ -20,19 +20,6 @@
 os.makedirs(output_folder, exist_ok=True)
 
 train_input_model_name = "shopify_user_features"
-<<<<<<< HEAD
-inputs = [f"packages/{package_name}/models/{feature_table_name}"]
-output_model_name = "ltv_classification_integration_test"
-pred_horizon_days = 7
-pred_column = f"{output_model_name}_{pred_horizon_days}_days".upper()
-output_label = "OUTPUT_LABEL"
-s3_config = {}
-p_output_tablename = "classifier_integration_test_4"
-entity_key = "user"
-material_registry_table_name = "material_registry_4"
-
-=======
->>>>>>> 59ffc3c6
 
 data = {
     "prediction_horizon_days": pred_horizon_days,
@@ -96,10 +83,8 @@
         metrics = json_data["data"]["metrics"]
         prob_th = metrics["prob_th"]
         assert 0 <= prob_th <= 1, f"Invalid prob_th - {prob_th}"
-        assert prob_th is not None, "prob_th is empty"
         threshold = json_data["data"]["threshold"]
         assert 0 <= threshold <= 1, f"Invalid threshold - {threshold}"
-        assert threshold is not None, "threshold is empty"
         keys = ["test", "train", "val"]
         for key in keys:
             innerKeys = [
@@ -111,9 +96,9 @@
                 "users",
             ]
             for innerKey in innerKeys:
-                assert (
-                    metrics[key][innerKey] is not None
-                ), f"Invalid {innerKey} of {key} - ${metrics[key][innerKey]}"
+                assert metrics[key][
+                    innerKey
+                ], f"Invalid {innerKey} of {key} - ${metrics[key][innerKey]}"
 
 
 def validate_reports():
@@ -138,39 +123,6 @@
         raise Exception(f"{missing_files} not found in reports directory")
 
 
-<<<<<<< HEAD
-def validate_predictions_df():
-    connector = RedshiftConnector(folder_path_output_file)
-
-    session = connector.build_session(creds)
-
-    required_columns = [
-        "USER_MAIN_ID",
-        "VALID_AT",
-        pred_column,
-        "MODEL_ID",
-        f"PERCENTILE_{pred_column}",
-    ]
-
-    required_columns_lower = [column.lower() for column in required_columns]
-
-    try:
-        df = connector.get_table_as_dataframe(session, p_output_tablename)
-        columns_in_file = df.columns.tolist()
-    except Exception as e:
-        raise e
-
-    # Check if the required columns are present
-    if not set(required_columns_lower).issubset(columns_in_file):
-        missing_columns = set(required_columns_lower) - set(columns_in_file)
-        raise Exception(f"Miissing columns: {missing_columns} in predictions table.")
-
-    session.close()
-    return True
-
-
-=======
->>>>>>> 59ffc3c6
 def test_classification():
     st = time.time()
 
