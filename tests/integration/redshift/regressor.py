from train import *
import shutil
from predict import *
from src.predictions.rudderstack_predictions.connectors.RedshiftConnector import (
    RedshiftConnector,
)
import json
from tests.integration.utils import *
import os

creds = json.loads(os.environ["REDSHIFT_SITE_CONFIG"])
creds["schema"] = "rs_profiles_3"


current_dir = os.path.dirname(os.path.abspath(__file__))
project_path = os.path.join(current_dir, "sample_project")
siteconfig_path = os.path.join(project_path, "siteconfig.yaml")
output_filename = os.path.join(current_dir, "output/output.json")
output_folder = os.path.join(current_dir, "output")
folder_path_output_file = os.path.dirname(output_filename)

os.makedirs(output_folder, exist_ok=True)

train_input_model_name = "shopify_user_features"
<<<<<<< HEAD
output_model_name = "ltv_regression_integration_test"
pred_horizon_days = 7
pred_column = f"{output_model_name}_{pred_horizon_days}_days".upper()
s3_config = {}
p_output_tablename = "regressor_integration_test_4"
entity_key = "user"
material_registry_table_name = "material_registry_4"

=======
>>>>>>> 59ffc3c6

data = {
    "prediction_horizon_days": pred_horizon_days,
    "features_profiles_model": feature_table_name,
    "inputs": inputs,
    "eligible_users": eligible_users,
    "label_column": regressor_label_column,
    "task": "regression",
    "output_profiles_ml_model": output_model_name,
}

train_config = {"data": data}

preprocessing = {"ignore_features": ["user_email", "first_name", "last_name"]}
predict_config = {
    "data": data,
    "preprocessing": preprocessing,
    "outputs": {
        "column_names": {
            "percentile": f"percentile_{output_model_name}_{pred_horizon_days}_days",
            "score": f"{output_model_name}_{pred_horizon_days}_days",
        },
        "feature_meta_data": {
            "features": [
                {
                    "description": "Percentile of churn score. Higher the percentile, higher the probability of churn",
                    "name": f"percentile_{output_model_name}_{pred_horizon_days}_days",
                }
            ]
        },
    },
}


def cleanup_pb_project(project_path, siteconfig_path):
    directories = ["migrations", "output"]
    for directory in directories:
        dir_path = os.path.join(project_path, directory)
        if os.path.exists(dir_path):
            shutil.rmtree(dir_path)
    os.remove(siteconfig_path)


def cleanup_reports(reports_folders):
    current_dir = os.path.dirname(os.path.abspath(__file__))
    for folder_name in reports_folders:
        folder_path = os.path.join(current_dir, folder_name)
        shutil.rmtree(folder_path)


def validate_training_summary_regression():
    current_dir = os.path.dirname(os.path.abspath(__file__))
    file_path = os.path.join(
        current_dir, "output/train_reports", "training_summary.json"
    )
    with open(file_path, "r") as file:
        json_data = json.load(file)
        timestamp = json_data["timestamp"]
        assert isinstance(timestamp, str), f"Invalid timestamp - {timestamp}"
        assert timestamp, "Timestamp is empty"
        metrics = json_data["data"]["metrics"]
        keys = ["test", "train", "val"]
        for key in keys:
            innerKeys = ["mean_absolute_error", "mean_squared_error", "r2_score"]
            for innerKey in innerKeys:
                assert (
                    metrics[key][innerKey] is not None
                ), f"Invalid {innerKey} of {key} - ${metrics[key][innerKey]}"


def validate_reports_regression():
    current_dir = os.path.dirname(os.path.abspath(__file__))
    reports_directory = os.path.join(current_dir, "output/train_reports")
    expected_files = [
        "01-feature-importance-chart",
        "02-residuals-chart",
        "03-deciles-plot",
    ]
    files = os.listdir(reports_directory)
    missing_files = []
    for expected_file in expected_files:
        found = False
        for file_name in files:
            if expected_file in file_name:
                found = True
        if not found:
            missing_files.append(expected_file)
    if len(missing_files) > 0:
        raise Exception(f"{missing_files} not found in reports directory")


def test_regressor():
    current_dir = os.path.dirname(os.path.abspath(__file__))
    project_path = os.path.join(current_dir, "sample_project")
    siteconfig_path = os.path.join(project_path, "siteconfig.yaml")
    output_filename = os.path.join(current_dir, "output/output.json")
    output_folder = os.path.join(current_dir, "output")

    os.makedirs(output_folder, exist_ok=True)

    create_site_config_file(creds, siteconfig_path)

    folders = [
        os.path.join(output_folder, folder)
        for folder in os.listdir(output_folder)
        if os.path.isdir(os.path.join(output_folder, folder))
    ]
    reports_folders = [folder for folder in folders if folder.endswith("_reports")]

    input_model_hash, latest_seq_no = get_latest_entity_var(
        creds, siteconfig_path, project_path, train_input_model_name
    )

    train_inputs = [
        f"""SELECT * FROM {creds['schema']}.material_{train_input_model_name}_{input_model_hash}_{latest_seq_no}""",
    ]
    runtime_info = {"site_config_path": siteconfig_path}

    try:
        train(
            creds,
            train_inputs,
            output_filename,
            train_config,
            siteconfig_path,
            project_path,
        )
        validate_training_summary_regression()
        validate_reports_regression()

        with open(output_filename, "r") as f:
            results = json.load(f)

        material_table_name = results["config"]["material_names"][0][-1]
        predict_inputs = [
            f"SELECT * FROM {creds['schema']}.{material_table_name}",
        ]

        predict(
            creds,
            s3_config,
            output_filename,
            predict_inputs,
            p_output_tablename,
            predict_config,
            runtime_info,
        )
        validate_predictions_df_regressor(creds)

    except Exception as e:
        raise e
    finally:
        cleanup_pb_project(project_path, siteconfig_path)
        cleanup_reports(reports_folders)


test_regressor()<|MERGE_RESOLUTION|>--- conflicted
+++ resolved
@@ -22,17 +22,6 @@
 os.makedirs(output_folder, exist_ok=True)
 
 train_input_model_name = "shopify_user_features"
-<<<<<<< HEAD
-output_model_name = "ltv_regression_integration_test"
-pred_horizon_days = 7
-pred_column = f"{output_model_name}_{pred_horizon_days}_days".upper()
-s3_config = {}
-p_output_tablename = "regressor_integration_test_4"
-entity_key = "user"
-material_registry_table_name = "material_registry_4"
-
-=======
->>>>>>> 59ffc3c6
 
 data = {
     "prediction_horizon_days": pred_horizon_days,
@@ -98,9 +87,9 @@
         for key in keys:
             innerKeys = ["mean_absolute_error", "mean_squared_error", "r2_score"]
             for innerKey in innerKeys:
-                assert (
-                    metrics[key][innerKey] is not None
-                ), f"Invalid {innerKey} of {key} - ${metrics[key][innerKey]}"
+                assert metrics[key][
+                    innerKey
+                ], f"Invalid {innerKey} of {key} - ${metrics[key][innerKey]}"
 
 
 def validate_reports_regression():
