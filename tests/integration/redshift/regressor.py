--- conflicted
+++ resolved
@@ -92,37 +92,6 @@
                 ], f"Invalid {innerKey} of {key} - ${metrics[key][innerKey]}"
 
 
-<<<<<<< HEAD
-=======
-def validate_column_names_in_output_json():
-    with open(output_filename, "r") as file:
-        results = json.load(file)
-
-    expected_keys = {
-        "input_column_types": {
-            "numeric": [],
-            "categorical": [],
-            "arraytype": [],
-            "timestamp": [],
-            "booleantype": [],
-        },
-        "ignore_features": [],
-        "feature_table_column_types": {"numeric": [], "categorical": []},
-    }
-
-    for key, subkeys in expected_keys.items():
-        assert (
-            key in results["column_names"]
-        ), f"Missing key: {key} in output json file."
-
-        if subkeys:
-            for subkey in subkeys:
-                assert (
-                    subkey in results["column_names"][key]
-                ), f"Missing subkey {subkey} under key: {key} in output json file."
-
-
->>>>>>> d006a3e0
 def validate_reports_regression():
     current_dir = os.path.dirname(os.path.abspath(__file__))
     reports_directory = os.path.join(current_dir, "output/train_reports")
