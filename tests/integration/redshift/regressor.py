from src.train import *
import shutil
<<<<<<< HEAD
from src.predict import * 
=======
from predict import *
>>>>>>> 866add01


# homedir = os.path.expanduser("~")
# with open(os.path.join(homedir, ".pb/siteconfig.yaml"), "r") as f:
#     creds = yaml.safe_load(f)["connections"]["shopify_wh_rs"]["outputs"]["dev"]

creds = json.loads(os.environ["REDSHIFT_SITE_CONFIG"])
creds["schema"] = "rs_profiles_3"


current_dir = os.path.dirname(os.path.abspath(__file__))
project_path = os.path.join(current_dir, "sample_project")
siteconfig_path = os.path.join(project_path, "siteconfig.yaml")
output_filename = os.path.join(current_dir, "output/output.json")
output_folder = os.path.join(current_dir, "output")
folder_path_output_file = os.path.dirname(output_filename)

os.makedirs(output_folder, exist_ok=True)

package_name = "feature_table"
feature_table_name = "shopify_user_features"
eligible_users = "days_since_last_seen IS NOT NULL"
package_name = "feature_table"
label_column = "days_since_last_seen"
inputs = [f"packages/{package_name}/models/{feature_table_name}"]
output_model_name = "ltv_regression_integration_test"
pred_horizon_days = 7
pred_column = f"{output_model_name}_{pred_horizon_days}_days".upper()
s3_config = {}
p_output_tablename = "test_run_can_delete_2"
entity_key = "user"
var_table_suffix = ["_var_table", "_all_var_table"]


data = {
    "prediction_horizon_days": pred_horizon_days,
    "features_profiles_model": feature_table_name,
    "inputs": inputs,
    "eligible_users": eligible_users,
    "label_column": label_column,
    "task": "regression",
    "output_profiles_ml_model": output_model_name,
}

train_config = {"data": data}

preprocessing = {"ignore_features": ["user_email", "first_name", "last_name"]}
predict_config = {
    "data": data,
    "preprocessing": preprocessing,
    "outputs": {
        "column_names": {
            "percentile": f"percentile_{output_model_name}_{pred_horizon_days}_days",
            "score": f"{output_model_name}_{pred_horizon_days}_days",
        },
        "feature_meta_data": {
            "features": [
                {
                    "description": "Percentile of churn score. Higher the percentile, higher the probability of churn",
                    "name": f"percentile_{output_model_name}_{pred_horizon_days}_days",
                }
            ]
        },
    },
}


def cleanup_pb_project(project_path, siteconfig_path):
    directories = ["migrations", "output"]
    for directory in directories:
        dir_path = os.path.join(project_path, directory)
        if os.path.exists(dir_path):
            shutil.rmtree(dir_path)
    os.remove(siteconfig_path)


def cleanup_reports(reports_folders):
    current_dir = os.path.dirname(os.path.abspath(__file__))
    for folder_name in reports_folders:
        folder_path = os.path.join(current_dir, folder_name)
        shutil.rmtree(folder_path)


def validate_training_summary_regression():
    current_dir = os.path.dirname(os.path.abspath(__file__))
    file_path = os.path.join(
        current_dir, "output/train_reports", "training_summary.json"
    )
    with open(file_path, "r") as file:
        json_data = json.load(file)
        timestamp = json_data["timestamp"]
        assert isinstance(timestamp, str), f"Invalid timestamp - {timestamp}"
        assert timestamp, "Timestamp is empty"
        metrics = json_data["data"]["metrics"]
        keys = ["test", "train", "val"]
        for key in keys:
            innerKeys = ["mean_absolute_error", "mean_squared_error", "r2_score"]
            for innerKey in innerKeys:
                assert metrics[key][
                    innerKey
                ], f"Invalid {innerKey} of {key} - ${metrics[key][innerKey]}"


def validate_reports_regression():
    current_dir = os.path.dirname(os.path.abspath(__file__))
    reports_directory = os.path.join(current_dir, "output/train_reports")
    expected_files = [
        "01-feature-importance-chart",
        "02-residuals-chart",
        "03-deciles-plot",
    ]
    files = os.listdir(reports_directory)
    missing_files = []
    for expected_file in expected_files:
        found = False
        for file_name in files:
            if expected_file in file_name:
                found = True
        if not found:
            missing_files.append(expected_file)
    if len(missing_files) > 0:
        raise Exception(f"{missing_files} not found in reports directory")


def validate_predictions_df():
    connector = RedshiftConnector(folder_path_output_file)
    session = connector.build_session(creds)

    required_columns = [
        "USER_MAIN_ID",
        "VALID_AT",
        pred_column,
        "MODEL_ID",
        f"PERCENTILE_{pred_column}",
    ]

    required_columns_lower = [column.lower() for column in required_columns]

    try:
        df = connector.get_table_as_dataframe(session, p_output_tablename)
        columns_in_file = df.columns.tolist()
        print(columns_in_file)
    except Exception as e:
        raise e

    # Check if the required columns are present
    if not set(required_columns_lower).issubset(columns_in_file):
        missing_columns = set(required_columns_lower) - set(columns_in_file)
        raise Exception(f"Miissing columns: {missing_columns} in predictions table.")

    session.close()
    return True


def create_site_config_file(creds, siteconfig_path):
    json_data = {
        "connections": {"test": {"target": "test", "outputs": {"test": creds}}}
    }
    yaml_data = yaml.dump(json_data, default_flow_style=False)
    with open(siteconfig_path, "w") as file:
        file.write(yaml_data)


def test_regressor():
    current_dir = os.path.dirname(os.path.abspath(__file__))
    project_path = os.path.join(current_dir, "sample_project")
    siteconfig_path = os.path.join(project_path, "siteconfig.yaml")
    output_filename = os.path.join(current_dir, "output/output.json")
    output_folder = os.path.join(current_dir, "output")

    os.makedirs(output_folder, exist_ok=True)

    create_site_config_file(creds, siteconfig_path)

    folders = [
        os.path.join(output_folder, folder)
        for folder in os.listdir(output_folder)
        if os.path.isdir(os.path.join(output_folder, folder))
    ]
    reports_folders = [folder for folder in folders if folder.endswith("_reports")]

    connector = RedshiftConnector(folder_path_output_file)
    latest_model_hash, user_var_table_name = connector.get_latest_material_hash(
        entity_key,
        var_table_suffix,
        output_filename,
        siteconfig_path,
        project_path,
    )

    train_inputs = [
        f"""SELECT * FROM {creds['schema']}.material_user_var_table_{latest_model_hash}_0""",
    ]

    try:
        train(
            creds,
            train_inputs,
            output_filename,
            train_config,
            siteconfig_path,
            project_path,
        )
        validate_training_summary_regression()
        validate_reports_regression()

        with open(output_filename, "r") as f:
            results = json.load(f)

        material_table_name = results["config"]["material_names"][0][-1]
        predict_inputs = [
            f"SELECT * FROM {creds['schema']}.{material_table_name}",
        ]

        predict(
            creds,
            s3_config,
            output_filename,
            predict_inputs,
            p_output_tablename,
            predict_config,
        )
        validate_predictions_df()

    except Exception as e:
        raise e
    finally:
        cleanup_pb_project(project_path, siteconfig_path)
        cleanup_reports(reports_folders)


test_regressor()<|MERGE_RESOLUTION|>--- conflicted
+++ resolved
@@ -1,10 +1,6 @@
 from src.train import *
 import shutil
-<<<<<<< HEAD
 from src.predict import * 
-=======
-from predict import *
->>>>>>> 866add01
 
 
 # homedir = os.path.expanduser("~")
