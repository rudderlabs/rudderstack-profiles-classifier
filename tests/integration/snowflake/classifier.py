from src.train import *
import shutil
import time
<<<<<<< HEAD
from src.predict import * 
=======
from predict import *
>>>>>>> 866add01

# homedir = os.path.expanduser("~")
# with open(os.path.join(homedir, ".pb/siteconfig.yaml"), "r") as f:
#     creds = yaml.safe_load(f)["connections"]["shopify_wh"]["outputs"]["dev"]

creds = json.loads(os.environ["SNOWFLAKE_SITE_CONFIG"])
creds["schema"] = "PROFILES_INTEGRATION_TEST"

current_dir = os.path.dirname(os.path.abspath(__file__))
project_path = os.path.join(current_dir, "sample_project")
siteconfig_path = os.path.join(project_path, "siteconfig.yaml")
output_filename = os.path.join(current_dir, "output/output.json")
output_folder = os.path.join(current_dir, "output")

package_name = "feature_table"
feature_table_name = "shopify_user_features"
eligible_users = "1=1"
package_name = "feature_table"
label_column = "is_churned_7_days"
inputs = [f"packages/{package_name}/models/{feature_table_name}"]
output_model_name = "ltv_classification_integration_test"
pred_horizon_days = 7
pred_column = f"{output_model_name}_{pred_horizon_days}_days".upper()
output_label = "OUTPUT_LABEL"
s3_config = {}
p_output_tablename = "test_run_can_delete_2"
entity_key = "user"
var_table_suffix = ["_var_table", "_all_var_table"]


data = {
    "prediction_horizon_days": pred_horizon_days,
    "features_profiles_model": feature_table_name,
    "inputs": inputs,
    "eligible_users": "1=1",
    "label_column": label_column,
    "task": "classification",
    "output_profiles_ml_model": output_model_name,
}

train_config = {"data": data}

preprocessing = {"ignore_features": ["user_email", "first_name", "last_name"]}
predict_config = {
    "data": data,
    "preprocessing": preprocessing,
    "outputs": {
        "column_names": {
            "percentile": f"percentile_{output_model_name}_{pred_horizon_days}_days",
            "score": f"{output_model_name}_{pred_horizon_days}_days",
        },
        "feature_meta_data": {
            "features": [
                {
                    "description": "Percentile of churn score. Higher the percentile, higher the probability of churn",
                    "name": f"percentile_{output_model_name}_{pred_horizon_days}_days",
                }
            ]
        },
    },
}


os.makedirs(output_folder, exist_ok=True)


def cleanup_pb_project(project_path, siteconfig_path):
    directories = ["migrations", "output"]
    for directory in directories:
        dir_path = os.path.join(project_path, directory)
        if os.path.exists(dir_path):
            shutil.rmtree(dir_path)
    os.remove(siteconfig_path)


def cleanup_reports(reports_folders):
    current_dir = os.path.dirname(os.path.abspath(__file__))
    for folder_name in reports_folders:
        folder_path = os.path.join(current_dir, folder_name)
        shutil.rmtree(folder_path)


def validate_training_summary():
    current_dir = os.path.dirname(os.path.abspath(__file__))
    file_path = os.path.join(
        current_dir, "output/train_reports", "training_summary.json"
    )
    with open(file_path, "r") as file:
        json_data = json.load(file)
        timestamp = json_data["timestamp"]
        assert isinstance(timestamp, str), f"Invalid timestamp - {timestamp}"
        assert timestamp, "Timestamp is empty"
        metrics = json_data["data"]["metrics"]
        prob_th = metrics["prob_th"]
        assert 0 <= prob_th <= 1, f"Invalid prob_th - {prob_th}"
        assert prob_th, "prob_th is empty"
        threshold = json_data["data"]["threshold"]
        assert 0 <= threshold <= 1, f"Invalid threshold - {threshold}"
        assert threshold, "threshold is empty"
        keys = ["test", "train", "val"]
        for key in keys:
            innerKeys = [
                "f1_score",
                "pr_auc",
                "precision",
                "recall",
                "roc_auc",
                "users",
            ]
            for innerKey in innerKeys:
                assert metrics[key][
                    innerKey
                ], f"Invalid {innerKey} of {key} - ${metrics[key][innerKey]}"


def validate_reports():
    current_dir = os.path.dirname(os.path.abspath(__file__))
    reports_directory = os.path.join(current_dir, "output/train_reports")
    expected_files = [
        "01-feature-importance-chart",
        "02-test-lift-chart",
        "03-test-pr-auc",
        "04-test-roc-auc",
    ]
    files = os.listdir(reports_directory)
    missing_files = []
    for expected_file in expected_files:
        found = False
        for file_name in files:
            if expected_file in file_name:
                found = True
        if not found:
            missing_files.append(expected_file)
    if len(missing_files) > 0:
        raise Exception(f"{missing_files} not found in reports directory")


def create_site_config_file(creds, siteconfig_path):
    json_data = {
        "connections": {"test": {"target": "test", "outputs": {"test": creds}}}
    }
    yaml_data = yaml.dump(json_data, default_flow_style=False)
    with open(siteconfig_path, "w") as file:
        file.write(yaml_data)


def validate_predictions_df():
    connector = SnowflakeConnector()
    session = connector.build_session(creds)
    required_columns = [
        "USER_MAIN_ID",
        "VALID_AT",
        pred_column,
        "MODEL_ID",
        output_label,
        f"PERCENTILE_{pred_column}",
    ]

    try:
        df = connector.get_table_as_dataframe(session, p_output_tablename)
        columns_in_file = df.columns.tolist()
    except Exception as e:
        raise e

    # Check if the required columns are present
    if not set(required_columns).issubset(columns_in_file):
        missing_columns = set(required_columns) - set(columns_in_file)
        raise Exception(f"Miissing columns: {missing_columns} in predictions csv file.")

    session.close()
    return True


def test_classification():
    st = time.time()

    create_site_config_file(creds, siteconfig_path)

    # Use os.path.join to get the full path for the output folder
    folders = [
        os.path.join(output_folder, folder)
        for folder in os.listdir(output_folder)
        if os.path.isdir(os.path.join(output_folder, folder))
    ]
    reports_folders = [folder for folder in folders if folder.endswith("_reports")]

    connector = SnowflakeConnector()
    latest_model_hash, user_var_table_name = connector.get_latest_material_hash(
        entity_key,
        var_table_suffix,
        output_filename,
        siteconfig_path,
        project_path,
    )

    train_inputs = [
        f"""SELECT * FROM {creds['schema']}.material_user_var_table_{latest_model_hash}_0""",
    ]

    try:
        train(
            creds,
            train_inputs,
            output_filename,
            train_config,
            siteconfig_path,
            project_path,
        )
        validate_training_summary()
        validate_reports()

        with open(output_filename, "r") as f:
            results = json.load(f)

        material_table_name = results["config"]["material_names"][0][-1]
        predict_inputs = [
            f"SELECT * {creds['schema']}.{material_table_name}",
        ]

        predict(
            creds,
            s3_config,
            output_filename,
            predict_inputs,
            p_output_tablename,
            predict_config,
        )
        validate_predictions_df()

    except Exception as e:
        raise e
    finally:
        cleanup_pb_project(project_path, siteconfig_path)
        cleanup_reports(reports_folders)

    et = time.time()
    # get the execution time
    elapsed_time = et - st
    print("Execution time:", elapsed_time, "seconds")


test_classification()<|MERGE_RESOLUTION|>--- conflicted
+++ resolved
@@ -1,11 +1,7 @@
 from src.train import *
 import shutil
 import time
-<<<<<<< HEAD
 from src.predict import * 
-=======
-from predict import *
->>>>>>> 866add01
 
 # homedir = os.path.expanduser("~")
 # with open(os.path.join(homedir, ".pb/siteconfig.yaml"), "r") as f:
