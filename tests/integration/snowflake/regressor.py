--- conflicted
+++ resolved
@@ -1,11 +1,6 @@
 from src.train import *
 import shutil
-<<<<<<< HEAD
 from src.predict import * 
-=======
-from predict import *
-
->>>>>>> 866add01
 
 # homedir = os.path.expanduser("~")
 # with open(os.path.join(homedir, ".pb/siteconfig.yaml"), "r") as f:
