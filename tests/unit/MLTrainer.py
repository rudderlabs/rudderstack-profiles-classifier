import unittest
from unittest.mock import Mock, patch
from src.predictions.rudderstack_predictions.trainers.MLTrainer import *


def build_trainer_config():
    config = {"data": {}, "preprocessing": {}, "outputs": {}}

    config["data"]["label_value"] = None
    config["data"]["label_column"] = None
    config["data"]["entity_column"] = None
    config["data"]["entity_key"] = None
    config["data"]["output_profiles_ml_model"] = None
    config["data"]["index_timestamp"] = None
    config["data"]["train_start_dt"] = None
    config["data"]["train_end_dt"] = None
    config["data"]["eligible_users"] = None
    config["data"]["prediction_horizon_days"] = None
    config["data"]["inputs"] = None
    config["data"]["max_row_count"] = None
    config["data"]["prep"] = None
    config["data"]["recall_to_precision_importance"] = 0.0

    config["preprocessing"]["timestamp_columns"] = None
    config["preprocessing"]["ignore_features"] = None
    config["preprocessing"]["numeric_pipeline"] = None
    config["preprocessing"]["categorical_pipeline"] = None
    config["preprocessing"]["feature_selectors"] = None
    config["preprocessing"]["train_size"] = None
    config["preprocessing"]["test_size"] = None
    config["preprocessing"]["val_size"] = None

    config["outputs"]["column_names"] = None
    config["outputs"]["feature_meta_data"] = None

    return config


class TestClassificationTrainer(unittest.TestCase):
    def test_prepare_training_summary(self):
        config = build_trainer_config()
        trainer = ClassificationTrainer(**config)
        metrics = {"test": {}, "train": {}, "val": {}}
        timestamp = "2023-11-08"
        threshold = 0.62
        result = trainer.prepare_training_summary(
            {"metrics": metrics, "prob_th": threshold}, timestamp
        )
        self.assertEqual(
            result,
            {
                "data": {"metrics": metrics, "threshold": threshold},
                "timestamp": timestamp,
            },
        )

    def test_materialisation_config_is_loaded_correctly(self):
        config = build_trainer_config()
        trainer = ClassificationTrainer(**config)
        self.assertEqual(trainer.materialisation_strategy, "")
        config["data"]["new_materialisations_config"] = {
            "strategy": "auto",
            "feature_data_min_date_diff": 7,
            "max_no_of_dates": 3,
        }
        trainer = ClassificationTrainer(**config)
        self.assertEqual(trainer.materialisation_strategy, "auto")
        self.assertEqual(trainer.materialisation_max_no_dates, 3)
        self.assertEqual(trainer.feature_data_min_date_diff, 7)
        config["data"]["new_materialisations_config"] = {
            "strategy": "manual",
            "dates": ["2022-01-01,2022-03-01", "2022-05-01,2022-07-01"],
            "max_no_of_dates": 3,
        }
        trainer = ClassificationTrainer(**config)
        self.assertEqual(trainer.materialisation_strategy, "manual")
        self.assertEqual(
            trainer.materialisation_dates,
            ["2022-01-01,2022-03-01", "2022-05-01,2022-07-01"],
        )
        with self.assertRaises(AttributeError):
            getattr(trainer, "materialisation_max_no_dates")

<<<<<<< HEAD
    def test_materialisation_config_throws_exception_on_invalid_params(self):
        config = build_trainer_config()
        config["data"]["new_materialisations_config"] = {
            "strategy": "manual",
            "max_no_of_dates": 3,
        }
        with self.assertRaises(Exception) as context:
            ClassificationTrainer(**config)
        self.assertIn(
            "materialisation dates are required for manual strategy in the input config.",
            str(context.exception),
        )
        config["data"]["new_materialisations_config"] = {
            "strategy": "auto",
            "max_no_of_dates": 3,
        }
        with self.assertRaises(Exception) as context:
            ClassificationTrainer(**config)
        self.assertIn(
            "'feature_data_min_date_diff' not found in input config",
            str(context.exception),
        )

=======
>>>>>>> a5b1f33e
    def test_validate_data(self):
        config = build_trainer_config()
        trainer = ClassificationTrainer(**config)
        mock_connector = Mock()
        mock_connector.validate_columns_are_present = Mock(return_value=True)
        mock_connector.validate_class_proportions = Mock(return_value=True)
        mock_connector.validate_label_distinct_values = Mock(return_value=False)
        self.assertTrue(trainer.validate_data(mock_connector, None))
        mock_connector.validate_class_proportions = Mock(return_value=False)
        self.assertFalse(trainer.validate_data(mock_connector, None))
        mock_connector.validate_columns_are_present = Mock(return_value=False)
        mock_connector.validate_class_proportions = Mock(return_value=True)
        self.assertFalse(trainer.validate_data(mock_connector, None))
        mock_connector.validate_columns_are_present = Mock(return_value=False)
        mock_connector.validate_class_proportions = Mock(return_value=False)
        self.assertFalse(trainer.validate_data(mock_connector, None))

    def test_validate_data_raises_exception_on_failure(self):
        config = build_trainer_config()
        trainer = ClassificationTrainer(**config)
        mock_connector = Mock()
        mock_connector.validate_columns_are_present.side_effect = Exception(
            "Raise exception"
        )
        mock_connector.validate_class_proportions = Mock(return_value=True)
        with self.assertRaises(Exception) as context:
            trainer.validate_data(mock_connector, None)
        self.assertIn(
            "Raise exception",
            str(context.exception),
            [],
        )
        mock_connector.validate_columns_are_present.side_effect = Exception(
            "Raise exception"
        )
        mock_connector.validate_class_proportions = Mock(return_value=False)
        with self.assertRaises(Exception) as context:
            trainer.validate_data(mock_connector, None)
        self.assertIn(
            "Raise exception",
            str(context.exception),
            [],
        )
        mock_connector.validate_columns_are_present.side_effect = Exception(
            "Raise exception"
        )
        mock_connector.validate_class_proportions.side_effect = Exception(
            "Raise exception"
        )
        with self.assertRaises(Exception) as context:
            trainer.validate_data(mock_connector, None)
        self.assertIn(
            "Raise exception",
            str(context.exception),
            [],
        )


class TestRegressionTrainer(unittest.TestCase):
    def test_prepare_training_summary(self):
        config = build_trainer_config()
        trainer = RegressionTrainer(**config)
        metrics = {"test": {}, "train": {}, "val": {}}
        timestamp = "2023-11-08"
        result = trainer.prepare_training_summary({"metrics": metrics}, timestamp)
        self.assertEqual(result, {"data": {"metrics": metrics}, "timestamp": timestamp})

    def test_validate_data(self):
        config = build_trainer_config()
        trainer = RegressionTrainer(**config)
        mock_connector = Mock()
        mock_connector.validate_columns_are_present = Mock(return_value=True)
        mock_connector.validate_label_distinct_values = Mock(return_value=True)
        mock_connector.validate_class_proportions = Mock(return_value=False)
        self.assertTrue(trainer.validate_data(mock_connector, None))
        mock_connector.validate_label_distinct_values = Mock(return_value=False)
        self.assertFalse(trainer.validate_data(mock_connector, None))
        mock_connector.validate_columns_are_present = Mock(return_value=False)
        mock_connector.validate_label_distinct_values = Mock(return_value=True)
        self.assertFalse(trainer.validate_data(mock_connector, None))
        mock_connector.validate_columns_are_present = Mock(return_value=False)
        mock_connector.validate_label_distinct_values = Mock(return_value=False)
        self.assertFalse(trainer.validate_data(mock_connector, None))

    def test_validate_data_raises_exception_on_failure(self):
        config = build_trainer_config()
        trainer = RegressionTrainer(**config)
        mock_connector = Mock()
        mock_connector.validate_columns_are_present.side_effect = Exception(
            "Raise exception"
        )
        mock_connector.validate_label_distinct_values = Mock(return_value=True)
        with self.assertRaises(Exception) as context:
            trainer.validate_data(mock_connector, None)
        self.assertIn(
            "Raise exception",
            str(context.exception),
            [],
        )
        mock_connector.validate_columns_are_present.side_effect = Exception(
            "Raise exception"
        )
        mock_connector.validate_label_distinct_values = Mock(return_value=False)
        with self.assertRaises(Exception) as context:
            trainer.validate_data(mock_connector, None)
        self.assertIn(
            "Raise exception",
            str(context.exception),
            [],
        )
        mock_connector.validate_columns_are_present.side_effect = Exception(
            "Raise exception"
        )
        mock_connector.validate_label_distinct_values.side_effect = Exception(
            "Raise exception"
        )
        with self.assertRaises(Exception) as context:
            trainer.validate_data(mock_connector, None)
        self.assertIn(
            "Raise exception",
            str(context.exception),
            [],
        )<|MERGE_RESOLUTION|>--- conflicted
+++ resolved
@@ -81,7 +81,6 @@
         with self.assertRaises(AttributeError):
             getattr(trainer, "materialisation_max_no_dates")
 
-<<<<<<< HEAD
     def test_materialisation_config_throws_exception_on_invalid_params(self):
         config = build_trainer_config()
         config["data"]["new_materialisations_config"] = {
@@ -104,9 +103,7 @@
             "'feature_data_min_date_diff' not found in input config",
             str(context.exception),
         )
-
-=======
->>>>>>> a5b1f33e
+        
     def test_validate_data(self):
         config = build_trainer_config()
         trainer = ClassificationTrainer(**config)
