import unittest
from src.predictions.profiles_mlcorelib.py_native.llm import LLMModel


class TestLLMModelValidation(unittest.TestCase):
    def setUp(self):
        self.build_spec = {
<<<<<<< HEAD
            "prompt": "sample prompt {var_inputs[0]}",
            "eligible_users": "1=1",
=======
            "entity_key": "user",
            "prompt": "sample prompt input{[0]}",
>>>>>>> 3a88c652
            "var_inputs": ["input1", "input2"],
            "sql_inputs": ["query1", "query2"],
        }
        self.schema_ver = 53
        self.pb_version = "v0.11.2"

    def test_max_index_var_inputs(self):
        # Testing max index var inputs
        # First, test with valid indices
        self.build_spec["prompt"] = "sample prompt"
        llm_model = LLMModel(self.build_spec, self.schema_ver, self.pb_version)
        llm_model.validate()

        # Testing the case for correct maximum index
        self.build_spec["prompt"] = "sample prompt {var_inputs[0]} {var_inputs[1]}"
        llm_model = LLMModel(self.build_spec, self.schema_ver, self.pb_version)
        llm_model.validate()

        # Now, test with invalid indices
        self.build_spec["prompt"] = "sample prompt {var_inputs[2]} {var_inputs[3]}"
        llm_model = LLMModel(self.build_spec, self.schema_ver, self.pb_version)
        with self.assertRaises(ValueError) as context:
            llm_model.validate()
        self.assertEqual(
            str(context.exception),
            "Maximum index 3 is out of range for the inputs list.",
        )

    def test_max_index_sql_inputs(self):
        # Testing max index sql inputs
        # First, test with valid indices

        self.build_spec["prompt"] = "sample prompt"
        llm_model = LLMModel(self.build_spec, self.schema_ver, self.pb_version)
        llm_model.validate()

        # Testing the case for correct maximum index with sql_inputs only
        self.build_spec["prompt"] = "sample prompt {sql_inputs[0]} {sql_inputs[1]}"
        llm_model = LLMModel(self.build_spec, self.schema_ver, self.pb_version)
        llm_model.validate()

        # Testing the case for correct maximum index with sql_inputs and var_inputs both
        self.build_spec[
            "prompt"
        ] = "sample prompt {var_inputs[0]} {sql_inputs[0]} {sql_inputs[1]}"
        llm_model = LLMModel(self.build_spec, self.schema_ver, self.pb_version)
        llm_model.validate()

        # Now, test with invalid indices
        self.build_spec["prompt"] = "sample prompt {sql_inputs[2]} {sql_inputs[3]}"
        llm_model = LLMModel(self.build_spec, self.schema_ver, self.pb_version)
        with self.assertRaises(ValueError) as context:
            llm_model.validate()
        self.assertEqual(
            str(context.exception),
            "Maximum index 3 is out of range for sql_inputs list.",
        )

    def test_max_index_eligible_users(self):
        # Testing max index sql inputs
        # First, test with valid indices
        self.build_spec["prompt"] = "sample prompt"
        llm_model = LLMModel(self.build_spec, self.schema_ver, self.pb_version)
        llm_model.validate()

        # Testing the case for correct maximum index
        self.build_spec["prompt"] = "sample prompt {sql_inputs[0]} {var_inputs[1]}"
        self.build_spec["eligible_users"] = "sample eligible users {var_inputs[1]}"
        llm_model = LLMModel(self.build_spec, self.schema_ver, self.pb_version)
        llm_model.validate()

        # Now, test with invalid indices
        self.build_spec["prompt"] = "sample prompt {sql_inputs[0]}"
        self.build_spec["eligible_users"] = "sample eligible users {var_inputs[2]}"
        llm_model = LLMModel(self.build_spec, self.schema_ver, self.pb_version)
        with self.assertRaises(ValueError) as context:
            llm_model.validate()
        self.assertEqual(
            str(context.exception),
            "Maximum index 2 is out of range for var_inputs list.",
        )

    def test_prompt_length_validation(self):
        # Create a prompt with length exceeding the limit
        self.build_spec["prompt"] = (
            "a " * 40000
        )  # Assuming the token limit for "llama2-70b-chat" is 4096

        # Ensure that ValueError is raised due to prompt length exceeding the limit
        with self.assertRaises(ValueError) as context:
            llm_model = LLMModel(self.build_spec, self.schema_ver, self.pb_version)
            llm_model.validate()
        self.assertEqual(
            str(context.exception),
            "The prompt exceeds the token limit for model 'llama2-70b-chat'. Maximum allowed tokens: 4096",
        )<|MERGE_RESOLUTION|>--- conflicted
+++ resolved
@@ -5,13 +5,8 @@
 class TestLLMModelValidation(unittest.TestCase):
     def setUp(self):
         self.build_spec = {
-<<<<<<< HEAD
+            "entity_key": "user",
             "prompt": "sample prompt {var_inputs[0]}",
-            "eligible_users": "1=1",
-=======
-            "entity_key": "user",
-            "prompt": "sample prompt input{[0]}",
->>>>>>> 3a88c652
             "var_inputs": ["input1", "input2"],
             "sql_inputs": ["query1", "query2"],
         }
@@ -43,7 +38,6 @@
     def test_max_index_sql_inputs(self):
         # Testing max index sql inputs
         # First, test with valid indices
-
         self.build_spec["prompt"] = "sample prompt"
         llm_model = LLMModel(self.build_spec, self.schema_ver, self.pb_version)
         llm_model.validate()
@@ -91,7 +85,7 @@
             llm_model.validate()
         self.assertEqual(
             str(context.exception),
-            "Maximum index 2 is out of range for var_inputs list.",
+            "Maximum index 2 is out of range for the inputs list.",
         )
 
     def test_prompt_length_validation(self):
