--- conflicted
+++ resolved
@@ -1,16 +1,17 @@
+import sys
 import unittest
-<<<<<<< HEAD
-import src.utils.utils as utils
-
 from unittest.mock import patch
-from src.wht.pb import getPB
-=======
 from src.predictions.rudderstack_predictions.wht.pb import getPB
 
 sys.path.append("../..")
 
-from src.predictions.rudderstack_predictions.utils.utils import replace_seq_no_in_query
->>>>>>> 1cd1c6fe
+from src.predictions.rudderstack_predictions.utils.utils import (
+    dates_proximity_check,
+    datetime_to_date_string,
+    generate_new_training_dates,
+    replace_seq_no_in_query,
+    get_abs_date_diff,
+)
 
 
 class TestReplaceSeqNoInQuery(unittest.TestCase):
@@ -18,26 +19,26 @@
         query = "SELECT * FROM material_user_var_table_123"
         seq_no = 567
         expected_result = "SELECT * FROM material_user_var_table_567"
-        actual_result = utils.replace_seq_no_in_query(query, seq_no)
+        actual_result = replace_seq_no_in_query(query, seq_no)
         self.assertEqual(expected_result, actual_result)
 
     def test_handles_empty_query(self):
         query = ""
         seq_no = 5
         expected_result = "_5"
-        actual_result = utils.replace_seq_no_in_query(query, seq_no)
+        actual_result = replace_seq_no_in_query(query, seq_no)
         self.assertEqual(expected_result, actual_result)
 
     def test_handles_missing_seq_no(self):
         query = "SELECT * FROM material_user_var_table_"
         seq_no = 33
         expected_result = "SELECT * FROM material_user_var_table_33"
-        actual_result = utils.replace_seq_no_in_query(query, seq_no)
+        actual_result = replace_seq_no_in_query(query, seq_no)
         self.assertEqual(expected_result, actual_result)
 
     def test_handles_non_string_input(self):
         with self.assertRaises(AttributeError):
-            utils.replace_seq_no_in_query(123, "456")
+            replace_seq_no_in_query(123, "456")
 
 
 class TestSplitMaterialTable(unittest.TestCase):
@@ -81,61 +82,63 @@
 class TestDateDiff(unittest.TestCase):
     def test_same_date(self):
         """Test for same dates"""
-        result = utils.get_abs_date_diff("2023-11-21", "2023-11-21")
+        result = get_abs_date_diff("2023-11-21", "2023-11-21")
         self.assertEqual(result, 0)
 
     def test_different_dates(self):
         """Test for different dates"""
-        result = utils.get_abs_date_diff("2023-11-20", "2023-11-22")
+        result = get_abs_date_diff("2023-11-20", "2023-11-22")
         self.assertEqual(result, 2)
 
     def test_date_order(self):
         """Test for different date order"""
-        result = utils.get_abs_date_diff("2024-01-15", "2023-12-25")
+        result = get_abs_date_diff("2024-01-15", "2023-12-25")
         self.assertEqual(result, 21)
 
     def test_invalid_date_format(self):
         """Test for invalid date format"""
         with self.assertRaises(ValueError):
-            utils.get_abs_date_diff("2023/11/21", "2023-11-22")
+            get_abs_date_diff("2023/11/21", "2023-11-22")
 
     def test_invalid_date_values(self):
         """Test for invalid date values"""
         with self.assertRaises(ValueError):
-            utils.get_abs_date_diff("2023-11-31", "2023-11-22")
+            get_abs_date_diff("2023-11-31", "2023-11-22")
 
 
 class TestDatesProximityCheck(unittest.TestCase):
-    @patch("src.utils.utils.date_diff")  # Mock the date_diff function
+    @patch(
+        "src.predictions.rudderstack_predictions.utils.utils.get_abs_date_diff"
+    )  # Mock the date_diff function
     def test_no_date_within_distance(self, mock_date_diff):
         """Test when no date is within the specified distance"""
         mock_date_diff.side_effect = [10, 15, 20]  # Mock return values for date_diff
-        result = utils.dates_proximity_check(
+        result = dates_proximity_check(
             "2023-11-21", ["2023-11-11", "2023-11-06", "2023-10-21"], 5
         )
         self.assertTrue(result)
 
-    @patch("src.utils.utils.date_diff")
+    @patch("src.predictions.rudderstack_predictions.utils.utils.get_abs_date_diff")
     def test_date_within_distance(self, mock_date_diff):
         """Test when a date is within the specified distance"""
         mock_date_diff.side_effect = [4, 15, 20]
-        result = utils.dates_proximity_check(
+        result = dates_proximity_check(
             "2023-11-21", ["2023-11-17", "2023-11-06", "2023-10-21"], 5
         )
         self.assertFalse(result)
 
-    @patch("src.utils.utils.date_diff")
+    @patch("src.predictions.rudderstack_predictions.utils.utils.get_abs_date_diff")
     def test_empty_date_list(self, mock_date_diff):
         """Test with an empty date list"""
         mock_date_diff.side_effect = []  # No calls to date_diff expected
-        result = utils.dates_proximity_check("2023-11-21", [], 5)
+        result = dates_proximity_check("2023-11-21", [], 5)
         self.assertTrue(result)
 
 
 class TestGenerateNewTrainingDates(unittest.TestCase):
-    @patch.object(utils, "date_add")
-    @patch.object(utils, "dates_proximity_check")
-    @patch.object(utils, "get_abs_date_diff")
+    @patch("src.predictions.rudderstack_predictions.utils.utils.date_add")
+    @patch("src.predictions.rudderstack_predictions.utils.utils.dates_proximity_check")
+    @patch("src.predictions.rudderstack_predictions.utils.utils.get_abs_date_diff")
     def test_no_training_dates(
         self, mock_get_abs_date_diff, mock_dates_proximity_check, mock_date_add
     ):
@@ -149,7 +152,7 @@
         mock_date_add.side_effect = ["2024-02-16", "2024-02-23"]
         mock_dates_proximity_check.return_value = True
 
-        result = utils.generate_new_training_dates(
+        result = generate_new_training_dates(
             max_feature_date,
             min_feature_date,
             [],
@@ -162,9 +165,9 @@
             ("2024-02-16", "2024-02-23"),
         )
 
-    @patch.object(utils, "date_add")
-    @patch.object(utils, "dates_proximity_check")
-    @patch.object(utils, "get_abs_date_diff")
+    @patch("src.predictions.rudderstack_predictions.utils.utils.date_add")
+    @patch("src.predictions.rudderstack_predictions.utils.utils.dates_proximity_check")
+    @patch("src.predictions.rudderstack_predictions.utils.utils.get_abs_date_diff")
     def test_find_valid_feature_date(
         self, mock_get_abs_date_diff, mock_dates_proximity_check, mock_date_add
     ):
@@ -189,7 +192,7 @@
             "2024-02-18",
         ]
 
-        result = utils.generate_new_training_dates(
+        result = generate_new_training_dates(
             max_feature_date,
             min_feature_date,
             training_dates,
@@ -199,7 +202,7 @@
 
         self.assertEqual(result, ("2024-02-11", "2024-02-18"))
 
-    @patch.object(utils, "date_diff")
+    @patch("src.predictions.rudderstack_predictions.utils.utils.get_abs_date_diff")
     def test_invalid_max_feature_date(self, mock_date_diff):
         """Test with invalid max_feature_date format"""
         max_feature_date = "invalid_date_format"
@@ -210,7 +213,7 @@
 
         mock_date_diff.side_effect = ValueError  # Exception raised by date_diff
         with self.assertRaises(ValueError):
-            utils.generate_new_training_dates(
+            generate_new_training_dates(
                 max_feature_date,
                 min_feature_date,
                 training_dates,
@@ -223,17 +226,17 @@
     def test_datetime_with_time(self):
         """Test with a datetime string with time components"""
         datetime_str = "2024-02-26 15:30:45"
-        result = utils.datetime_to_date_string(datetime_str)
+        result = datetime_to_date_string(datetime_str)
         self.assertEqual(result, "2024-02-26")
 
     def test_date_only_string(self):
         """Test with a date-only string"""
         datetime_str = "2024-02-26"
-        result = utils.datetime_to_date_string(datetime_str)
+        result = datetime_to_date_string(datetime_str)
         self.assertEqual(result, "")
 
     def test_invalid_format(self):
         """Test with an invalid datetime format"""
         datetime_str = "2024/02/26"
-        result = utils.datetime_to_date_string(datetime_str)
+        result = datetime_to_date_string(datetime_str)
         self.assertEqual(result, "")