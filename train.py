--- conflicted
+++ resolved
@@ -488,8 +488,10 @@
         return result_dict
     
     def prepare_training_summary(self, model_results: dict, model_timestamp: str) -> dict:
-<<<<<<< HEAD
-        pass
+        training_summary ={"timestamp": model_timestamp,
+                           "data": {"metrics": model_results['metrics']}}
+        return training_summary
+
     def prepare_feature_table(self, session: snowflake.snowpark.Session,
                                 feature_table_name: str, 
                                 label_table_name: str) -> snowflake.snowpark.Table:
@@ -497,13 +499,6 @@
 
 
 def train(creds: dict, inputs: str, output_filename: str, config: dict, site_config_path: str = None, project_folder: str = None) -> None:
-=======
-        training_summary ={"timestamp": model_timestamp,
-                           "data": {"metrics": model_results['metrics']}}
-        return training_summary
-        
-def train(creds: dict, inputs: str, output_filename: str, config: dict, site_config_path: str, project_folder: str) -> None:
->>>>>>> b8f3f9e9
     """Trains the model and saves the model with given output_filename.
 
     Args:
