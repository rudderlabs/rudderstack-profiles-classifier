--- conflicted
+++ resolved
@@ -381,28 +381,4 @@
         stored_procedure_name=train_procedure,
         delete_files=import_paths,
         stage_name=stage_name,
-<<<<<<< HEAD
-    )
-
-
-if __name__ == "__main__":
-    homedir = os.path.expanduser("~")
-    with open(os.path.join(homedir, ".pb/siteconfig.yaml"), "r") as f:
-        creds = yaml.safe_load(f)["connections"]["dev_wh"]["outputs"]["dev"]
-        # creds = yaml.safe_load(f)["connections"]["dev_wh_rs"]["outputs"]["dev"]
-    inputs = None
-    output_folder = "output/dev/seq_no/124"
-    output_file_name = f"{output_folder}/train_output.json"
-    siteconfig_path = os.path.join(homedir, ".pb/siteconfig.yaml")
-
-    path = Path(output_folder)
-    path.mkdir(parents=True, exist_ok=True)
-    # logger.setLevel(logging.DEBUG)
-
-    # change path of project directory as per your system
-    project_folder = "/Users/admin/Desktop/Profiles/rudderstack-profiles-shopify-churn"
-
-    train(creds, inputs, output_file_name, None, siteconfig_path, project_folder)
-=======
-    )
->>>>>>> 3d14bc2e
+    )