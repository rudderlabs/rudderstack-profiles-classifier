--- conflicted
+++ resolved
@@ -129,19 +129,12 @@
         )
 
     """ Building session """
-<<<<<<< HEAD
-    run_id = hashlib.md5(f"{str(datetime.now())}_{project_folder}".encode()).hexdigest()
-    warehouse = creds['type']
-    logger.debug(f"Building session for {warehouse}")
-    if warehouse == 'snowflake':
-=======
+    run_id = hashlib.md5(
+        f"{str(datetime.now())}_{project_folder}".encode()
+    ).hexdigest()
     warehouse = creds["type"]
     logger.debug(f"Building session for {warehouse}")
     if warehouse == "snowflake":
-        run_id = hashlib.md5(
-            f"{str(datetime.now())}_{project_folder}".encode()
-        ).hexdigest()
->>>>>>> 26b4b551
         stage_name = f"@rs_{run_id}"
         train_procedure = f"train_and_store_model_results_sf_{run_id}"
         connector = SnowflakeConnector()
