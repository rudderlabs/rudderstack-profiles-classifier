--- conflicted
+++ resolved
@@ -653,11 +653,7 @@
     
     def get_metrics(self, model, train_x, train_y, test_x, test_y, val_x, val_y, train_config) -> dict:
         model_metrics, _, prob_th = utils.get_metrics(model, train_x, train_y, test_x, test_y, val_x, val_y, train_config)
-<<<<<<< HEAD
         result_dict = {"output_model_name": self.output_profiles_ml_model,
-=======
-        result_dict = {"output_model_name": self.model_name_prefix,
->>>>>>> 6711473c
                        "prob_th": prob_th,
                         "metrics": model_metrics}
         return result_dict
@@ -786,8 +782,6 @@
     
     prediction_task = merged_config['data'].pop('task', 'classification') # Assuming default as classification
 
-<<<<<<< HEAD
-=======
     figure_names = {"roc-auc-curve": f"01-test-roc-auc.png",
                     "pr-auc-curve": f"02-test-pr-auc.png",
                     "lift-chart": f"03-test-lift-chart.png",
@@ -797,7 +791,6 @@
     connector.delete_import_files(session, stage_name, import_paths)
     connector.delete_procedures(session)
     
->>>>>>> 6711473c
     logger.info("Initialising trainer")
     
     prep_config = utils.PreprocessorConfig(**merged_config["preprocessing"])
