--- conflicted
+++ resolved
@@ -3,30 +3,9 @@
 import os
 import json
 import time
-<<<<<<< HEAD
 import yaml
 import joblib
 import pandas as pd
-=======
-from typing import Tuple, List, Union
-from hyperopt import STATUS_OK, Trials, fmin, hp, tpe
-from copy import deepcopy
-
-from sklearn.pipeline import Pipeline
-from sklearn.impute import SimpleImputer
-from sklearn.preprocessing import OneHotEncoder
-from sklearn.compose import ColumnTransformer
-from xgboost import XGBClassifier, XGBRegressor
-from sklearn.ensemble import RandomForestClassifier, RandomForestRegressor
-from sklearn.neural_network import MLPClassifier, MLPRegressor
-
-from snowflake.snowpark.session import Session
-from snowflake.snowpark.functions import sproc
-import snowflake.snowpark
-from snowflake.snowpark.functions import col
-import snowflake.snowpark.functions as F
-from snowflake.snowpark.window import Window
->>>>>>> 81a376e0
 
 from typing import List
 from pathlib import Path
@@ -46,129 +25,8 @@
 from SnowflakeConnector import SnowflakeConnector
 from MLTrainer import MLTrainer, ClassificationTrainer, RegressionTrainer
 
-<<<<<<< HEAD
 warnings.filterwarnings('ignore', category=NumbaDeprecationWarning)
 warnings.simplefilter('ignore', category=NumbaPendingDeprecationWarning)
-=======
-trainer_utils = utils.TrainerUtils()
-
-@dataclass
-class MLTrainer(ABC):
-
-    def __init__(self,
-                 label_value: int,
-                 label_column: str,
-                 entity_column: str,
-                 package_name: str,
-                 features_profiles_model: str,
-                 output_profiles_ml_model: str,
-                 index_timestamp: str,
-                 eligible_users: str,
-                 train_start_dt: str,
-                 train_end_dt: str,
-                 prediction_horizon_days: int,
-                 max_row_count: int,
-                 prep: utils.PreprocessorConfig):
-        self.label_value = label_value
-        self.label_column = label_column
-        self.entity_column = entity_column
-        self.package_name = package_name
-        self.features_profiles_model = features_profiles_model
-        self.output_profiles_ml_model = output_profiles_ml_model
-        self.index_timestamp = index_timestamp
-        self.eligible_users = eligible_users
-        self.train_start_dt = train_start_dt
-        self.train_end_dt = train_end_dt
-        self.prediction_horizon_days = prediction_horizon_days
-        self.max_row_count = max_row_count
-        self.prep = prep
-    hyperopts_expressions_map = {exp.__name__: exp for exp in [hp.choice, hp.quniform, hp.uniform, hp.loguniform]}    
-    def get_preprocessing_pipeline(self, numeric_columns: List[str], 
-                                    categorical_columns: List[str], 
-                                    numerical_pipeline_config: List[str], 
-                                    categorical_pipeline_config: List[str]):        
-        """Returns a preprocessing pipeline for given numeric and categorical columns and pipeline config
-
-        Args:
-            numeric_columns (list): name of the columns that are numeric in nature
-            categorical_columns (list): name of the columns that are categorical in nature
-            numerical_pipeline_config (list): configs for numeric pipeline from model_configs file
-            categorical_pipeline_config (list): configs for categorical pipeline from model_configs file
-
-        Raises:
-            ValueError: If num_params_name is invalid for numeric pipeline
-            ValueError: If cat_params_name is invalid for catagorical pipeline
-
-        Returns:
-            _type_: preprocessing pipeline
-        """
-        numerical_pipeline_config_ = deepcopy(numerical_pipeline_config)
-        categorical_pipeline_config_ = deepcopy(categorical_pipeline_config)
-        for numerical_params in numerical_pipeline_config_:
-            num_params_name = numerical_params.pop('name')
-            if num_params_name == 'SimpleImputer':
-                missing_values = numerical_params.get('missing_values')
-                if missing_values == 'np.nan':
-                    numerical_params['missing_values'] = np.nan
-                num_imputer_params = numerical_params
-            else:
-                error_message = f"Invalid num_params_name: {num_params_name} for numeric pipeline."
-                logger.error(error_message)
-                raise ValueError(error_message)
-
-        num_pipeline = Pipeline([
-            ('imputer', SimpleImputer(**num_imputer_params)),
-        ])
-        
-        pipeline_params_ = dict()
-        for categorical_params in categorical_pipeline_config_:
-            cat_params_name = categorical_params.pop('name')
-            pipeline_params_[cat_params_name] = categorical_params
-            try:
-                assert cat_params_name in ['SimpleImputer', 'OneHotEncoder']
-            except AssertionError:
-                error_message = f"Invalid cat_params_name: {cat_params_name} for categorical pipeline."
-                logger.error(error_message)
-                raise ValueError(error_message)
-            
-        cat_pipeline = Pipeline([('imputer', SimpleImputer(**pipeline_params_['SimpleImputer'])),
-                                ('encoder', OneHotEncoder(**pipeline_params_['OneHotEncoder']))])
-
-        preprocessor = ColumnTransformer(
-            transformers=[('num', num_pipeline, numeric_columns),
-                        ('cat', cat_pipeline, categorical_columns)])
-        return preprocessor
-        
-    def get_model_pipeline(self, preprocessor, clf):           
-        pipe = Pipeline([('preprocessor', preprocessor), 
-                        ('model', clf)])
-        return pipe
-    def generate_hyperparameter_space(self, hyperopts: List[dict]) -> dict:
-        """Returns a dict of hyper-parameters expression map
-
-        Args:
-            hyperopts (List[dict]): list of all the hyper-parameter that are needed to be optimized
-
-        Returns:
-            dict: hyper-parameters expression map
-        """
-        space = {}
-        for expression in hyperopts:
-            expression_ = expression.copy()
-            exp_type = expression_.pop("type")
-            name = expression_.pop("name")
-
-            # Handle expression for explicit choices and 
-            # implicit choices using "low", "high" and optinal "step" values
-            if exp_type == "choice":
-                options = expression_["options"]
-                if not isinstance(options, list):
-                    expression_["options"] = list(range( options["low"], options["high"], options.get("step", 1)))
-                    
-            space[name] = self.hyperopts_expressions_map[f"hp_{exp_type}"](name, **expression_)
-        return space
-    
->>>>>>> 81a376e0
 
 logger.info("Start")
 metrics_table = constants.METRICS_TABLE
@@ -320,13 +178,21 @@
     logger.info("Initialising trainer")
     notebook_config = utils.load_yaml(config_path)
     merged_config = utils.combine_config(notebook_config, config)
+    
+    prediction_task = merged_config['data'].pop('task', 'classification') # Assuming default as classification
+
+    logger.debug("Initialising trainer")
     prep_config = utils.PreprocessorConfig(**merged_config["preprocessing"])
-    prediction_task = merged_config['data'].pop('task', 'classification') # Assuming default as classification
-    if prediction_task == 'classification':
-        trainer = ClassificationTrainer(**merged_config["data"], **{"prep": prep_config})
+    if prediction_task == 'classification':    
+        trainer = ClassificationTrainer(**merged_config["data"], prep=prep_config)
     elif prediction_task == 'regression':
-<<<<<<< HEAD
-        trainer = RegressionTrainer(**merged_config["data"], **{"prep": prep_config})
+        trainer = RegressionTrainer(**merged_config["data"], prep=prep_config)
+    
+    logger.info(f"Started training for {trainer.output_profiles_ml_model} to predict {trainer.label_column}")
+    if trainer.eligible_users:
+        logger.info(f"Only following users are considered for training: {trainer.eligible_users}")
+    else:
+        logger.warning("All users are used for training. Consider shortlisting the users through eligible_users flag to get better results for a specific user group - such as payers only, monthly active users etc.")
 
     """ Building session """
     warehouse = creds['type']
@@ -395,90 +261,6 @@
                     "pr-auc-curve": f"02-test-pr-auc.png",
                     "lift-chart": f"03-test-lift-chart.png",
                     "feature-importance-chart": f"04-feature-importance-chart.png"}
-=======
-        trainer = RegressionTrainer(**merged_config["data"], prep=prep_config)
-
-    
-    train_procedure = 'train_sproc'
-
-    import_paths = [utils_path, constants_path, logger_path]
-    utils.delete_import_files(session, stage_name, import_paths)
-    utils.delete_procedures(session, train_procedure)
-    
-    
-    @sproc(name=train_procedure, is_permanent=True, stage_location=stage_name, replace=True, imports= [current_dir]+import_paths, 
-        packages=["snowflake-snowpark-python==0.10.0", "scikit-learn==1.1.1", "xgboost==1.5.0", "PyYAML", "numpy==1.23.1", "pandas", "hyperopt", "shap==0.41.0", "matplotlib==3.7.1", "seaborn==0.12.0", "scikit-plot==0.3.7"])
-    def train_sp(session: snowflake.snowpark.Session,
-                feature_table_name: str,
-                figure_names: dict,
-                merged_config: dict) -> dict:
-        """Creates and saves the trained model pipeline after performing preprocessing and classification and returns the model id attached with the results generated.
-
-        Args:
-            session (snowflake.snowpark.Session): valid snowpark session to access data warehouse
-            feature_table_name (str): name of the user feature table generated by profiles feature table model, and is input to training and prediction
-            figure_names (dict): A dict with the file names to be generated as its values, and the keys as the names of the figures.
-            merged_config (dict): configs from profiles.yaml which should overwrite corresponding values from model_configs.yaml file
-
-        Returns:
-            list: returns the model_id which is basically the time converted to key at which results were generated along with precision, recall, fpr and tpr to generate pr-auc and roc-auc curve.
-        """
-        model_file_name = constants.MODEL_FILE_NAME
-        stage_name = constants.STAGE_NAME
-        metrics_table = constants.METRICS_TABLE
-        train_config = merged_config['train']
-
-        models = train_config["model_params"]["models"]
-        model_id = str(int(time.time()))
-
-        isStratify = True if prediction_task == 'classification' else False 
-
-        feature_table = session.table(feature_table_name)
-        train_x, train_y, test_x, test_y, val_x, val_y = utils.split_train_test(feature_table, 
-                                                                                trainer.label_column, 
-                                                                                trainer.entity_column, 
-                                                                                trainer.prep.train_size, 
-                                                                                trainer.prep.val_size, 
-                                                                                trainer.prep.test_size,
-                                                                                isStratify=isStratify)
-
-        stringtype_features = utils.get_stringtype_features(feature_table, trainer.label_column, trainer.entity_column)
-        categorical_columns = utils.merge_lists_to_unique(trainer.prep.categorical_pipeline['categorical_columns'], stringtype_features)
-
-        non_stringtype_features = utils.get_non_stringtype_features(feature_table, trainer.label_column, trainer.entity_column)
-        numeric_columns = utils.merge_lists_to_unique(trainer.prep.numeric_pipeline['numeric_columns'], non_stringtype_features)
-
-        train_x = utils.transform_null(train_x, numeric_columns, categorical_columns)
-
-        preprocessor_pipe_x = trainer.get_preprocessing_pipeline(numeric_columns, categorical_columns, trainer.prep.numeric_pipeline.get("pipeline"), trainer.prep.categorical_pipeline.get("pipeline"))
-        train_x_processed = preprocessor_pipe_x.fit_transform(train_x)
-        val_x_processed = preprocessor_pipe_x.transform(val_x)
-        
-        final_model = trainer.select_best_model(models, train_x_processed, train_y, val_x_processed, val_y)
-        preprocessor_pipe_optimized = trainer.get_preprocessing_pipeline(numeric_columns, categorical_columns, trainer.prep.numeric_pipeline.get("pipeline"), trainer.prep.categorical_pipeline.get("pipeline"))
-        pipe = trainer.get_model_pipeline(preprocessor_pipe_optimized, final_model)
-        pipe.fit(train_x, train_y)
-        
-        model_file = os.path.join('/tmp', f"{trainer.output_profiles_ml_model}_{model_file_name}")
-        joblib.dump(pipe, model_file)
-        session.file.put(model_file, stage_name,overwrite=True)
-        
-        column_dict = {'numeric_columns': numeric_columns, 'categorical_columns': categorical_columns}
-        column_name_file = os.path.join('/tmp', f"{trainer.output_profiles_ml_model}_{model_id}_column_names.json")
-        json.dump(column_dict, open(column_name_file,"w"))
-        session.file.put(column_name_file, stage_name,overwrite=True)
-        trainer.plot_diagnostics(session, pipe, stage_name, test_x, test_y, figure_names, trainer.label_column)
-        try:           
-            utils.plot_top_k_feature_importance(session, pipe, stage_name, train_x, numeric_columns, categorical_columns, figure_names['feature-importance-chart'], top_k_features=5)
-        except Exception as e:
-            logger.error(f"Could not generate plots {e}")
-        results = trainer.get_metrics(pipe, train_x, train_y, test_x, test_y, val_x, val_y, train_config)
-        results["model_id"] = model_id
-
-        metrics_df = pd.DataFrame({'model_id': [results["model_id"]],
-                            'metrics': [results["metrics"]],
-                            'output_model_name': [results["output_model_name"]]}).reset_index(drop=True)
->>>>>>> 81a376e0
 
     logger.info("Getting past data for training")
     material_table = connector.get_material_registry_name(session, material_registry_table_prefix)
@@ -510,25 +292,22 @@
             feature_table = feature_table.unionAllByName(feature_table_instance)
 
     feature_table_name_remote = f"{trainer.output_profiles_ml_model}_features"
-<<<<<<< HEAD
-    sorted_feature_table = connector.sort_feature_table(feature_table, trainer.entity_column, trainer.index_timestamp)
-    connector.write_table(sorted_feature_table, feature_table_name_remote, s3_config=s3_config, write_mode="overwrite")
-
-=======
-    filtered_feature_table = feature_table.withColumn('row_num', F.row_number().over(Window.partition_by(F.col(trainer.entity_column)).order_by(
-                                                        F.col(trainer.index_timestamp).desc()))).filter(F.col('row_num') == 1).drop(
-                                                            ['row_num', trainer.index_timestamp]).sample(n = int(trainer.max_row_count))
-    filtered_feature_table.write.mode("overwrite").save_as_table(feature_table_name_remote)
->>>>>>> 81a376e0
+    filtered_feature_table = connector.filter_feature_table(feature_table, trainer.entity_column, trainer.index_timestamp, trainer.max_row_count)
+    connector.write_table(filtered_feature_table, feature_table_name_remote, s3_config=s3_config, write_mode="overwrite")
     logger.info("Training and fetching the results")
 
-    train_results_json = connector.call_procedure(train_procedure,
-                                        feature_table_name_remote,
-                                        figure_names,
-                                        merged_config,
-                                        session=session,
-                                        connector=connector,
-                                        trainer=trainer)
+    try:
+        train_results_json = connector.call_procedure(train_procedure,
+                                            feature_table_name_remote,
+                                            figure_names,
+                                            merged_config,
+                                            session=session,
+                                            connector=connector,
+                                            trainer=trainer)
+    except Exception as e:
+        logger.error(f"Error while training the model: {e}")
+        raise e
+
     logger.info("Saving train results to file")
     if not isinstance(train_results_json, dict):
         train_results = json.loads(train_results_json)
