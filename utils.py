--- conflicted
+++ resolved
@@ -876,7 +876,7 @@
     try:
         train_x_processed = pipe["preprocessor"].transform(train_x)
         train_x_processed = train_x_processed.astype(np.int_)
-<<<<<<< HEAD
+
         try:
             shap_values = shap.TreeExplainer(pipe["model"]).shap_values(train_x_processed)
         except Exception as e:
@@ -886,9 +886,6 @@
                 data=train_x_processed
             ).shap_values(train_x_processed)
 
-=======
-        shap_values = shap.TreeExplainer(pipe["model"]).shap_values(train_x_processed)
->>>>>>> c0ba3992
         x_label = "Importance scores"
         if isinstance(shap_values, list):
             logger.debug(
