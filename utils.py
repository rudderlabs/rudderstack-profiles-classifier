import warnings
from numba.core.errors import NumbaDeprecationWarning, NumbaPendingDeprecationWarning
warnings.filterwarnings("ignore", category=FutureWarning)
warnings.filterwarnings('ignore', category=NumbaDeprecationWarning)
warnings.simplefilter('ignore', category=NumbaPendingDeprecationWarning)

from sklearn.metrics import precision_recall_fscore_support, roc_auc_score, f1_score, precision_score, recall_score, accuracy_score, average_precision_score,average_precision_score, PrecisionRecallDisplay, RocCurveDisplay, auc, roc_curve, precision_recall_curve , mean_absolute_error, mean_squared_error,r2_score
from sklearn.model_selection import train_test_split
import numpy as np 
import pandas as pd
from typing import Tuple, List, Union, Dict
from scipy.optimize import minimize_scalar

import snowflake.snowpark
from snowflake.snowpark.session import Session
import snowflake.snowpark.functions as F
import snowflake.snowpark.types as T
from snowflake.snowpark.functions import col

import yaml

from datetime import datetime, timedelta, timezone


import os
import gzip
import shutil
from pathlib import Path
import matplotlib.pyplot as plt
import seaborn as sns

from sklearn.preprocessing import OneHotEncoder
import shap
import constants as constants
import joblib
import json
import subprocess

from dataclasses import dataclass
from logger import logger

@dataclass
class PreprocessorConfig:
    """PreprocessorConfig class is used to store the preprocessor configuration parameters
    """
    timestamp_columns: List[str]
    ignore_features: List[str]
    numeric_pipeline: dict
    categorical_pipeline: dict
    feature_selectors: dict
    train_size: float
    test_size: float
    val_size: float
            
    
class TrainerUtils:

    evalution_metrics_map_regressor = {
        metric.__name__: metric
        for metric in [mean_absolute_error, mean_squared_error,r2_score]
    }
    

    def get_classification_metrics(self,
                                   y_true: pd.DataFrame, 
                                   y_pred_proba: np.array, 
                                   th: float =0.5) -> dict:
        """Generates classification metrics

        Args:
            y_true (pd.DataFrame): Array of 1s and 0s. True labels
            y_pred_proba (np.array): Array of predicted probabilities
            th (float, optional): thresold for classification. Defaults to 0.5.

        Returns:
            dict: Returns classification metrics in form of a dict for the given thresold
        """
        precision, recall, f1, _ = precision_recall_fscore_support(y_true, np.where(y_pred_proba>th,1,0))
        precision = precision[1]
        recall = recall[1]
        f1 = f1[1]
        roc_auc = roc_auc_score(y_true, y_pred_proba)
        pr_auc = average_precision_score(y_true, y_pred_proba)
        user_count = y_true.shape[0]
        metrics = {"precision": precision, "recall": recall, "f1_score": f1, "roc_auc": roc_auc, 'pr_auc': pr_auc, 'users': user_count}
        return metrics
        
    def get_best_th(self, y_true: pd.DataFrame, y_pred_proba: np.array, metric_to_optimize: str) -> Tuple:
        """This function calculates the thresold that maximizes f1 score based on y_true and y_pred_proba and classication metrics on basis of that.

        Args:
            y_true (pd.DataFrame): Array of 1s and 0s. True labels
            y_pred_proba (np.array): Array of predicted probabilities

        Returns:
            Tuple: Returns the metrics at the threshold and that threshold that maximizes f1 score based on y_true and y_pred_proba
        """
        
        
        metric_functions = {
            'f1_score': f1_score,
            'precision': precision_score,
            'recall': recall_score,
            'accuracy': accuracy_score
        }

        if metric_to_optimize not in metric_functions:
            raise ValueError(f"Unsupported metric: {metric_to_optimize}")

        objective_function = metric_functions[metric_to_optimize]
        objective = lambda th: -objective_function(y_true, np.where(y_pred_proba > th, 1, 0))

        result = minimize_scalar(objective, bounds=(0, 1), method='bounded')
        best_th = result.x                
        best_metrics = self.get_classification_metrics(y_true, y_pred_proba, best_th)
        return best_metrics, best_th
    
    def get_metrics_classifier(self,clf,
                X_train: pd.DataFrame, 
                y_train: pd.DataFrame,
                X_test: pd.DataFrame, 
                y_test: pd.DataFrame,
                X_val: pd.DataFrame, 
                y_val: pd.DataFrame,
                train_config: dict) -> Tuple:
        """Generates classification metrics and predictions for train, validation and test data along with the best probability thresold

        Args:
            clf (_type_): classifier to calculate the classification metrics
            X_train (pd.DataFrame): X_train dataframe
            y_train (pd.DataFrame): y_train dataframe
            X_test (pd.DataFrame): X_test dataframe
            y_test (pd.DataFrame): y_test dataframe
            X_val (pd.DataFrame): X_val dataframe
            y_val (pd.DataFrame): y_val dataframe

        Returns:
            Tuple: Returns the classification metrics and predictions for train, validation and test data along with the best probability thresold.
        """
        train_preds = clf.predict_proba(X_train)[:,1]
        metric_to_optimize = train_config["model_params"]["validation_on"]
        train_metrics, prob_threshold = self.get_best_th(y_train, train_preds,metric_to_optimize)

        test_preds = clf.predict_proba(X_test)[:,1]
        test_metrics = self.get_classification_metrics(y_test, test_preds, prob_threshold)

        val_preds = clf.predict_proba(X_val)[:,1]
        val_metrics = self.get_classification_metrics(y_val, val_preds, prob_threshold)

        metrics = {"train": train_metrics, "val": val_metrics, "test": test_metrics}
        predictions = {"train": train_preds, "val": val_preds, "test": test_preds}
        
        return metrics, predictions, round(prob_threshold, 2)
    
    def get_metrics_regressor(self, model, train_x, train_y, test_x, test_y, val_x, val_y):
        """
        Calculate and return regression metrics for the trained model.

        Args:
            model: The trained regression model.
            train_x (pd.DataFrame): Training data features.
            train_y (pd.DataFrame): Training data labels.
            test_x (pd.DataFrame): Test data features.
            test_y (pd.DataFrame): Test data labels.
            val_x (pd.DataFrame): Validation data features.
            val_y (pd.DataFrame): Validation data labels.
            train_config (dict): Configuration for training.

        Returns:
            result_dict (dict): Dictionary containing regression metrics.
        """
        train_pred = model.predict(train_x)
        test_pred = model.predict(test_x)
        val_pred = model.predict(val_x)

        train_metrics = {}
        test_metrics = {}
        val_metrics = {}

        for metric_name, metric_func in self.evalution_metrics_map_regressor.items():
            train_metrics[metric_name] = float(metric_func(train_y, train_pred))
            test_metrics[metric_name] = float(metric_func(test_y, test_pred))
            val_metrics[metric_name] = float(metric_func(val_y, val_pred))

        metrics = {"train": train_metrics, "val": val_metrics, "test": test_metrics}

        return metrics
    
def split_train_test(feature_df: pd.DataFrame, 
                    label_column: str, 
                    entity_column: str,
                    train_size:float, 
                    val_size: float, 
                    test_size: float,
                    isStratify : bool) -> Tuple:
    """Splits the data in train test and validation according to the their given partition factions.

    Args:
        feature_df (pd.DataFrame): feature table dataframe from the retrieved material_names tuple
        label_column (str): name of label column from feature table
        entity_column (str): name of entity column from feature table
        output_profiles_ml_model (str): output ml model from model_configs file
        train_size (float): partition fraction for train data
        val_size (float): partition fraction for validation data
        test_size (float): partition fraction for test data

    Returns:
        Tuple: returns the train_x, train_y, test_x, test_y, val_x, val_y in form of pd.DataFrame
    """
    feature_df.columns = feature_df.columns.str.upper()
    X_train, X_temp = train_test_split(feature_df, train_size=train_size, random_state=42,stratify=feature_df[label_column.upper()].values if isStratify else None)
    X_val, X_test = train_test_split(X_temp, train_size=val_size/(val_size + test_size), random_state=42,stratify=X_temp[label_column.upper()].values if isStratify else None)
    train_x = X_train.drop([entity_column.upper(), label_column.upper()], axis=1)
    train_y = X_train[[label_column.upper()]]
    val_x = X_val.drop([entity_column.upper(), label_column.upper()], axis=1)
    val_y = X_val[[label_column.upper()]]
    test_x = X_test.drop([entity_column.upper(), label_column.upper()], axis=1)
    test_y = X_test[[label_column.upper()]]
    return train_x, train_y, test_x, test_y, val_x, val_y

def load_yaml(file_path: str) -> dict:
    """Loads the yaml file for any given filename

    Args:
        file_path (str): Path of the .yaml file that is to be read

    Returns:
        dict: dictionary as key-value pairs from given .yaml file
    """
    with open(file_path, "r") as f:
        data = yaml.safe_load(f)
    return data

def combine_config(notebook_config: dict, profiles_config:dict= None) -> dict:
    """Combine the configs after overwriting values of profiles.yaml in model_configs.yaml

    Args:
        notebook_config (dict): configs from model_configs.yaml file
        profiles_config (dict, optional): configs from profiles.yaml file that should overwrite corresponding values from notebook_config. Defaults to None.

    Returns:
        dict: final merged config
    """
    if not isinstance(profiles_config, dict):
        return notebook_config
    
    merged_config = dict()
    for key in profiles_config:
        if key in notebook_config:
            if isinstance(profiles_config[key], dict) and isinstance(notebook_config[key], dict):
                merged_config[key] = combine_config(notebook_config[key], profiles_config[key])
            elif profiles_config[key] is None:
                merged_config[key] = notebook_config[key]
            else:
                merged_config[key] = profiles_config[key]
        else:
            merged_config[key] = profiles_config[key]

    for key in notebook_config:
        if key not in profiles_config:
            merged_config[key] = notebook_config[key]
    return merged_config

def get_column_names(onehot_encoder: OneHotEncoder, 
                     col_names: List[str]) -> List[str]:
    """Assigning new column names for the one-hot encoded columns.

    Args:
        onehot_encoder (OneHotEncoder): OneHotEncoder object.
        col_names (List[str]): List of categorical column names before applying onehot transformation

    Returns:
        List[str]: List of categorical column names of the output dataframe including categories after applying onehot transformation.
    """
    category_names = []
    for col_id, col in enumerate(col_names):
        for value in onehot_encoder.categories_[col_id]:
            category_names.append(f"{col}_{value}")
    return category_names

def transform_null(df: pd.DataFrame, numeric_columns: List[str], categorical_columns: List[str])-> pd.DataFrame:
    """
    Replaces the pd.NA values in the numeric and categorical columns of a pandas DataFrame with np.nan and None, respectively.

    Args:
        df (pd.DataFrame): The pandas DataFrame.
        numeric_columns (List[str]): A list of column names that contain numeric values.
        categorical_columns (List[str]): A list of column names that contain categorical values.

    Returns:
        pd.DataFrame: The transformed DataFrame with pd.NA values replaced by np.nan in numeric columns and None in categorical columns.
    """
    df[numeric_columns] = df[numeric_columns].replace({pd.NA: np.nan})
    df[categorical_columns] = df[categorical_columns].replace({pd.NA: None})
    return df

def get_output_directory(folder_path: str)-> str:
    """This function will return the output directory path

    Args:
        folder_path (str): path of the folder where output directory will be created

    Returns:
        str: output directory path
    """
    file_list = [file for file in os.listdir(folder_path) if file.endswith('.py')]
    if file_list == []:
        latest_filename = "train"
    else:
        files_creation_ts = [os.path.getctime(os.path.join(folder_path, file)) for file in file_list]
        latest_filename = file_list[int(np.array(files_creation_ts).argmax())]

    materialized_folder = os.path.splitext(latest_filename)[0]
    target_path = Path(os.path.join(folder_path, f"{materialized_folder}_reports"))
    target_path.mkdir(parents=True, exist_ok=True)
    return str(target_path)

def get_date_range(creation_ts: datetime, 
                   prediction_horizon_days: int) -> Tuple:
    """This function will return the start_date and end_date on basis of latest hash

    Args:
        end_date (datetime): creation timestamp of latest hash
        prediction_horizon_days (int): period of days

    Returns:
        Tuple: start_date and end_date on basis of latest hash and period of days
    """
    start_date = creation_ts - timedelta(days = 2*prediction_horizon_days)
    end_date = creation_ts - timedelta(days = prediction_horizon_days)
    if isinstance(start_date, datetime):
        start_date = start_date.date()
        end_date = end_date.date()
    return str(start_date), str(end_date)

def date_add(reference_date: str, add_days: int) -> str:
    """
    Adds the horizon days to the reference date and returns the new date as a string.

    Args:
        reference_date (str): The Reference date in the format "YYYY-MM-DD".
        add_days (int): The number of days to add to the reference date.

    Returns:
        str: The new date is returned as a string in the format "YYYY-MM-DD".
    """
    new_timestamp = datetime.strptime(reference_date, "%Y-%m-%d") + timedelta(days=add_days)
    new_date = new_timestamp.strftime("%Y-%m-%d")
    return new_date

def merge_lists_to_unique(l1: list, l2: list)-> list:
    """Merges two lists and returns a unique list of elements.

    Args:
        l1 (list): The first list.
        l2 (list): The second list.

    Returns:
        list: A unique list of elements from both the lists.
    """
    return list(set(l1 + l2))

def get_pb_path() -> str:
    """In Rudder-sources check if pb command works. Else, it returns the exact location where pb installable is present.

    Returns:
        str: _description_
    """
    try:
        _ = subprocess.check_output(["which", "pb"])
        return "pb"
    except:
        logger.warning("pb command not found in the path. Using the default rudder-sources path /venv/bin/pb")
        return constants.PB

def subprocess_run(args):
    response = subprocess.run(args, stdout=subprocess.PIPE, stderr=subprocess.PIPE, text=True)
    if response.returncode == 0:
        return True
    else:
        logger.warning("Error occurred. Exit code:", response.returncode)
        logger.warning("Standard Output:\n", response.stdout)
        logger.warning("Standard Error:\n", response.stderr)
        return False
    
def materialise_past_data(features_valid_time: str, feature_package_path: str, output_path: str, site_config_path: str, project_folder: str)-> None:
    """
    Materializes past data for a given date using the 'pb' command-line tool.

    Args:
        features_valid_time (str): The date for which the past data needs to be materialized.
        feature_package_path (str): The path to the feature package.
        site_config_path (str): path to the siteconfig.yaml file
        project_folder (str): project folder path to pb_project.yaml file

    Returns:
        None.

    Example Usage:
        materialise_past_data("2022-01-01", "packages/feature_table/models/shopify_user_features", "output/path")
    """
    try:
        features_valid_time_unix = int(datetime.strptime(features_valid_time, "%Y-%m-%d").replace(tzinfo=timezone.utc).timestamp())
        if project_folder is None:
            path_components = output_path.split(os.path.sep)
            output_index = path_components.index('output')
            project_folder = os.path.sep.join(path_components[:output_index])
        pb = get_pb_path()
        args = [pb, "run", "-p", project_folder, "-m", feature_package_path, "--migrate_on_load=True", "--end_time", str(features_valid_time_unix)]
        if site_config_path is not None:
            args.extend(['-c', site_config_path])
        logger.info(f"Materialising historic data for {features_valid_time} using pb: {' '.join(args)} ")
        pb_run_for_past_data = subprocess_run(args)
        if pb_run_for_past_data:
            logger.info(f"Successfully materialised data for date {features_valid_time} ")
        else:
            raise Exception(f"Error occurred while materialising data for date {features_valid_time} ")
    except Exception as e:
        logger.error(f"Exception occured while materialising data for date {features_valid_time} ")
        print(e)

def is_valid_table(session: snowflake.snowpark.Session, table_name: str) -> bool:
    """
    Checks whether a table exists in the data warehouse.

    Args:
        session (snowflake.snowpark.Session): A Snowpark session for data warehouse access.
        table_name (str): The name of the table to be checked.

    Returns:
        bool: True if the table exists, False otherwise.
    """
    try:
        session.sql(f"select * from {table_name} limit 1").collect()
        return True
    except:
        return False

def generate_material_name(material_table_prefix: str, model_name: str, model_hash: str, seq_no: str) -> str:
    """Generates a valid table name from the model hash, model name, and seq no. 

    Args:
        material_table_prefix (str): a standard prefix defined in constants.py, common for all the material tables
        model_name (str): name of the profiles model, defined in profiles project
        model_hash (str): hash of the model, generated by profiles
        seq_no (str): sequence number of the material table - determines the timestamp of the material table

    Returns:
        str: name of the material table in warehouse 
    """
    return f'{material_table_prefix}{model_name}_{model_hash}_{seq_no}'
<<<<<<< HEAD
    
def get_classification_metrics(y_true: pd.DataFrame, 
                               y_pred_proba: np.array, 
                               th: float =0.5) -> dict:
    """Generates classification metrics

    Args:
        y_true (pd.DataFrame): Array of 1s and 0s. True labels
        y_pred_proba (np.array): Array of predicted probabilities
        th (float, optional): thresold for classification. Defaults to 0.5.

    Returns:
        dict: Returns classification metrics in form of a dict for the given thresold
    """
    precision, recall, f1, _ = precision_recall_fscore_support(y_true, np.where(y_pred_proba>th,1,0))
    precision = precision[1]
    recall = recall[1]
    f1 = f1[1]
    roc_auc = roc_auc_score(y_true, y_pred_proba)
    pr_auc = average_precision_score(y_true, y_pred_proba)
    user_count = y_true.shape[0]
    metrics = {"precision": round(precision, 2), "recall": round(recall, 2), "f1_score": round(f1, 2), "roc_auc": round(roc_auc, 2), 'pr_auc': round(pr_auc, 2), 'users': user_count}
    return metrics
    
def get_best_th(y_true: pd.DataFrame, y_pred_proba: np.array,train_config: dict) -> Tuple:
    """This function calculates the thresold that maximizes f1 score based on y_true and y_pred_proba and classication metrics on basis of that.

    Args:
        y_true (pd.DataFrame): Array of 1s and 0s. True labels
        y_pred_proba (np.array): Array of predicted probabilities

    Returns:
        Tuple: Returns the metrics at the threshold and that threshold that maximizes f1 score based on y_true and y_pred_proba
    """

    metric_to_optimize = train_config["model_params"]["validation_on"]

    metric_functions = {
        'f1_score': f1_score,
        'precision': precision_score,
        'recall': recall_score,
        'accuracy': accuracy_score
    }

    if metric_to_optimize not in metric_functions:
        raise ValueError(f"Unsupported metric: {metric_to_optimize}")

    objective_function = metric_functions[metric_to_optimize]
    objective = lambda th: -objective_function(y_true, np.where(y_pred_proba > th, 1, 0))

    result = minimize_scalar(objective, bounds=(0, 1), method='bounded')
    best_th = result.x
    best_metric_value = -result.fun  
            
    best_metrics = get_classification_metrics(y_true, y_pred_proba, best_th)
    return best_metrics, best_th

def get_metrics(clf,
                X_train: pd.DataFrame, 
                y_train: pd.DataFrame,
                X_test: pd.DataFrame, 
                y_test: pd.DataFrame,
                X_val: pd.DataFrame, 
                y_val: pd.DataFrame,
                train_config: dict) -> Tuple:
    """Generates classification metrics and predictions for train, validation and test data along with the best probability thresold

    Args:
        clf (_type_): classifier to calculate the classification metrics
        X_train (pd.DataFrame): X_train dataframe
        y_train (pd.DataFrame): y_train dataframe
        X_test (pd.DataFrame): X_test dataframe
        y_test (pd.DataFrame): y_test dataframe
        X_val (pd.DataFrame): X_val dataframe
        y_val (pd.DataFrame): y_val dataframe

    Returns:
        Tuple: Returns the classification metrics and predictions for train, validation and test data along with the best probability thresold.
    """
    train_preds = clf.predict_proba(X_train)[:,1]
    train_metrics, prob_threshold = get_best_th(y_train, train_preds,train_config)

    test_preds = clf.predict_proba(X_test)[:,1]
    test_metrics = get_classification_metrics(y_test, test_preds, prob_threshold)

    val_preds = clf.predict_proba(X_val)[:,1]
    val_metrics = get_classification_metrics(y_val, val_preds, prob_threshold)

    metrics = {"train": train_metrics, "val": val_metrics, "test": test_metrics}
    predictions = {"train": train_preds, "val": val_preds, "test": test_preds}
    
    return metrics, predictions, round(prob_threshold, 2)
=======

>>>>>>> 68d488c8

def plot_roc_auc_curve(pipe, test_x, test_y, roc_auc_file, label_column)-> None:
    """
    Plots the ROC curve and calculates the Area Under the Curve (AUC) for a given classifier model.

    Parameters:
    session (object): The session object that provides access to the file storage.
    pipe (object): The trained pipeline model.
    stage_name (str): The name of the stage.
    test_x (array-like): The test data features.
    test_y (array-like): The test data labels.
    chart_name (str): The name of the chart.
    label_column (str): The name of the label column in the test data.

    Returns:
    None. The function does not return any value. The generated ROC curve plot is saved as an image file and uploaded to the session's file storage.
    """
    fpr, tpr, _ = roc_curve(test_y[label_column.upper()].values, pipe.predict_proba(test_x)[:,1])
    roc_auc = auc(fpr, tpr)
    sns.set(style="ticks",  context='notebook')
    plt.figure(figsize=(8, 6))
    plt.plot(fpr, tpr, color="b", label=f"ROC AUC = {roc_auc:.2f}", linewidth=2)
    plt.plot([0, 1], [0, 1], color="gray", linestyle="--", linewidth=2)
    plt.title("ROC Curve (Test Data)")
    plt.xlabel("False Positive Rate")
    plt.ylabel("True Positive Rate")
    plt.legend(loc="lower right")
    sns.despine()
    plt.grid(True)
    plt.savefig(roc_auc_file)
    plt.clf()

def plot_pr_auc_curve(pipe, test_x, test_y, pr_auc_file, label_column)-> None:
    """
    Plots a precision-recall curve and saves it as a file.

    Args:
        session (object): A session object used to upload the plot file.
        pipe (object): A pipeline object used to predict probabilities.
        stage_name (str): The name of the stage where the plot file will be uploaded.
        test_x (array-like): The test data features.
        test_y (array-like): The test data labels.
        chart_name (str): The name of the plot file.
        label_column (str): The column name of the label in the test data.

    Returns:
        None. The function only saves the precision-recall curve plot as a file.
    """
    precision, recall, _ = precision_recall_curve(test_y[label_column.upper()].values, pipe.predict_proba(test_x)[:,1])
    pr_auc = auc(recall, precision)
    sns.set(style="ticks",  context='notebook')
    plt.figure(figsize=(8, 6))
    plt.plot(recall, precision, color="b", label=f"PR AUC = {pr_auc:.2f}", linewidth=2)
    plt.ylim([int(min(precision)*20)/20, 1.0])
    plt.xlim([int(min(recall)*20)/20, 1.0])
    plt.title("Precision-Recall Curve (Test data)")
    plt.xlabel("Recall")
    plt.ylabel("Precision")
    plt.legend(loc="lower left")
    sns.despine()
    plt.grid(True)
    plt.savefig(pr_auc_file)
    plt.clf()

def plot_lift_chart(pipe, test_x, test_y, lift_chart_file, label_column)-> None:
    """
    Generates a lift chart for a binary classification model.

    Args:
        session (object): The session object used to save the chart file.
        pipe (object): The trained model pipeline.
        stage_name (string): The name of the stage where the chart will be saved.
        test_x (DataFrame): The test data features.
        test_y (DataFrame): The test data labels.
        chart_name (string): The name of the chart file.
        label_column (string): The column name of the label in the test data.

    Returns:
        None. The function does not return any value, but it saves the lift chart as an image file in the specified location.
    """
    data = pd.DataFrame()
    data['label'] = test_y[label_column.upper()].values
    data['pred'] = pipe.predict_proba(test_x)[:,1]

    sorted_indices = np.argsort(data["pred"].values, kind="heapsort")[::-1]
    cumulative_actual = np.cumsum(data["label"][sorted_indices].values)
    cumulative_percentage = np.linspace(0, 1, len(cumulative_actual)+1)

    sns.set(style="ticks", context='notebook')
    plt.figure(figsize=(8, 6))
    sns.lineplot(x=cumulative_percentage*100, 
                y=np.array([0] + list(100*cumulative_actual / cumulative_actual[-1])), 
                linewidth=2, color="b", label="Model Lift curve")
    sns.despine()
    plt.plot([0, 100*data["label"].mean()], [0, 100], color="red", linestyle="--", label="Best Case", linewidth=1.5)
    plt.plot([0, 100], [0, 100], color="black", linestyle="--", label="Baseline", linewidth=1.5)

    plt.title("Cumulative Gain Curve")
    plt.xlabel("Percentage of Data Targeted")
    plt.ylabel("Percent of target users covered")
    plt.ylim([0, 100])
    plt.xlim([0, 100])
    plt.legend()
    plt.grid(True)
    plt.savefig(lift_chart_file)
    plt.clf()

def plot_top_k_feature_importance(pipe, train_x, numeric_columns, categorical_columns, figure_file, top_k_features=5)-> pd.DataFrame:
    """
    Generates a bar chart to visualize the top k important features in a machine learning model.

    Args:
        session (object): The session object used for writing the feature importance values and saving the chart image.
        pipe (object): The pipeline object containing the preprocessor and model.
        stage_name (str): The name of the stage where the chart image will be saved.
        train_x (array-like): The input data used for calculating the feature importance values.
        numeric_columns (list): The list of column names for numeric features.
        categorical_columns (list): The list of column names for categorical features.
        chart_name (str): The name of the chart image file.
        top_k_features (int, optional): The number of top important features to display in the chart. Default is 5.

    Returns:
        None. The function generates a bar chart and writes the feature importance values to a table in the session.
    """
    try:
        train_x_processed = pipe['preprocessor'].transform(train_x)
        train_x_processed = train_x_processed.astype(np.int_)
        shap_values = shap.TreeExplainer(pipe['model']).shap_values(train_x_processed)
        x_label = "Importance scores"
        if isinstance(shap_values, list):
            print("Got List output, suggesting that the model is a multi-output model. Using the second output for plotting feature importance")
            x_label = "Importance scores of positive label"
            shap_values = shap_values[1]
        onehot_encoder_columns = get_column_names(dict(pipe.steps)["preprocessor"].transformers_[1][1].named_steps["encoder"], categorical_columns)
        col_names_ = numeric_columns + onehot_encoder_columns + [col for col in list(train_x) if col not in numeric_columns and col not in categorical_columns]

        shap_df = pd.DataFrame(shap_values, columns=col_names_)
        vals = np.abs(shap_df.values).mean(0)
        feature_names = shap_df.columns
        shap_importance = pd.DataFrame(data = vals, index = feature_names, columns = ["feature_importance_vals"])
        shap_importance.sort_values(by=['feature_importance_vals'],  ascending=False, inplace=True)
        
        ax = shap_importance[:top_k_features][::-1].plot(kind='barh', figsize=(8, 6), color='#86bf91', width=0.3)
        ax.set_xlabel(x_label)
        ax.set_ylabel("Feature Name")
        plt.title(f"Top {top_k_features} Important Features")
        plt.savefig(figure_file, bbox_inches="tight")
        plt.clf()
        return shap_importance
    except Exception as e:
        print("Exception occured while plotting feature importance")
        print(e)

def fetch_staged_file(session: snowflake.snowpark.Session, 
                        stage_name: str, 
                        file_name: str, 
                        target_folder: str)-> None:
    """
    Fetches a file from a Snowflake stage and saves it to a local target folder.

    Args:
        session (snowflake.snowpark.Session): The Snowflake session object used to connect to the Snowflake account.
        stage_name (str): The name of the Snowflake stage where the file is located.
        file_name (str): The name of the file to fetch from the stage.
        target_folder (str): The local folder where the fetched file will be saved.

    Returns:
        None
    """
    file_stage_path = f"{stage_name}/{file_name}"
    _ = session.file.get(file_stage_path, target_folder)
    input_file_path = os.path.join(target_folder, f"{file_name}.gz")
    output_file_path = os.path.join(target_folder, file_name)

    with gzip.open(input_file_path, 'rb') as gz_file:
        with open(output_file_path, 'wb') as target_file:
            shutil.copyfileobj(gz_file, target_file)
    os.remove(input_file_path)

def load_stage_file_from_local(session: snowflake.snowpark.Session, stage_name: str, 
                               file_name: str, target_folder: str, filetype: str):
    """
    Fetches a file from a Snowflake stage to local, loads it into memory and delete that file from local.

    Args:
        session (snowflake.snowpark.Session): The Snowflake session object used to connect to the Snowflake account.
        stage_name (str): The name of the Snowflake stage where the file is located.
        file_name (str): The name of the file to fetch from the stage.
        target_folder (str): The local folder where the fetched file will be saved.
        filetype (str): The type of the file to load ('json' or 'joblib').

    Returns:
        The loaded file object, either as a JSON object or a joblib object, depending on the `filetype`.
    """
    fetch_staged_file(session, stage_name, file_name, target_folder)
    if filetype == 'json':
        f = open(os.path.join(target_folder, file_name), "r")
        output_file = json.load(f)
    elif filetype == 'joblib':
        output_file = joblib.load(os.path.join(target_folder, file_name))
    os.remove(os.path.join(target_folder, file_name))
    return output_file

####  Not being called currently. Functions for saving feature-importance score for top_k and bottom_k users as per their prediction scores. ####
def explain_prediction(creds: dict, user_main_id: str, predictions_table_name: str, feature_table_name: str, predict_config: dict)-> None:
    """
    Function to generate user-specific feature-importance data.

    Args:
        creds (dict): A dictionary containing the data warehouse credentials.
        user_main_id (str): The main ID of the user for whom the feature importance data is generated.
        predictions_table_name (str): The name of the table containing the prediction results.
        feature_table_name (str): The name of the table containing the feature data.
        predict_config (dict): A dictionary containing the configuration settings for the prediction.

    Returns:
        None
    """
    # Existing code remains unchanged
    connection_parameters = remap_credentials(creds)
    session = Session.builder.configs(connection_parameters).create()

    current_dir = os.getcwd()
    constants_path = os.path.join(current_dir, 'constants.py')
    config_path = os.path.join(current_dir, 'config', 'model_configs.yaml')
    notebook_config = load_yaml(config_path)
    merged_config = combine_config(notebook_config, predict_config)

    stage_name = constants.STAGE_NAME
    model_file_name = constants.MODEL_FILE_NAME

    prediction_table = session.table(predictions_table_name)
    model_id = prediction_table.select(F.col('model_id')).limit(1).collect()[0].MODEL_ID
    output_profiles_ml_model = merged_config['data']['output_profiles_ml_model']
    entity_column = merged_config['data']['entity_column']
    timestamp_columns = merged_config["preprocessing"]["timestamp_columns"]
    index_timestamp = merged_config['data']['index_timestamp']
    score_column_name = merged_config['outputs']['column_names']['score']
    top_k = merged_config['data']['top_k']
    bottom_k = merged_config['data']['bottom_k']
    
    column_dict = load_stage_file_from_local(session, stage_name, f"{output_profiles_ml_model}_{model_id}_column_names.json", '.', 'json')
    numeric_columns = column_dict['numeric_columns']
    categorical_columns = column_dict['categorical_columns']

    prediction_table = prediction_table.select(F.col(entity_column), F.col(score_column_name))
    feature_table = session.table(feature_table_name)
    if len(timestamp_columns) == 0:
        timestamp_columns = get_timestamp_columns(session, feature_table, index_timestamp)
    for col in timestamp_columns:
        feature_table = feature_table.withColumn(col, F.datediff("day", F.col(col), F.col(index_timestamp)))
    feature_table = feature_table.select([entity_column]+numeric_columns+categorical_columns)

    feature_df = feature_table.join(prediction_table, [entity_column], join_type="left").sort(F.col(score_column_name).desc()).to_pandas()
    final_df = pd.concat([feature_df.head(int(top_k)), feature_df.tail(int(bottom_k))], axis=0)

    final_df[numeric_columns] = final_df[numeric_columns].replace({pd.NA: np.nan})
    final_df[categorical_columns] = final_df[categorical_columns].replace({pd.NA: None})

    data_x = final_df.drop([entity_column.upper(), score_column_name.upper()], axis=1)
    data_y = final_df[[entity_column.upper(), score_column_name.upper()]]

    pipe = load_stage_file_from_local(session, stage_name, model_file_name, '.', 'joblib')
    onehot_encoder_columns = get_column_names(dict(pipe.steps)["preprocessor"].transformers_[1][1].named_steps["encoder"], categorical_columns)
    col_names_ = numeric_columns + onehot_encoder_columns + [col for col in list(data_x) if col not in numeric_columns and col not in categorical_columns]

    explainer = shap.TreeExplainer(pipe['model'], feature_names=col_names_)
    shap_score = explainer(pipe['preprocessor'].transform(data_x).astype(np.int_))
    shap_df = pd.DataFrame(shap_score.values, columns=col_names_)
    shap_df.insert(0, entity_column.upper(), data_y[entity_column.upper()].values)
    shap_df.insert(len(shap_df.columns), score_column_name.upper(), data_y[score_column_name.upper()].values)
    session.write_pandas(shap_df, table_name=f"Material_shopify_feature_importance", auto_create_table=True, overwrite=True)

####  Not being called currently. Functions for plotting feature importance score for single user. ####
def plot_user_feature_importance(pipe, user_featues, numeric_columns, categorical_columns):
    """
    Plot the feature importance score for a single user.

    Parameters:
    pipe (pipeline object): The pipeline object that includes the model and preprocessor.
    user_features (array-like): The user features for which the feature importance scores will be calculated and plotted.
    numeric_columns (list): The list of numeric columns in the user features.
    categorical_columns (list): The list of categorical columns in the user features.

    Returns:
    figure object and a dictionary of feature importance scores for the user.
    """
    onehot_encoder_columns = get_column_names(dict(pipe.steps)["preprocessor"].transformers_[1][1].named_steps["encoder"], categorical_columns)
    col_names_ = numeric_columns + onehot_encoder_columns + [col for col in list(user_featues) if col not in numeric_columns and col not in categorical_columns]

    explainer = shap.TreeExplainer(pipe['model'], feature_names=col_names_)
    shap_score = explainer(pipe['preprocessor'].transform(user_featues).astype(np.int_))
    user_feat_imp_dict = dict(zip(col_names_, shap_score.values[0]))
    figure = shap.plots.waterfall(shap_score[0], max_display=10, show=False)
    return figure, user_feat_imp_dict<|MERGE_RESOLUTION|>--- conflicted
+++ resolved
@@ -449,102 +449,6 @@
         str: name of the material table in warehouse 
     """
     return f'{material_table_prefix}{model_name}_{model_hash}_{seq_no}'
-<<<<<<< HEAD
-    
-def get_classification_metrics(y_true: pd.DataFrame, 
-                               y_pred_proba: np.array, 
-                               th: float =0.5) -> dict:
-    """Generates classification metrics
-
-    Args:
-        y_true (pd.DataFrame): Array of 1s and 0s. True labels
-        y_pred_proba (np.array): Array of predicted probabilities
-        th (float, optional): thresold for classification. Defaults to 0.5.
-
-    Returns:
-        dict: Returns classification metrics in form of a dict for the given thresold
-    """
-    precision, recall, f1, _ = precision_recall_fscore_support(y_true, np.where(y_pred_proba>th,1,0))
-    precision = precision[1]
-    recall = recall[1]
-    f1 = f1[1]
-    roc_auc = roc_auc_score(y_true, y_pred_proba)
-    pr_auc = average_precision_score(y_true, y_pred_proba)
-    user_count = y_true.shape[0]
-    metrics = {"precision": round(precision, 2), "recall": round(recall, 2), "f1_score": round(f1, 2), "roc_auc": round(roc_auc, 2), 'pr_auc': round(pr_auc, 2), 'users': user_count}
-    return metrics
-    
-def get_best_th(y_true: pd.DataFrame, y_pred_proba: np.array,train_config: dict) -> Tuple:
-    """This function calculates the thresold that maximizes f1 score based on y_true and y_pred_proba and classication metrics on basis of that.
-
-    Args:
-        y_true (pd.DataFrame): Array of 1s and 0s. True labels
-        y_pred_proba (np.array): Array of predicted probabilities
-
-    Returns:
-        Tuple: Returns the metrics at the threshold and that threshold that maximizes f1 score based on y_true and y_pred_proba
-    """
-
-    metric_to_optimize = train_config["model_params"]["validation_on"]
-
-    metric_functions = {
-        'f1_score': f1_score,
-        'precision': precision_score,
-        'recall': recall_score,
-        'accuracy': accuracy_score
-    }
-
-    if metric_to_optimize not in metric_functions:
-        raise ValueError(f"Unsupported metric: {metric_to_optimize}")
-
-    objective_function = metric_functions[metric_to_optimize]
-    objective = lambda th: -objective_function(y_true, np.where(y_pred_proba > th, 1, 0))
-
-    result = minimize_scalar(objective, bounds=(0, 1), method='bounded')
-    best_th = result.x
-    best_metric_value = -result.fun  
-            
-    best_metrics = get_classification_metrics(y_true, y_pred_proba, best_th)
-    return best_metrics, best_th
-
-def get_metrics(clf,
-                X_train: pd.DataFrame, 
-                y_train: pd.DataFrame,
-                X_test: pd.DataFrame, 
-                y_test: pd.DataFrame,
-                X_val: pd.DataFrame, 
-                y_val: pd.DataFrame,
-                train_config: dict) -> Tuple:
-    """Generates classification metrics and predictions for train, validation and test data along with the best probability thresold
-
-    Args:
-        clf (_type_): classifier to calculate the classification metrics
-        X_train (pd.DataFrame): X_train dataframe
-        y_train (pd.DataFrame): y_train dataframe
-        X_test (pd.DataFrame): X_test dataframe
-        y_test (pd.DataFrame): y_test dataframe
-        X_val (pd.DataFrame): X_val dataframe
-        y_val (pd.DataFrame): y_val dataframe
-
-    Returns:
-        Tuple: Returns the classification metrics and predictions for train, validation and test data along with the best probability thresold.
-    """
-    train_preds = clf.predict_proba(X_train)[:,1]
-    train_metrics, prob_threshold = get_best_th(y_train, train_preds,train_config)
-
-    test_preds = clf.predict_proba(X_test)[:,1]
-    test_metrics = get_classification_metrics(y_test, test_preds, prob_threshold)
-
-    val_preds = clf.predict_proba(X_val)[:,1]
-    val_metrics = get_classification_metrics(y_val, val_preds, prob_threshold)
-
-    metrics = {"train": train_metrics, "val": val_metrics, "test": test_metrics}
-    predictions = {"train": train_preds, "val": val_preds, "test": test_preds}
-    
-    return metrics, predictions, round(prob_threshold, 2)
-=======
-
->>>>>>> 68d488c8
 
 def plot_roc_auc_curve(pipe, test_x, test_y, roc_auc_file, label_column)-> None:
     """
