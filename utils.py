--- conflicted
+++ resolved
@@ -293,8 +293,6 @@
             category_names.append(f"{col}_{value}")
     return category_names
 
-<<<<<<< HEAD
-=======
 def get_non_stringtype_features(feature_table: snowflake.snowpark.Table, label_column: str, entity_column: str) -> List[str]:
     """
     Returns a list of strings representing the names of the Non-StringType(non-categorical) columns in the feature table.
@@ -331,7 +329,6 @@
             stringtype_features.append(field.name)
     return stringtype_features
 
->>>>>>> e7478627
 def get_arraytype_features(table: snowflake.snowpark.Table)-> list:
     """Returns the list of features to be ignored from the feature table.
 
@@ -455,8 +452,6 @@
             timestamp_columns.append(field.name)
     return timestamp_columns
 
-<<<<<<< HEAD
-=======
 def get_latest_material_hash(session: snowflake.snowpark.Session,
                        material_table: str,
                        features_profiles_model:str) -> Tuple:
@@ -476,7 +471,6 @@
     creation_ts = temp_hash_vector.CREATION_TS
     return model_hash, creation_ts
 
->>>>>>> e7478627
 def merge_lists_to_unique(l1: list, l2: list)-> list:
     """Merges two lists and returns a unique list of elements.
 
@@ -516,10 +510,6 @@
     except Exception as e:
         print(f"Exception occured while materialising data for date {features_valid_time} ")
         print(e)
-<<<<<<< HEAD
-   
-def split_train_test(feature_df: pd.DataFrame,
-=======
 
 def is_valid_table(session: snowflake.snowpark.Session, table_name: str) -> bool:
     """
@@ -672,8 +662,7 @@
         raise e
     
 def split_train_test(session: snowflake.snowpark.Session,
-                     feature_table: snowflake.snowpark.Table, 
->>>>>>> e7478627
+                     feature_df: pd.DataFrame, 
                      label_column: str, 
                      entity_column: str,
                      train_size:float, 
@@ -696,17 +685,7 @@
     latest_feature_df = feature_df.drop_duplicates(subset=[entity_column.upper()], keep='first')
     X_train, X_temp = train_test_split(latest_feature_df, train_size=train_size, random_state=42, stratify=latest_feature_df[label_column.upper()].values)
     X_val, X_test = train_test_split(X_temp, train_size=val_size/(val_size + test_size), random_state=42, stratify=X_temp[label_column.upper()].values)
-<<<<<<< HEAD
     return X_train, X_val, X_test
-=======
-    train_x = X_train.drop([entity_column.upper(), label_column.upper()], axis=1)
-    train_y = X_train[[label_column.upper()]]
-    val_x = X_val.drop([entity_column.upper(), label_column.upper()], axis=1)
-    val_y = X_val[[label_column.upper()]]
-    test_x = X_test.drop([entity_column.upper(), label_column.upper()], axis=1)
-    test_y = X_test[[label_column.upper()]]
-    return train_x, train_y, test_x, test_y, val_x, val_y
->>>>>>> e7478627
 
 def split_label_from_features(df: pd.DataFrame, 
                      label_column: str, 
