--- conflicted
+++ resolved
@@ -372,10 +372,6 @@
     except:
         logger.warning("pb command not found in the path. Using the default rudder-sources path /venv/bin/pb")
         return constants.PB
-<<<<<<< HEAD
-
-=======
-    
 
 def subprocess_run(args):
     response = subprocess.run(args, stdout=subprocess.PIPE, stderr=subprocess.PIPE, text=True)
@@ -387,7 +383,6 @@
         logger.warning("Standard Error:\n", response.stderr)
         return False
     
->>>>>>> 47658bbe
 def materialise_past_data(features_valid_time: str, feature_package_path: str, output_path: str, site_config_path: str, project_folder: str)-> None:
     """
     Materializes past data for a given date using the 'pb' command-line tool.
